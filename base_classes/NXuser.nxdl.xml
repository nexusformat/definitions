--- conflicted
+++ resolved
@@ -66,30 +66,10 @@
 			address/contact database
 		</doc>
 	</field>
-	<field name="identifierNAME" type="NX_CHAR" nameType="partial">
+	<field name="ORCID">
 		<doc>
-			An identifier for a the user.
-
-			This should give details about an author code, open researcher, 
-			or contributor through a (persistent) identifier, e.g. defined by
-			https://orcid.org and expressed as a URI.
+			an author code, Open Researcher and Contributor ID,
+			defined by https://orcid.org and expressed as a URI
 		</doc>
 	</field>
-<<<<<<< HEAD
-    <attribute name="default">
-        <doc>
-            .. index:: plotting
-            
-            Declares which child group contains a path leading 
-            to a :ref:`NXdata` group.
-            
-            It is recommended (as of NIAC2014) to use this attribute
-            to help define the path to the default dataset to be plotted.
-            See https://www.nexusformat.org/2014_How_to_find_default_data.html
-            for a summary of the discussion.
-        </doc>
-    </attribute>
 </definition>
-=======
-</definition>
->>>>>>> c7d47d36
