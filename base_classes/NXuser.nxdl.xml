--- conflicted
+++ resolved
@@ -2,15 +2,9 @@
 <?xml-stylesheet type="text/xsl" href="nxdlformat.xsl"?>
 <!--
 # NeXus - Neutron and X-ray Common Data Format
-<<<<<<< HEAD
-#
-# Copyright (C) 2014-2024 NeXus International Advisory Committee (NIAC)
-#
-=======
 # 
 # Copyright (C) 2008-2024 NeXus International Advisory Committee (NIAC)
 # 
->>>>>>> c94f58d5
 # This library is free software; you can redistribute it and/or
 # modify it under the terms of the GNU Lesser General Public
 # License as published by the Free Software Foundation; either
@@ -27,82 +21,6 @@
 #
 # For further information, see http://www.nexusformat.org
 -->
-<<<<<<< HEAD
-<definition xmlns="http://definition.nexusformat.org/nxdl/3.1" xmlns:xsi="http://www.w3.org/2001/XMLSchema-instance" category="base" type="group" name="NXuser" extends="NXobject" xsi:schemaLocation="http://definition.nexusformat.org/nxdl/3.1 ../nxdl.xsd">
-    <doc>
-         Contact information for a user.
-         
-         The format allows more
-         than one user with the same affiliation and contact information,
-         but a second :ref:`NXuser` group should be used if they have different
-         affiliations, etc.
-    </doc>
-    <field name="name">
-        <doc>
-             Name of user responsible for this entry
-        </doc>
-    </field>
-    <field name="role">
-        <doc>
-             Role of user responsible for this entry.
-             Suggested roles are "local_contact",
-             "principal_investigator", and "proposer"
-        </doc>
-    </field>
-    <field name="affiliation">
-        <doc>
-             Affiliation of user
-        </doc>
-    </field>
-    <field name="address">
-        <doc>
-             Address of user
-        </doc>
-    </field>
-    <field name="telephone_number">
-        <doc>
-             Telephone number of user
-        </doc>
-    </field>
-    <field name="fax_number">
-        <doc>
-             Fax number of user
-        </doc>
-    </field>
-    <field name="email">
-        <doc>
-             Email of user
-        </doc>
-    </field>
-    <field name="facility_user_id">
-        <doc>
-             facility based unique identifier for this person
-             e.g. their identification code on the facility
-             address/contact database
-        </doc>
-    </field>
-    <group type="NXidentifier">
-        <doc>
-             Details about an author code, open researcher, or contributor
-             (persistent) identifier, e.g. defined by https://orcid.org and expressed
-             as a URI.
-        </doc>
-    </group>
-    <attribute name="default">
-        <doc>
-             .. index:: plotting
-             
-             Declares which child group contains a path leading
-             to a :ref:`NXdata` group.
-             
-             It is recommended (as of NIAC2014) to use this attribute
-             to help define the path to the default dataset to be plotted.
-             See https://www.nexusformat.org/2014_How_to_find_default_data.html
-             for a summary of the discussion.
-        </doc>
-    </attribute>
-</definition>
-=======
 <definition xmlns="http://definition.nexusformat.org/nxdl/3.1" category="base"
 	xmlns:xsi="http://www.w3.org/2001/XMLSchema-instance"
 	xsi:schemaLocation="http://definition.nexusformat.org/nxdl/3.1 ../nxdl.xsd"
@@ -154,5 +72,4 @@
 			defined by https://orcid.org and expressed as a URI
 		</doc>
 	</field>
-</definition>
->>>>>>> c94f58d5
+</definition>