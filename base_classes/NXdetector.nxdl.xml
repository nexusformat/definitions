<?xml version="1.0" encoding="UTF-8"?>
<?xml-stylesheet type="text/xsl" href="nxdlformat.xsl" ?>
<!--
# NeXus - Neutron and X-ray Common Data Format
#
# Copyright (C) 2008-2024 NeXus International Advisory Committee (NIAC)
#
# This library is free software; you can redistribute it and/or
# modify it under the terms of the GNU Lesser General Public
# License as published by the Free Software Foundation; either
# version 3 of the License, or (at your option) any later version.
#
# This library is distributed in the hope that it will be useful,
# but WITHOUT ANY WARRANTY; without even the implied warranty of
# MERCHANTABILITY or FITNESS FOR A PARTICULAR PURPOSE.  See the GNU
# Lesser General Public License for more details.
#
# You should have received a copy of the GNU Lesser General Public
# License along with this library; if not, write to the Free Software
# Foundation, Inc., 59 Temple Place, Suite 330, Boston, MA  02111-1307  USA
#
# For further information, see http://www.nexusformat.org
-->
<definition category="base" extends="NXobject" name="NXdetector"
            type="group"
            xsi:schemaLocation="http://definition.nexusformat.org/nxdl/3.1 ../nxdl.xsd"
            xmlns="http://definition.nexusformat.org/nxdl/3.1"
            xmlns:xsi="http://www.w3.org/2001/XMLSchema-instance"
            xmlns:xs="http://www.w3.org/2001/XMLSchema"
            xmlns:ns="http://definition.nexusformat.org/nxdl/@NXDL_RELEASE@"
            >

  <symbols>
    <doc>
      These symbols will be used below to illustrate the coordination of the rank and sizes of datasets and the 
      preferred ordering of the dimensions. Each of these are optional (so the rank of the datasets 
      will vary according to the situation) and the general ordering principle is slowest to fastest.
      The type of each dimension should follow the order of scan points, detector output (e.g. pixels),
      then time-of-flight (i.e. spectroscopy, spectrometry). Note that the output of a detector is not limited 
      to single values (0D), lists (1D) and images (2), but three or higher dimensional arrays can be produced 
      by a detector at each trigger.
    </doc>
    
    <symbol name="nP"><doc>number of scan points (only present in scanning measurements)</doc></symbol>
    <symbol name="i"><doc>number of detector pixels in the first (slowest) direction</doc></symbol>
    <symbol name="j"><doc>number of detector pixels in the second (faster) direction</doc></symbol>
<<<<<<< HEAD
    <symbol name="k"><doc>number of detector pixels in the third (if necessary, fastest) direction</doc></symbol>   
=======
    <symbol name="k"><doc>number of detector pixels in the third (if necessary, fastest) direction</doc></symbol>
>>>>>>> 54e07356
    <symbol name="tof"><doc>number of bins in the time-of-flight histogram</doc></symbol>
  </symbols>

  <doc>
    A detector, detector bank, or multidetector.
  </doc>

  <field name="time_of_flight" type="NX_FLOAT" units="NX_TIME_OF_FLIGHT">
    <doc>Total time of flight</doc>

    <dimensions rank="1">
      <dim index="1" value="tof+1" />
    </dimensions>

    <attribute name="axis" type="NX_POSINT"
      deprecated="see: https://github.com/nexusformat/definitions/issues/436">
      <enumeration>
        <item value="3"/>
      </enumeration>
    </attribute>

    <attribute name="primary" type="NX_POSINT"
      deprecated="see: https://github.com/nexusformat/definitions/issues/436">
      <enumeration>
        <item value="1"/>
      </enumeration>
    </attribute>

    <attribute name="long_name">
      <doc>Total time of flight</doc>
    </attribute>
  </field>

  <field name="raw_time_of_flight" type="NX_INT" units="NX_PULSES">
    <doc>In DAQ clock pulses</doc>

    <dimensions rank="1">
      <dim index="1" value="tof+1" />
    </dimensions>

    <attribute name="frequency" type="NX_NUMBER">
      <doc>Clock frequency in Hz</doc>
    </attribute>
  </field>

  <field name="detector_number" type="NX_INT">
    <doc>
	Identifier for detector (pixels)
	Can be multidimensional, if needed
   </doc>
  </field>

  <field name="data" type="NX_NUMBER" units="NX_ANY">
    <doc>
      Data values from the detector. The rank and dimension ordering should follow a principle of
      slowest to fastest measurement axes and may be explicitly specified in application definitions.
      
      Mechanical scanning of objects (e.g. sample position/angle, incident beam energy, etc) tends to be
      the slowest part of an experiment and so any such scan axes should be allocated to the first dimensions
      of the array. Note that in some cases it may be useful to represent a 2D set of scan points as a single
      scan-axis in the data array, especially if the scan pattern doesn't fit a rectangular array nicely.
      Repetition of an experiment in a time series tends to be used similar to a slow scan axis
      and so will often be in the first dimension of the data array.
      
      The next fastest axes are typically the readout of the detector. A point detector will not add any dimensions
      (as it is just a single value per scan point) to the data array, a strip detector will add one dimension, an 
      imaging detector will add two dimensions (e.g. X, Y axes) and detectors outputting higher dimensional data 
      will add the corresponding number of dimensions. Note that the detector dimensions don't necessarily have to
      be written in order of the actual readout speeds - the slowest to fastest rule principle is only a guide.
      
      Finally, detectors that operate in a time-of-flight mode, such as a neutron spectrometer or a silicon drift 
      detector (used for X-ray fluorescence) tend to have their dimension(s) added to the last dimensions in the data array.
      
      The type of each dimension should should follow the order of scan points, detector pixels, 
      then time-of-flight (i.e. spectroscopy, spectrometry). The rank and dimension sizes (see symbol list) 
      shown here are merely illustrative of coordination between related datasets.
    </doc>

    <dimensions rank="4">
      <dim index="1" value="nP" />
      <dim index="2" value="i" />
      <dim index="3" value="j" />
      <dim index="4" value="tof" />
    </dimensions>

    <attribute name="long_name">
      <doc>Title of measurement</doc>
    </attribute>

    <attribute name="check_sum" type="NX_INT">
      <doc>Integral of data as check of data integrity</doc>
    </attribute>

  </field>

  <field name="data_errors" type="NX_NUMBER" units="NX_ANY">
    <doc>
      The best estimate of the uncertainty in the data value (array size should match the data field). Where
      possible, this should be the standard deviation, which has the same units
      as the data. The form data_error is deprecated.
    </doc>

    <dimensions rank="4">
      <dim index="1" value="nP" />
      <dim index="2" value="i" />
      <dim index="3" value="j" />
      <dim index="4" value="tof" />
    </dimensions>
  </field>


  <field name="x_pixel_offset" type="NX_FLOAT" units="NX_LENGTH">
    <doc>
      Offset from the detector center in x-direction.
      Can be multidimensional when needed.
    </doc>

    <dimensions rank="2">
      <dim index="1" value="i" />
      <dim index="2" value="j" />
    </dimensions>

    <attribute name="axis" type="NX_POSINT"
      deprecated="see: https://github.com/nexusformat/definitions/issues/436">
      <enumeration>
        <item value="1"/>
      </enumeration>
    </attribute>

    <attribute name="primary" type="NX_POSINT"
      deprecated="see: https://github.com/nexusformat/definitions/issues/436">
      <enumeration>
        <item value="1"/>
      </enumeration>
    </attribute>

    <attribute name="long_name">
      <doc>x-axis offset from detector center</doc>
    </attribute>
  </field>

  <field name="y_pixel_offset" type="NX_FLOAT" units="NX_LENGTH">
    <doc>
      Offset from the detector center in the y-direction.
      Can be multidimensional when different values are required for each pixel.
    </doc>

    <dimensions rank="2">
      <dim index="1" value="i" />
      <dim index="2" value="j" />
    </dimensions>

    <attribute name="axis" type="NX_POSINT"
      deprecated="see: https://github.com/nexusformat/definitions/issues/436">
      <enumeration>
        <item value="2"/>
      </enumeration>
    </attribute>

    <attribute name="primary" type="NX_POSINT"
      deprecated="see: https://github.com/nexusformat/definitions/issues/436">
      <enumeration>
        <item value="1"/>
      </enumeration>
    </attribute>

    <attribute name="long_name">
      <doc>y-axis offset from detector center</doc>
    </attribute>
  </field>


  <field name="z_pixel_offset" type="NX_FLOAT" units="NX_LENGTH">
    <doc>
      Offset from the detector center in the z-direction.
      Can be multidimensional when different values are required for each pixel.
    </doc>

    <dimensions rank="2">
      <dim index="1" value="i" />
      <dim index="2" value="j" />
    </dimensions>

    <attribute name="axis" type="NX_POSINT"
      deprecated="see: https://github.com/nexusformat/definitions/issues/436">
      <enumeration>
        <item value="3"/>
      </enumeration>
    </attribute>

    <attribute name="primary" type="NX_POSINT"
      deprecated="see: https://github.com/nexusformat/definitions/issues/436">
      <enumeration>
        <item value="1"/>
      </enumeration>
    </attribute>

    <attribute name="long_name">
      <doc>y-axis offset from detector center</doc>
    </attribute>
  </field>

  <field name="distance" type="NX_FLOAT" units="NX_LENGTH">
    <doc>
      This is the distance to the previous component in the
      instrument; most often the sample. The usage depends on the
      nature of the detector: Most often it is the distance of the
      detector assembly. But there are irregular detectors. In this
      case the distance must be specified for each detector pixel.

      Note, it is recommended to use NXtransformations instead.
    </doc>

    <dimensions rank="3">
      <dim index="1" value="nP" />
      <dim index="2" value="i" />
      <dim index="3" value="j" />
    </dimensions>
  </field>

  <field name="polar_angle" type="NX_FLOAT" units="NX_ANGLE">
    <doc>
      This is the polar angle of the detector towards the previous
      component in the instrument; most often the sample.
      The usage depends on the
      nature of the detector.
      Most often it is the polar_angle of the detector assembly.
      But there are irregular detectors.
      In this
      case, the polar_angle  must be specified for each detector pixel.

      Note, it is recommended to use NXtransformations instead.
    </doc>

    <dimensions rank="3">
      <dim index="1" value="nP" />
      <dim index="2" value="i" />
      <dim index="3" value="j" />
    </dimensions>
  </field>

  <field name="azimuthal_angle" type="NX_FLOAT" units="NX_ANGLE">
    <doc>
      This is the azimuthal angle angle of the detector towards
      the previous component in the instrument; most often the sample.
      The usage depends on the
      nature of the detector.
      Most often it is the azimuthal_angle of the detector assembly.
      But there are irregular detectors.
      In this
      case, the azimuthal_angle  must be specified for each detector pixel.

      Note, it is recommended to use NXtransformations instead.
    </doc>

    <dimensions rank="3">
      <dim index="1" value="nP" />
      <dim index="2" value="i" />
      <dim index="3" value="j" />
    </dimensions>
  </field>

  <field name="description">
    <doc>name/manufacturer/model/etc. information</doc>
  </field>

  <field name="serial_number">
    <doc>Serial number for the detector</doc>
  </field>

  <field name="local_name">
    <doc>Local name for the detector</doc>
  </field>

  <group type="NXgeometry" deprecated="Use the field `depends_on` and :ref:`NXtransformations` to position the detector and NXoff_geometry to describe its shape instead">
    <doc>Position and orientation of detector</doc>
  </group>

  <field name="solid_angle" type="NX_FLOAT" units="NX_SOLID_ANGLE">
    <doc>Solid angle subtended by the detector at the sample</doc>

    <dimensions rank="2">
      <dim index="1" value="i" />
      <dim index="2" value="j" />
    </dimensions>
  </field>

  <field name="x_pixel_size" type="NX_FLOAT" units="NX_LENGTH">
    <doc>
    Size of each detector pixel. If it is scalar all pixels are the same size.
    </doc>

    <dimensions rank="2">
      <dim index="1" value="i" />
      <dim index="2" value="j" />
    </dimensions>
  </field>

  <field name="y_pixel_size" type="NX_FLOAT" units="NX_LENGTH">
    <doc>Size of each detector pixel. If it is scalar all pixels are the same size</doc>

    <dimensions rank="2">
      <dim index="1" value="i" />
      <dim index="2" value="j" />
    </dimensions>
  </field>

  <field name="dead_time" type="NX_FLOAT" units="NX_TIME">
    <doc>Detector dead time</doc>

    <dimensions rank="3">
      <dim index="1" value="nP" />
      <dim index="2" value="i" />
      <dim index="3" value="j" />
    </dimensions>
  </field>

  <field name="gas_pressure" type="NX_FLOAT" units="NX_PRESSURE">
    <doc>Detector gas pressure</doc>

    <dimensions rank="2">
      <dim index="1" value="i" />
      <dim index="2" value="j" />
    </dimensions>
  </field>

  <field name="detection_gas_path" type="NX_FLOAT" units="NX_LENGTH">
    <doc>maximum drift space dimension</doc>
  </field>

  <field name="crate" type="NX_INT">
    <doc>Crate number of detector</doc>

    <dimensions rank="2">
      <dim index="1" value="i" />
      <dim index="2" value="j" />
    </dimensions>

    <attribute name="local_name">
      <doc>Equivalent local term</doc>
    </attribute>
  </field>

  <field name="slot" type="NX_INT">
    <doc>Slot number of detector</doc>

    <dimensions rank="2">
      <dim index="1" value="i" />
      <dim index="2" value="j" />
    </dimensions>

    <attribute name="local_name">
      <doc>Equivalent local term</doc>
    </attribute>
  </field>

  <field name="input" type="NX_INT">
    <doc>Input number of detector</doc>

    <dimensions rank="2">
      <dim index="1" value="i" />
      <dim index="2" value="j" />
    </dimensions>

    <attribute name="local_name">
      <doc>Equivalent local term</doc>
    </attribute>
  </field>

  <field name="type">
    <doc>
      Description of type such as He3 gas cylinder, He3 PSD, scintillator,
      fission chamber, proportion counter, ion chamber, ccd, pixel, image plate,
      CMOS, ...
    </doc>
  </field>

  <group name="CHANNELNAME_channel" type="NXdetector_channel">
      <doc>
          Group containing the description and metadata for a single channel from a multi-channel
          detector.

          Given an :ref:`NXdata` group linked as part of an NXdetector group that has an axis with
          named channels (see the example in :ref:`NXdata &lt;/NXdata@default_slice-attribute&gt;`),
          the NXdetector will have a series of NXdetector_channel groups, one for each channel,
          named CHANNELNAME_channel.
      </doc>
  </group>

  <group name="efficiency" type="NXdata">
    <doc>Spectral efficiency of detector with respect to e.g. wavelength</doc>
    <attribute name="signal">
      <enumeration>
        <item value="efficiency" />
      </enumeration>
    </attribute>
    <attribute name="axes">
      <enumeration>
        <!-- TODO: clarify the various use cases -->
        <item value="." />
        <item value=". ." />
        <item value=". . ." />
        <item value=". . . ." />
        <item value="wavelength" />
      </enumeration>
    </attribute>
    <attribute name="wavelength_indices">
      <enumeration>
        <!-- TODO: clarify the actual possibilities -->
        <item value="0" />
      </enumeration>
    </attribute>

    <field name="efficiency" type="NX_FLOAT" units="NX_DIMENSIONLESS">
      <doc>efficiency of the detector</doc>

      <dimensions rank="3">
        <dim index="1" value="i" />
        <dim index="2" value="j" />
        <dim index="3" value="k" />
      </dimensions>
    </field>

    <field name="wavelength" type="NX_FLOAT" units="NX_WAVELENGTH">
      <doc>
        This field can be two things:

        #. For a pixel detector it provides the nominal wavelength
           for which the detector has been calibrated.

        #. For other detectors this field has to be seen together with
           the efficiency field above.
           For some detectors, the efficiency is wavelength dependent.
           Thus this field provides the wavelength axis for the efficiency field.
           In this use case, the efficiency and wavelength arrays must
           have the same dimensionality.
      </doc>
      <dimensions rank="3">
        <dim index="1" value="i" />
        <dim index="2" value="j" />
        <dim index="3" value="k" />
      </dimensions>
    </field>
  </group>

  <field name="real_time" type="NX_NUMBER" units="NX_TIME">
    <doc>
      Real-time of the exposure (use this if exposure time varies for
      each array element, otherwise use ``count_time`` field).
	    
      Most often there is a single real time value that is constant across
      an entire image frame.  In such cases, only a 1-D array is needed.
      But there are detectors in which the real time
      changes per pixel. In that case, more than one dimension is needed. Therefore
      the rank of this field should be less than or equal to (detector rank + 1).
    </doc>
    <dimensions rank="3">
      <dim index="1" value="nP" />
      <dim index="2" value="i" />
      <dim index="3" value="j" />
    </dimensions>
  </field>

  <field name="start_time" type="NX_FLOAT" units="NX_TIME">
    <doc>start time for each frame, with the ``start`` attribute as absolute reference</doc>
    <dimensions rank="1">
       <dim index="1" value="nP"/>
    </dimensions>
    <attribute name="start" type="NX_DATE_TIME" />
  </field>
  <field name="stop_time" type="NX_FLOAT" units="NX_TIME">
    <doc>stop time for each frame, with the ``start`` attribute as absolute reference</doc>
    <dimensions rank="1">
      <dim index="1" value="nP"/>
    </dimensions>
    <attribute name="start" type="NX_DATE_TIME" />
  </field>

  <field name="calibration_date" type="NX_DATE_TIME">
    <doc>
      date of last calibration (geometry and/or efficiency) measurements
    </doc>
  </field>

  <group name="calibration_method" type="NXnote">
    <doc>
      summary of conversion of array data to pixels (e.g. polynomial
      approximations) and location of details of the calibrations
    </doc>
  </group>

  <field name="layout">
    <doc>How the detector is represented</doc>

    <enumeration>
      <item value="point"/>
      <item value="linear"/>
      <item value="area"/>
    </enumeration>
  </field>

  <field name="count_time" type="NX_NUMBER" units="NX_TIME">
    <doc>Elapsed actual counting time</doc>

    <dimensions rank="1">
      <dim index="1" value="nP" />
    </dimensions>
  </field>

  <group name="data_file" type="NXnote"/>

  <group type="NXcollection">
  <doc>
    Use this group to provide other data related to this NXdetector group.
  </doc>
  </group>

  <field name="sequence_number" type="NX_INT">
    <doc>
      In order to properly sort the order of the images taken in (for
      example) a tomography experiment, a sequence number is stored with each
      image.
    </doc>

    <dimensions rank="1">
      <dim index="1" value="nP" />
    </dimensions>
  </field>

  <field name="beam_center_x" type="NX_FLOAT" units="NX_LENGTH">
    <doc>
      This is the x position where the direct beam would hit the detector.
      This is a length and can be outside of the actual
      detector. The length can be in physical units or pixels
      as documented by the units attribute.
    </doc>
  </field>

  <field name="beam_center_y" type="NX_FLOAT" units="NX_LENGTH">
    <doc>
      This is the y position where the direct beam would hit the detector.
      This is a length and can be outside of the actual
      detector. The length can be in physical units or pixels
      as documented by the units attribute.
    </doc>
  </field>

  <field name="frame_start_number" type="NX_INT">
    <doc>
      This is the start number of the first frame of a scan. In protein crystallography measurements one
      often scans a couple of frames on a give sample, then does something else,
      then returns to the same sample and scans some more frames. Each time with
      a new data file. This number helps concatenating such measurements.
    </doc>
  </field>

  <field name="diameter" type="NX_FLOAT" units="NX_LENGTH">
    <doc>The diameter of a cylindrical detector</doc>
  </field>

  <field name="acquisition_mode" type="NX_CHAR">
    <doc>The acquisition mode of the detector.</doc>
  <enumeration>
    <item value="gated"/>
    <item value="triggered"/>
    <item value="summed"/>
    <item value="event"/>
    <item value="histogrammed"/>
    <item value="decimated"/>
    <item value="pulse counting"/>
  </enumeration>
  </field>
  <field name="angular_calibration_applied" type="NX_BOOLEAN" >
    <doc>
      True when the angular calibration has been applied in the
      electronics, false otherwise.
    </doc>
  </field>
  <field name="angular_calibration" type="NX_FLOAT" >
    <doc>Angular calibration data.</doc>
    <dimensions rank="2">
      <dim index="1" value="i"/>
      <dim index="2" value="j"/>
    </dimensions>
  </field>
  <field name="flatfield_applied" type="NX_BOOLEAN" >
    <doc>
      True when the flat field correction has been applied in the
      electronics, false otherwise.
    </doc>
  </field>
  <field name="flatfield" type="NX_FLOAT" >
    <doc>Flat field correction data.</doc>
    <dimensions rank="2">
      <dim index="1" value="i"/>
      <dim index="2" value="j"/>
    </dimensions>
  </field>
  <field name="flatfield_errors" type="NX_FLOAT" >
    <doc>
        Errors of the flat field correction data.
        The form flatfield_error is deprecated.
    </doc>
    <dimensions rank="2">
      <dim index="1" value="i"/>
      <dim index="2" value="j"/>
    </dimensions>
  </field>
  <field name="pixel_mask_applied" type="NX_BOOLEAN" >
    <doc>
      True when the pixel mask correction has been applied in the
      electronics, false otherwise.
    </doc>
  </field>
  <field name="pixel_mask" type="NX_INT" >
    <doc>
      The 32-bit pixel mask for the detector. Can be either one mask
      for the whole dataset (i.e. an array with indices i, j) or
      each frame can have its own mask (in which case it would be
      an array with indices np, i, j).

      Contains a bit field for each pixel to signal dead,
      blind or high or otherwise unwanted or undesirable pixels.
      They have the following meaning:

      .. can't make a table here, a bullet list will have to do for now

      * bit 0: gap (pixel with no sensor)
      * bit 1: dead
      * bit 2: under responding
      * bit 3: over responding
      * bit 4: noisy
      * bit 5: -undefined-
      * bit 6: pixel is part of a cluster of problematic pixels (bit set in addition to others)
      * bit 7: -undefined-
      * bit 8: user defined mask (e.g. around beamstop)
      * bits 9-30: -undefined-
      * bit 31: virtual pixel (corner pixel with interpolated value)

      Normal data analysis software would
      not take pixels into account
      when a bit in (mask &amp; 0x0000FFFF) is
      set. Tag bit in the upper
      two bytes would indicate special pixel
      properties that normally
      would not be a sole reason to reject the
      intensity value (unless
      lower bits are set.

      If the full bit depths is not required, providing a
      mask with fewer bits is permissible.

      If needed, additional pixel masks can be specified by
      including additional entries named pixel_mask_N, where
      N is an integer. For example, a general bad pixel mask
      could be specified in pixel_mask that indicates noisy
      and dead pixels, and an additional pixel mask from
      experiment-specific shadowing could be specified in
      pixel_mask_2. The cumulative mask is the bitwise OR
      of pixel_mask and any pixel_mask_N entries.
    </doc>
    <dimensions rank="2">
      <dim index="1" value="i"/>
      <dim index="2" value="j"/>
    </dimensions>
  </field>

  <field name="image_key" type="NX_INT" >
    <doc>
      This field allow to distinguish different types of exposure to the same detector "data" field.
      Some techniques require frequent (re-)calibration inbetween measuremnts and this way of
      recording the different measurements preserves the chronological order with is important for
      correct processing.

      This is used for example in tomography (`:ref:`NXtomo`) sample projections,
      dark and flat images, a magic number is recorded per frame.

      The key is as follows:

      * projection (sample) = 0
      * flat field = 1
      * dark field = 2
      * invalid = 3
      * background (no sample, but buffer where applicable) = 4

      In cases where the data is of type :ref:`NXlog` this can also be an NXlog.
    </doc>
    <dimensions rank="1">
      <dim index="1" value="np" />
    </dimensions>
  </field>

  <field name="countrate_correction_applied" type="NX_BOOLEAN" >
    <doc>
      Counting detectors usually are not able to measure all incoming particles,
      especially at higher count-rates. Count-rate correction is applied to
      account for these errors.

      True when count-rate correction has been applied, false otherwise.
    </doc>
  </field>
  <field name="countrate_correction_lookup_table" type="NX_NUMBER" >
    <doc>
      The countrate_correction_lookup_table defines the LUT used for count-rate
      correction. It maps a measured count :math:`c` to its corrected value
      :math:`countrate\_correction\_lookup\_table[c]`.

      :math:`m` denotes the length of the table.
    </doc>
    <dimensions rank="1">
      <dim index="1" value="m"/>
    </dimensions>
  </field>
  <field name="virtual_pixel_interpolation_applied" type="NX_BOOLEAN" >
    <doc>
      True when virtual pixel interpolation has been applied, false otherwise.

      When virtual pixel interpolation is applied, values of some pixels may
      contain interpolated values. For example, to account for space between
      readout chips on a module, physical pixels on edges and corners between
      chips may have larger sensor areas and counts may be distributed between
      their logical pixels.
    </doc>
  </field>
  <field name="bit_depth_readout" type="NX_INT">
    <doc>
      How many bits the electronics reads per pixel.
      With CCD's and single photon counting detectors,
      this must not align with traditional integer sizes.
      This can be 4, 8, 12, 14, 16, ...
    </doc>
  </field>
  <field name="detector_readout_time" type="NX_FLOAT" units="NX_TIME">
    <doc>
      Time it takes to read the detector (typically milliseconds).
      This is important to know for time resolved experiments.
    </doc>
  </field>
  <field name="trigger_delay_time" type="NX_FLOAT" units="NX_TIME">
    <doc>
      Time it takes to start exposure after a trigger signal has been received.
      This is the reaction time of the detector firmware after receiving the trigger signal
      to when the detector starts to acquire the exposure, including any user set delay..
      This is important to know for time resolved experiments.
    </doc>
  </field>
  <field name="trigger_delay_time_set" type="NX_FLOAT" units="NX_TIME">
    <doc>
      User-specified trigger delay.
    </doc>
  </field>
  <field name="trigger_internal_delay_time" type="NX_FLOAT" units="NX_TIME">
    <doc>
      Time it takes to start exposure after a trigger signal has been received.
      This is the reaction time of the detector hardware after receiving the
      trigger signal to when the detector starts to acquire the exposure.
      It forms the lower boundary of the trigger_delay_time when the user
      does not request an additional delay.
    </doc>
  </field>
  <field name="trigger_dead_time" type="NX_FLOAT" units="NX_TIME">
    <doc>
      Time during which no new trigger signal can be accepted.
      Typically this is the
      trigger_delay_time + exposure_time + readout_time.
      This is important to know for time resolved experiments.
    </doc>
  </field>
  <field name="frame_time" type="NX_FLOAT" units="NX_TIME">
   <doc>
     This is time for each frame. This is exposure_time + readout time.
   </doc>
   <dimensions rank="1">
      <dim index="1" value="nP" />
    </dimensions>
  </field>
  <field name="gain_setting" type="NX_CHAR">
    <doc>
      The gain setting of the detector. This is a detector-specific value
      meant to document the gain setting of the detector during data
      collection, for detectors with multiple available gain settings.

      Examples of gain settings include:

      * ``standard``
      * ``fast``
      * ``auto``
      * ``high``
      * ``medium``
      * ``low``
      * ``mixed high to medium``
      * ``mixed medium to low``

      Developers are encouraged to use one of these terms, or to submit
      additional terms to add to the list.
    </doc>
  </field>
  <field name="saturation_value" type="NX_NUMBER">
    <doc>
      The value at which the detector goes into saturation.
      Especially common to CCD detectors, the data
      is known to be invalid above this value.

      For example, given a saturation_value and an underload_value, the valid
      pixels are those less than or equal to the saturation_value and greater
      than or equal to the underload_value.

      The precise type should match the type of the data.
    </doc>
  </field>
  <field name="underload_value" type="NX_NUMBER">
    <doc>
      The lowest value at which pixels for this detector would be reasonably
      measured. The data is known to be invalid below this value.

      For example, given a saturation_value and an underload_value, the valid
      pixels are those less than or equal to the saturation_value and greater
      than or equal to the underload_value.

      The precise type should match the type of the data.
    </doc>
  </field>
  <field name="number_of_cycles" type="NX_INT">
    <doc>
      CCD images are sometimes constructed by summing
      together multiple short exposures in the
      electronics. This reduces background etc.
      This is the number of short exposures used to sum
      images for an image.
    </doc>
  </field>
  <field name="sensor_material" type="NX_CHAR">
    <doc>
      At times, radiation is not directly sensed by the detector.
      Rather, the detector might sense the output from some
      converter like a scintillator.
      This is the name of this converter material.
    </doc>
  </field>
  <field name="sensor_thickness" type="NX_FLOAT" units="NX_LENGTH">
    <doc>
       At times, radiation is not directly sensed by the detector.
       Rather, the detector might sense the output from some
       converter like a scintillator.
       This is the thickness of this converter material.
    </doc>
  </field>
  <field name="threshold_energy" type="NX_FLOAT" units="NX_ENERGY">
    <doc>
      Single photon counter detectors can be adjusted
      for a certain energy range in which they
      work optimally. This is the energy setting for this.
    </doc>
  </field>
  <group type="NXdetector_module">
    <doc>
      For use in special cases where the data in NXdetector
      is represented in several parts, each with a separate geometry.
    </doc>
  </group>
  <choice name="pixel_shape">
    <group type="NXoff_geometry">
      <doc>
        Shape description of each pixel. Use only if all pixels in the detector
        are of uniform shape.
      </doc>
    </group>
    <group type="NXcylindrical_geometry">
      <doc>
        Shape description of each pixel. Use only if all pixels in the detector
        are of uniform shape and require being described by cylinders.
      </doc>
    </group>
  </choice>
  <choice name="detector_shape">
    <group type="NXoff_geometry">
      <doc>
        Shape description of the whole detector. Use only if pixels in the
        detector are not of uniform shape.
      </doc>
    </group>
    <group type="NXcylindrical_geometry">
      <doc>
        Shape description of the whole detector. Use only if pixels in the
        detector are not of uniform shape and require being described by cylinders.
      </doc>
    </group>
  </choice>
<<<<<<< HEAD
  <field name="amplifier_type" type="NX_CHAR">
    <doc>
      Type of electron amplifier, MCP, channeltron, etc.
    </doc>
  </field>
  <field name="detector_type" type="NX_CHAR">
    <doc>
      Description of the detector type, DLD, Phosphor+CCD, CMOS.
    </doc>
  </field>
  <field name="detector_voltage" type="NX_FLOAT" units="NX_VOLTAGE">
    <doc>
      Voltage applied to detector.
    </doc>
  </field>
  <field name="amplifier_voltage" type="NX_FLOAT" units="NX_VOLTAGE">
    <doc>
      Voltage applied to the amplifier.
    </doc>
  </field>
  <field name="amplifier_bias" type="NX_FLOAT" units="NX_VOLTAGE">
    <doc>
      The low voltage of the amplifier migh not be the ground.
    </doc>
  </field>
  <field name="sensor_size" type="NX_FLOAT" units="NX_LENGTH">
    <doc>
      Size of each imaging sensor chip on the detector.
    </doc>
  </field>
  <field name="sensor_count" type="NX_INT" units="NX_UNITLESS">
    <doc>
      Number of imaging sensor chips on the detector.
    </doc>
  </field>
  <field name="sensor_pixel_size" type="NX_FLOAT" units="NX_LENGTH">
    <doc>
      Physical size of the pixels of the imaging chip on the detector.
    </doc>
  </field>
  <field name="sensor_pixels" type="NX_INT" units="NX_UNITLESS">
    <doc>
      Number of raw active elements in each dimension. Important for swept scans.
    </doc>
  </field>
  <group type="NXfabrication"/>
  <group type="NXdata">
    <doc>
      raw data output from the detector
    </doc>
  </group>
=======
  <group type="NXfabrication"/>
>>>>>>> 54e07356
  <attribute name="default">
      <doc>
          .. index:: plotting
          
          Declares which child group contains a path leading 
          to a :ref:`NXdata` group.
          
          It is recommended (as of NIAC2014) to use this attribute
          to help define the path to the default dataset to be plotted.
          See https://www.nexusformat.org/2014_How_to_find_default_data.html
          for a summary of the discussion.
      </doc>
  </attribute>
  <field name="depends_on" type="NX_CHAR">
      <doc>
          NeXus positions components by applying a set of translations and rotations
          to apply to the component starting from 0, 0, 0. The order of these operations
          is critical and forms what NeXus calls a dependency chain. The depends_on
          field defines the path to the top most operation of the dependency chain or the
          string "." if located in the origin. Usually these operations are stored in a
          NXtransformations group. But NeXus allows them to be stored anywhere.

          The reference point of the detector is the center of the first pixel.
          In complex geometries the NXoff_geometry groups can be used to provide an unambiguous reference.
      </doc>
  </field>
  <group type="NXtransformations">
      <doc>
          This is the group recommended for holding the chain of translation
          and rotation operations necessary to position the component within
          the instrument. The dependency chain may however traverse similar groups in
          other component groups.
      </doc>
  </group>
</definition><|MERGE_RESOLUTION|>--- conflicted
+++ resolved
@@ -44,11 +44,7 @@
     <symbol name="nP"><doc>number of scan points (only present in scanning measurements)</doc></symbol>
     <symbol name="i"><doc>number of detector pixels in the first (slowest) direction</doc></symbol>
     <symbol name="j"><doc>number of detector pixels in the second (faster) direction</doc></symbol>
-<<<<<<< HEAD
-    <symbol name="k"><doc>number of detector pixels in the third (if necessary, fastest) direction</doc></symbol>   
-=======
     <symbol name="k"><doc>number of detector pixels in the third (if necessary, fastest) direction</doc></symbol>
->>>>>>> 54e07356
     <symbol name="tof"><doc>number of bins in the time-of-flight histogram</doc></symbol>
   </symbols>
 
@@ -937,7 +933,6 @@
       </doc>
     </group>
   </choice>
-<<<<<<< HEAD
   <field name="amplifier_type" type="NX_CHAR">
     <doc>
       Type of electron amplifier, MCP, channeltron, etc.
@@ -989,9 +984,6 @@
       raw data output from the detector
     </doc>
   </group>
-=======
-  <group type="NXfabrication"/>
->>>>>>> 54e07356
   <attribute name="default">
       <doc>
           .. index:: plotting
