<?xml version="1.0" encoding="UTF-8"?>
<?xml-stylesheet type="text/xsl" href="nxdlformat.xsl" ?>
<!--
# NeXus - Neutron and X-ray Common Data Format
#
# Copyright (C) 2008-2024 NeXus International Advisory Committee (NIAC)
#
# This library is free software; you can redistribute it and/or
# modify it under the terms of the GNU Lesser General Public
# License as published by the Free Software Foundation; either
# version 3 of the License, or (at your option) any later version.
#
# This library is distributed in the hope that it will be useful,
# but WITHOUT ANY WARRANTY; without even the implied warranty of
# MERCHANTABILITY or FITNESS FOR A PARTICULAR PURPOSE.  See the GNU
# Lesser General Public License for more details.
#
# You should have received a copy of the GNU Lesser General Public
# License along with this library; if not, write to the Free Software
# Foundation, Inc., 59 Temple Place, Suite 330, Boston, MA  02111-1307  USA
#
# For further information, see http://www.nexusformat.org
-->
<definition category="base" extends="NXobject" name="NXdetector"
            type="group"
            xsi:schemaLocation="http://definition.nexusformat.org/nxdl/3.1 ../nxdl.xsd"
            xmlns="http://definition.nexusformat.org/nxdl/3.1"
            xmlns:xsi="http://www.w3.org/2001/XMLSchema-instance"
            xmlns:xs="http://www.w3.org/2001/XMLSchema"
            xmlns:ns="http://definition.nexusformat.org/nxdl/@NXDL_RELEASE@"
            >

  <symbols>
    <doc>
      These symbols will be used below to illustrate the coordination of the rank and sizes of datasets and the 
      preferred ordering of the dimensions. Each of these are optional (so the rank of the datasets 
      will vary according to the situation) and the general ordering principle is slowest to fastest.
      The type of each dimension should follow the order of scan points, detector output (e.g. pixels),
      then time-of-flight (i.e. spectroscopy, spectrometry). Note that the output of a detector is not limited 
      to single values (0D), lists (1D) and images (2), but three or higher dimensional arrays can be produced 
      by a detector at each trigger.
    </doc>
    
    <symbol name="nP"><doc>number of scan points (only present in scanning measurements)</doc></symbol>
    <symbol name="i"><doc>number of detector pixels in the first (slowest) direction</doc></symbol>
    <symbol name="j"><doc>number of detector pixels in the second (faster) direction</doc></symbol>
<<<<<<< HEAD
    <symbol name="k"><doc>number of detector pixels in the third (if necessary, fastest) direction</doc></symbol>   
=======
    <symbol name="k"><doc>number of detector pixels in the third (if necessary, fastest) direction</doc></symbol>
>>>>>>> 5b6daa03
    <symbol name="tof"><doc>number of bins in the time-of-flight histogram</doc></symbol>
  </symbols>

  <doc>
    A detector, detector bank, or multidetector.
  </doc>

  <field name="time_of_flight" type="NX_FLOAT" units="NX_TIME_OF_FLIGHT">
    <doc>Total time of flight</doc>

    <dimensions rank="1">
      <dim index="1" value="tof+1" />
    </dimensions>

    <attribute name="axis" type="NX_POSINT"
      deprecated="see: https://github.com/nexusformat/definitions/issues/436">
      <enumeration>
        <item value="3"/>
      </enumeration>
    </attribute>

    <attribute name="primary" type="NX_POSINT"
      deprecated="see: https://github.com/nexusformat/definitions/issues/436">
      <enumeration>
        <item value="1"/>
      </enumeration>
    </attribute>

    <attribute name="long_name">
      <doc>Total time of flight</doc>
    </attribute>
  </field>

  <field name="raw_time_of_flight" type="NX_INT" units="NX_PULSES">
    <doc>In DAQ clock pulses</doc>

    <dimensions rank="1">
      <dim index="1" value="tof+1" />
    </dimensions>

    <attribute name="frequency" type="NX_NUMBER">
      <doc>Clock frequency in Hz</doc>
    </attribute>
  </field>

  <field name="detector_number" type="NX_INT">
    <doc>
	Identifier for detector (pixels)
	Can be multidimensional, if needed
   </doc>
  </field>

  <field name="data" type="NX_NUMBER" units="NX_ANY">
    <doc>
      Data values from the detector. The rank and dimension ordering should follow a principle of
      slowest to fastest measurement axes and may be explicitly specified in application definitions.
      
      Mechanical scanning of objects (e.g. sample position/angle, incident beam energy, etc) tends to be
      the slowest part of an experiment and so any such scan axes should be allocated to the first dimensions
      of the array. Note that in some cases it may be useful to represent a 2D set of scan points as a single
      scan-axis in the data array, especially if the scan pattern doesn't fit a rectangular array nicely.
      Repetition of an experiment in a time series tends to be used similar to a slow scan axis
      and so will often be in the first dimension of the data array.
      
      The next fastest axes are typically the readout of the detector. A point detector will not add any dimensions
      (as it is just a single value per scan point) to the data array, a strip detector will add one dimension, an 
      imaging detector will add two dimensions (e.g. X, Y axes) and detectors outputting higher dimensional data 
      will add the corresponding number of dimensions. Note that the detector dimensions don't necessarily have to
      be written in order of the actual readout speeds - the slowest to fastest rule principle is only a guide.
      
      Finally, detectors that operate in a time-of-flight mode, such as a neutron spectrometer or a silicon drift 
      detector (used for X-ray fluorescence) tend to have their dimension(s) added to the last dimensions in the data array.
      
      The type of each dimension should should follow the order of scan points, detector pixels, 
      then time-of-flight (i.e. spectroscopy, spectrometry). The rank and dimension sizes (see symbol list) 
      shown here are merely illustrative of coordination between related datasets.
    </doc>

    <dimensions rank="4">
      <dim index="1" value="nP" />
      <dim index="2" value="i" />
      <dim index="3" value="j" />
      <dim index="4" value="tof" />
    </dimensions>

    <attribute name="long_name">
      <doc>Title of measurement</doc>
    </attribute>

    <attribute name="check_sum" type="NX_INT">
      <doc>Integral of data as check of data integrity</doc>
    </attribute>

  </field>

  <field name="data_errors" type="NX_NUMBER" units="NX_ANY">
    <doc>
      The best estimate of the uncertainty in the data value (array size should match the data field). Where
      possible, this should be the standard deviation, which has the same units
      as the data. The form data_error is deprecated.
    </doc>

    <dimensions rank="4">
      <dim index="1" value="nP" />
      <dim index="2" value="i" />
      <dim index="3" value="j" />
      <dim index="4" value="tof" />
    </dimensions>
  </field>


  <field name="x_pixel_offset" type="NX_FLOAT" units="NX_LENGTH">
    <doc>
      Offset from the detector center in x-direction.
      Can be multidimensional when needed.
    </doc>

    <dimensions rank="2">
      <dim index="1" value="i" />
      <dim index="2" value="j" />
    </dimensions>

    <attribute name="axis" type="NX_POSINT"
      deprecated="see: https://github.com/nexusformat/definitions/issues/436">
      <enumeration>
        <item value="1"/>
      </enumeration>
    </attribute>

    <attribute name="primary" type="NX_POSINT"
      deprecated="see: https://github.com/nexusformat/definitions/issues/436">
      <enumeration>
        <item value="1"/>
      </enumeration>
    </attribute>

    <attribute name="long_name">
      <doc>x-axis offset from detector center</doc>
    </attribute>
  </field>

  <field name="y_pixel_offset" type="NX_FLOAT" units="NX_LENGTH">
    <doc>
      Offset from the detector center in the y-direction.
      Can be multidimensional when different values are required for each pixel.
    </doc>

    <dimensions rank="2">
      <dim index="1" value="i" />
      <dim index="2" value="j" />
    </dimensions>

    <attribute name="axis" type="NX_POSINT"
      deprecated="see: https://github.com/nexusformat/definitions/issues/436">
      <enumeration>
        <item value="2"/>
      </enumeration>
    </attribute>

    <attribute name="primary" type="NX_POSINT"
      deprecated="see: https://github.com/nexusformat/definitions/issues/436">
      <enumeration>
        <item value="1"/>
      </enumeration>
    </attribute>

    <attribute name="long_name">
      <doc>y-axis offset from detector center</doc>
    </attribute>
  </field>


  <field name="z_pixel_offset" type="NX_FLOAT" units="NX_LENGTH">
    <doc>
      Offset from the detector center in the z-direction.
      Can be multidimensional when different values are required for each pixel.
    </doc>

    <dimensions rank="2">
      <dim index="1" value="i" />
      <dim index="2" value="j" />
    </dimensions>

    <attribute name="axis" type="NX_POSINT"
      deprecated="see: https://github.com/nexusformat/definitions/issues/436">
      <enumeration>
        <item value="3"/>
      </enumeration>
    </attribute>

    <attribute name="primary" type="NX_POSINT"
      deprecated="see: https://github.com/nexusformat/definitions/issues/436">
      <enumeration>
        <item value="1"/>
      </enumeration>
    </attribute>

    <attribute name="long_name">
      <doc>y-axis offset from detector center</doc>
    </attribute>
  </field>

  <field name="distance" type="NX_FLOAT" units="NX_LENGTH">
    <doc>
      This is the distance to the previous component in the
      instrument; most often the sample. The usage depends on the
      nature of the detector: Most often it is the distance of the
      detector assembly. But there are irregular detectors. In this
      case the distance must be specified for each detector pixel.

      Note, it is recommended to use NXtransformations instead.
    </doc>

    <dimensions rank="3">
      <dim index="1" value="nP" />
      <dim index="2" value="i" />
      <dim index="3" value="j" />
    </dimensions>
  </field>

  <field name="polar_angle" type="NX_FLOAT" units="NX_ANGLE">
    <doc>
      This is the polar angle of the detector towards the previous
      component in the instrument; most often the sample.
      The usage depends on the
      nature of the detector.
      Most often it is the polar_angle of the detector assembly.
      But there are irregular detectors.
      In this
      case, the polar_angle  must be specified for each detector pixel.

      Note, it is recommended to use NXtransformations instead.
    </doc>

    <dimensions rank="3">
      <dim index="1" value="nP" />
      <dim index="2" value="i" />
      <dim index="3" value="j" />
    </dimensions>
  </field>

  <field name="azimuthal_angle" type="NX_FLOAT" units="NX_ANGLE">
    <doc>
      This is the azimuthal angle angle of the detector towards
      the previous component in the instrument; most often the sample.
      The usage depends on the
      nature of the detector.
      Most often it is the azimuthal_angle of the detector assembly.
      But there are irregular detectors.
      In this
      case, the azimuthal_angle  must be specified for each detector pixel.

      Note, it is recommended to use NXtransformations instead.
    </doc>

    <dimensions rank="3">
      <dim index="1" value="nP" />
      <dim index="2" value="i" />
      <dim index="3" value="j" />
    </dimensions>
  </field>

  <field name="description">
    <doc>name/manufacturer/model/etc. information</doc>
  </field>

  <field name="serial_number">
    <doc>Serial number for the detector</doc>
  </field>

  <field name="local_name">
    <doc>Local name for the detector</doc>
  </field>

  <group type="NXgeometry" deprecated="Use the field `depends_on` and :ref:`NXtransformations` to position the detector and NXoff_geometry to describe its shape instead">
    <doc>Position and orientation of detector</doc>
  </group>

  <field name="solid_angle" type="NX_FLOAT" units="NX_SOLID_ANGLE">
    <doc>Solid angle subtended by the detector at the sample</doc>

    <dimensions rank="2">
      <dim index="1" value="i" />
      <dim index="2" value="j" />
    </dimensions>
  </field>

  <field name="x_pixel_size" type="NX_FLOAT" units="NX_LENGTH">
    <doc>
    Size of each detector pixel. If it is scalar all pixels are the same size.
    </doc>

    <dimensions rank="2">
      <dim index="1" value="i" />
      <dim index="2" value="j" />
    </dimensions>
  </field>

  <field name="y_pixel_size" type="NX_FLOAT" units="NX_LENGTH">
    <doc>Size of each detector pixel. If it is scalar all pixels are the same size</doc>

    <dimensions rank="2">
      <dim index="1" value="i" />
      <dim index="2" value="j" />
    </dimensions>
  </field>

  <field name="dead_time" type="NX_FLOAT" units="NX_TIME">
    <doc>Detector dead time</doc>

    <dimensions rank="3">
      <dim index="1" value="nP" />
      <dim index="2" value="i" />
      <dim index="3" value="j" />
    </dimensions>
  </field>

  <field name="gas_pressure" type="NX_FLOAT" units="NX_PRESSURE">
    <doc>Detector gas pressure</doc>

    <dimensions rank="2">
      <dim index="1" value="i" />
      <dim index="2" value="j" />
    </dimensions>
  </field>

  <field name="detection_gas_path" type="NX_FLOAT" units="NX_LENGTH">
    <doc>maximum drift space dimension</doc>
  </field>

  <field name="crate" type="NX_INT">
    <doc>Crate number of detector</doc>

    <dimensions rank="2">
      <dim index="1" value="i" />
      <dim index="2" value="j" />
    </dimensions>

    <attribute name="local_name">
      <doc>Equivalent local term</doc>
    </attribute>
  </field>

  <field name="slot" type="NX_INT">
    <doc>Slot number of detector</doc>

    <dimensions rank="2">
      <dim index="1" value="i" />
      <dim index="2" value="j" />
    </dimensions>

    <attribute name="local_name">
      <doc>Equivalent local term</doc>
    </attribute>
  </field>

  <field name="input" type="NX_INT">
    <doc>Input number of detector</doc>

    <dimensions rank="2">
      <dim index="1" value="i" />
      <dim index="2" value="j" />
    </dimensions>

    <attribute name="local_name">
      <doc>Equivalent local term</doc>
    </attribute>
  </field>

  <field name="type">
    <doc>
      Description of type such as He3 gas cylinder, He3 PSD, scintillator,
      fission chamber, proportion counter, ion chamber, ccd, pixel, image plate,
      CMOS, ...
    </doc>
  </field>

  <group name="CHANNELNAME_channel" type="NXdetector_channel">
      <doc>
          Group containing the description and metadata for a single channel from a multi-channel
          detector.

          Given an :ref:`NXdata` group linked as part of an NXdetector group that has an axis with
          named channels (see the example in :ref:`NXdata &lt;/NXdata@default_slice-attribute&gt;`),
          the NXdetector will have a series of NXdetector_channel groups, one for each channel,
          named CHANNELNAME_channel.
      </doc>
  </group>

  <group name="efficiency" type="NXdata">
    <doc>Spectral efficiency of detector with respect to e.g. wavelength</doc>
    <attribute name="signal">
      <enumeration>
        <item value="efficiency" />
      </enumeration>
    </attribute>
    <attribute name="axes">
      <enumeration>
        <!-- TODO: clarify the various use cases -->
        <item value="." />
        <item value=". ." />
        <item value=". . ." />
        <item value=". . . ." />
        <item value="wavelength" />
      </enumeration>
    </attribute>
    <attribute name="wavelength_indices">
      <enumeration>
        <!-- TODO: clarify the actual possibilities -->
        <item value="0" />
      </enumeration>
    </attribute>

    <field name="efficiency" type="NX_FLOAT" units="NX_DIMENSIONLESS">
      <doc>efficiency of the detector</doc>

      <dimensions rank="3">
        <dim index="1" value="i" />
        <dim index="2" value="j" />
        <dim index="3" value="k" />
      </dimensions>
    </field>

    <field name="wavelength" type="NX_FLOAT" units="NX_WAVELENGTH">
      <doc>
        This field can be two things:

        #. For a pixel detector it provides the nominal wavelength
           for which the detector has been calibrated.

        #. For other detectors this field has to be seen together with
           the efficiency field above.
           For some detectors, the efficiency is wavelength dependent.
           Thus this field provides the wavelength axis for the efficiency field.
           In this use case, the efficiency and wavelength arrays must
           have the same dimensionality.
      </doc>
      <dimensions rank="3">
        <dim index="1" value="i" />
        <dim index="2" value="j" />
        <dim index="3" value="k" />
      </dimensions>
    </field>
  </group>

  <field name="real_time" type="NX_NUMBER" units="NX_TIME">
    <doc>
      Real-time of the exposure (use this if exposure time varies for
      each array element, otherwise use ``count_time`` field).
	    
      Most often there is a single real time value that is constant across
      an entire image frame.  In such cases, only a 1-D array is needed.
      But there are detectors in which the real time
      changes per pixel. In that case, more than one dimension is needed. Therefore
      the rank of this field should be less than or equal to (detector rank + 1).
    </doc>
    <dimensions rank="3">
      <dim index="1" value="nP" />
      <dim index="2" value="i" />
      <dim index="3" value="j" />
    </dimensions>
  </field>

  <field name="start_time" type="NX_FLOAT" units="NX_TIME">
    <doc>start time for each frame, with the ``start`` attribute as absolute reference</doc>
    <dimensions rank="1">
       <dim index="1" value="nP"/>
    </dimensions>
    <attribute name="start" type="NX_DATE_TIME" />
  </field>
  <field name="stop_time" type="NX_FLOAT" units="NX_TIME">
    <doc>stop time for each frame, with the ``start`` attribute as absolute reference</doc>
    <dimensions rank="1">
      <dim index="1" value="nP"/>
    </dimensions>
    <attribute name="start" type="NX_DATE_TIME" />
  </field>

  <field name="calibration_date" type="NX_DATE_TIME">
    <doc>
      date of last calibration (geometry and/or efficiency) measurements
    </doc>
  </field>

  <group name="calibration_method" type="NXnote">
    <doc>
      summary of conversion of array data to pixels (e.g. polynomial
      approximations) and location of details of the calibrations
    </doc>
  </group>

  <field name="layout">
    <doc>How the detector is represented</doc>

    <enumeration>
      <item value="point"/>
      <item value="linear"/>
      <item value="area"/>
    </enumeration>
  </field>

  <field name="count_time" type="NX_NUMBER" units="NX_TIME">
    <doc>Elapsed actual counting time</doc>

    <dimensions rank="1">
      <dim index="1" value="nP" />
    </dimensions>
  </field>

  <group name="data_file" type="NXnote"/>

  <group type="NXcollection">
  <doc>
    Use this group to provide other data related to this NXdetector group.
  </doc>
  </group>

  <field name="sequence_number" type="NX_INT">
    <doc>
      In order to properly sort the order of the images taken in (for
      example) a tomography experiment, a sequence number is stored with each
      image.
    </doc>

    <dimensions rank="1">
      <dim index="1" value="nP" />
    </dimensions>
  </field>

  <field name="beam_center_x" type="NX_FLOAT" units="NX_LENGTH">
    <doc>
      This is the x position where the direct beam would hit the detector.
      This is a length and can be outside of the actual
      detector. The length can be in physical units or pixels
      as documented by the units attribute.
    </doc>
  </field>

  <field name="beam_center_y" type="NX_FLOAT" units="NX_LENGTH">
    <doc>
      This is the y position where the direct beam would hit the detector.
      This is a length and can be outside of the actual
      detector. The length can be in physical units or pixels
      as documented by the units attribute.
    </doc>
  </field>

  <field name="frame_start_number" type="NX_INT">
    <doc>
      This is the start number of the first frame of a scan. In protein crystallography measurements one
      often scans a couple of frames on a give sample, then does something else,
      then returns to the same sample and scans some more frames. Each time with
      a new data file. This number helps concatenating such measurements.
    </doc>
  </field>

  <field name="diameter" type="NX_FLOAT" units="NX_LENGTH">
    <doc>The diameter of a cylindrical detector</doc>
  </field>

  <field name="acquisition_mode" type="NX_CHAR">
    <doc>The acquisition mode of the detector.</doc>
  <enumeration>
    <item value="gated"/>
    <item value="triggered"/>
    <item value="summed"/>
    <item value="event"/>
    <item value="histogrammed"/>
    <item value="decimated"/>
    <item value="pulse counting"/>
  </enumeration>
  </field>
  <field name="angular_calibration_applied" type="NX_BOOLEAN" >
    <doc>
      True when the angular calibration has been applied in the
      electronics, false otherwise.
    </doc>
  </field>
  <field name="angular_calibration" type="NX_FLOAT" >
    <doc>Angular calibration data.</doc>
    <dimensions rank="2">
      <dim index="1" value="i"/>
      <dim index="2" value="j"/>
    </dimensions>
  </field>
  <field name="flatfield_applied" type="NX_BOOLEAN" >
    <doc>
      True when the flat field correction has been applied in the
      electronics, false otherwise.
    </doc>
  </field>
  <field name="flatfield" type="NX_FLOAT" >
    <doc>Flat field correction data.</doc>
    <dimensions rank="2">
      <dim index="1" value="i"/>
      <dim index="2" value="j"/>
    </dimensions>
  </field>
  <field name="flatfield_errors" type="NX_FLOAT" >
    <doc>
        Errors of the flat field correction data.
        The form flatfield_error is deprecated.
    </doc>
    <dimensions rank="2">
      <dim index="1" value="i"/>
      <dim index="2" value="j"/>
    </dimensions>
  </field>
  <field name="pixel_mask_applied" type="NX_BOOLEAN" >
    <doc>
      True when the pixel mask correction has been applied in the
      electronics, false otherwise.
    </doc>
  </field>
  <field name="pixel_mask" type="NX_INT" >
    <doc>
      The 32-bit pixel mask for the detector. Can be either one mask
      for the whole dataset (i.e. an array with indices i, j) or
      each frame can have its own mask (in which case it would be
      an array with indices np, i, j).

      Contains a bit field for each pixel to signal dead,
      blind or high or otherwise unwanted or undesirable pixels.
      They have the following meaning:

      .. can't make a table here, a bullet list will have to do for now

      * bit 0: gap (pixel with no sensor)
      * bit 1: dead
      * bit 2: under responding
      * bit 3: over responding
      * bit 4: noisy
      * bit 5: -undefined-
      * bit 6: pixel is part of a cluster of problematic pixels (bit set in addition to others)
      * bit 7: -undefined-
      * bit 8: user defined mask (e.g. around beamstop)
      * bits 9-30: -undefined-
      * bit 31: virtual pixel (corner pixel with interpolated value)

      Normal data analysis software would
      not take pixels into account
      when a bit in (mask &amp; 0x0000FFFF) is
      set. Tag bit in the upper
      two bytes would indicate special pixel
      properties that normally
      would not be a sole reason to reject the
      intensity value (unless
      lower bits are set.

      If the full bit depths is not required, providing a
      mask with fewer bits is permissible.

      If needed, additional pixel masks can be specified by
      including additional entries named pixel_mask_N, where
      N is an integer. For example, a general bad pixel mask
      could be specified in pixel_mask that indicates noisy
      and dead pixels, and an additional pixel mask from
      experiment-specific shadowing could be specified in
      pixel_mask_2. The cumulative mask is the bitwise OR
      of pixel_mask and any pixel_mask_N entries.
    </doc>
    <dimensions rank="2">
      <dim index="1" value="i"/>
      <dim index="2" value="j"/>
    </dimensions>
  </field>

  <field name="image_key" type="NX_INT" >
    <doc>
      This field allow to distinguish different types of exposure to the same detector "data" field.
      Some techniques require frequent (re-)calibration inbetween measuremnts and this way of
      recording the different measurements preserves the chronological order with is important for
      correct processing.

      This is used for example in tomography (`:ref:`NXtomo`) sample projections,
      dark and flat images, a magic number is recorded per frame.

      The key is as follows:

      * projection (sample) = 0
      * flat field = 1
      * dark field = 2
      * invalid = 3
      * background (no sample, but buffer where applicable) = 4

      In cases where the data is of type :ref:`NXlog` this can also be an NXlog.
    </doc>
    <dimensions rank="1">
      <dim index="1" value="np" />
    </dimensions>
  </field>

  <field name="countrate_correction_applied" type="NX_BOOLEAN" >
    <doc>
      Counting detectors usually are not able to measure all incoming particles,
      especially at higher count-rates. Count-rate correction is applied to
      account for these errors.

      True when count-rate correction has been applied, false otherwise.
    </doc>
  </field>
  <field name="countrate_correction_lookup_table" type="NX_NUMBER" >
    <doc>
      The countrate_correction_lookup_table defines the LUT used for count-rate
      correction. It maps a measured count :math:`c` to its corrected value
      :math:`countrate\_correction\_lookup\_table[c]`.

      :math:`m` denotes the length of the table.
    </doc>
    <dimensions rank="1">
      <dim index="1" value="m"/>
    </dimensions>
  </field>
  <field name="virtual_pixel_interpolation_applied" type="NX_BOOLEAN" >
    <doc>
      True when virtual pixel interpolation has been applied, false otherwise.

      When virtual pixel interpolation is applied, values of some pixels may
      contain interpolated values. For example, to account for space between
      readout chips on a module, physical pixels on edges and corners between
      chips may have larger sensor areas and counts may be distributed between
      their logical pixels.
    </doc>
  </field>
  <field name="bit_depth_readout" type="NX_INT">
    <doc>
      How many bits the electronics reads per pixel.
      With CCD's and single photon counting detectors,
      this must not align with traditional integer sizes.
      This can be 4, 8, 12, 14, 16, ...
    </doc>
  </field>
  <field name="detector_readout_time" type="NX_FLOAT" units="NX_TIME">
    <doc>
      Time it takes to read the detector (typically milliseconds).
      This is important to know for time resolved experiments.
    </doc>
  </field>
  <field name="trigger_delay_time" type="NX_FLOAT" units="NX_TIME">
    <doc>
      Time it takes to start exposure after a trigger signal has been received.
      This is the reaction time of the detector firmware after receiving the trigger signal
      to when the detector starts to acquire the exposure, including any user set delay..
      This is important to know for time resolved experiments.
    </doc>
  </field>
  <field name="trigger_delay_time_set" type="NX_FLOAT" units="NX_TIME">
    <doc>
      User-specified trigger delay.
    </doc>
  </field>
  <field name="trigger_internal_delay_time" type="NX_FLOAT" units="NX_TIME">
    <doc>
      Time it takes to start exposure after a trigger signal has been received.
      This is the reaction time of the detector hardware after receiving the
      trigger signal to when the detector starts to acquire the exposure.
      It forms the lower boundary of the trigger_delay_time when the user
      does not request an additional delay.
    </doc>
  </field>
  <field name="trigger_dead_time" type="NX_FLOAT" units="NX_TIME">
    <doc>
      Time during which no new trigger signal can be accepted.
      Typically this is the
      trigger_delay_time + exposure_time + readout_time.
      This is important to know for time resolved experiments.
    </doc>
  </field>
  <field name="frame_time" type="NX_FLOAT" units="NX_TIME">
   <doc>
     This is time for each frame. This is exposure_time + readout time.
   </doc>
   <dimensions rank="1">
      <dim index="1" value="nP" />
    </dimensions>
  </field>
  <field name="gain_setting" type="NX_CHAR">
    <doc>
      The gain setting of the detector. This is a detector-specific value
      meant to document the gain setting of the detector during data
      collection, for detectors with multiple available gain settings.

      Examples of gain settings include:

      * ``standard``
      * ``fast``
      * ``auto``
      * ``high``
      * ``medium``
      * ``low``
      * ``mixed high to medium``
      * ``mixed medium to low``

      Developers are encouraged to use one of these terms, or to submit
      additional terms to add to the list.
    </doc>
  </field>
  <field name="saturation_value" type="NX_NUMBER">
    <doc>
      The value at which the detector goes into saturation.
      Especially common to CCD detectors, the data
      is known to be invalid above this value.

      For example, given a saturation_value and an underload_value, the valid
      pixels are those less than or equal to the saturation_value and greater
      than or equal to the underload_value.

      The precise type should match the type of the data.
    </doc>
  </field>
  <field name="underload_value" type="NX_NUMBER">
    <doc>
      The lowest value at which pixels for this detector would be reasonably
      measured. The data is known to be invalid below this value.

      For example, given a saturation_value and an underload_value, the valid
      pixels are those less than or equal to the saturation_value and greater
      than or equal to the underload_value.

      The precise type should match the type of the data.
    </doc>
  </field>
  <field name="number_of_cycles" type="NX_INT">
    <doc>
      CCD images are sometimes constructed by summing
      together multiple short exposures in the
      electronics. This reduces background etc.
      This is the number of short exposures used to sum
      images for an image.
    </doc>
  </field>
  <field name="sensor_material" type="NX_CHAR">
    <doc>
      At times, radiation is not directly sensed by the detector.
      Rather, the detector might sense the output from some
      converter like a scintillator.
      This is the name of this converter material.
    </doc>
  </field>
  <field name="sensor_thickness" type="NX_FLOAT" units="NX_LENGTH">
    <doc>
       At times, radiation is not directly sensed by the detector.
       Rather, the detector might sense the output from some
       converter like a scintillator.
       This is the thickness of this converter material.
    </doc>
  </field>
  <field name="threshold_energy" type="NX_FLOAT" units="NX_ENERGY">
    <doc>
      Single photon counter detectors can be adjusted
      for a certain energy range in which they
      work optimally. This is the energy setting for this.
    </doc>
  </field>
  <group type="NXdetector_module">
    <doc>
      For use in special cases where the data in NXdetector
      is represented in several parts, each with a separate geometry.
    </doc>
  </group>
  <choice name="pixel_shape">
    <group type="NXoff_geometry">
      <doc>
        Shape description of each pixel. Use only if all pixels in the detector
        are of uniform shape.
      </doc>
    </group>
    <group type="NXcylindrical_geometry">
      <doc>
        Shape description of each pixel. Use only if all pixels in the detector
        are of uniform shape and require being described by cylinders.
      </doc>
    </group>
  </choice>
  <choice name="detector_shape">
    <group type="NXoff_geometry">
      <doc>
        Shape description of the whole detector. Use only if pixels in the
        detector are not of uniform shape.
      </doc>
    </group>
    <group type="NXcylindrical_geometry">
      <doc>
        Shape description of the whole detector. Use only if pixels in the
        detector are not of uniform shape and require being described by cylinders.
      </doc>
    </group>
  </choice>
<<<<<<< HEAD
  <field name="amplifier_type" type="NX_CHAR">
    <doc>
      Type of electron amplifier, MCP, channeltron, etc.
    </doc>
  </field>
  <field name="detector_type" type="NX_CHAR">
    <doc>
      Description of the detector type, DLD, Phosphor+CCD, CMOS.
    </doc>
  </field>
  <field name="detector_voltage" type="NX_FLOAT" units="NX_VOLTAGE">
    <doc>
      Voltage applied to detector.
    </doc>
  </field>
  <field name="amplifier_voltage" type="NX_FLOAT" units="NX_VOLTAGE">
    <doc>
      Voltage applied to the amplifier.
    </doc>
  </field>
  <field name="amplifier_bias" type="NX_FLOAT" units="NX_VOLTAGE">
    <doc>
      The low voltage of the amplifier migh not be the ground.
    </doc>
  </field>
  <field name="sensor_size" type="NX_FLOAT" units="NX_LENGTH">
    <doc>
      Size of each imaging sensor chip on the detector.
    </doc>
  </field>
  <field name="sensor_count" type="NX_INT" units="NX_UNITLESS">
    <doc>
      Number of imaging sensor chips on the detector.
    </doc>
  </field>
  <field name="sensor_pixel_size" type="NX_FLOAT" units="NX_LENGTH">
    <doc>
      Physical size of the pixels of the imaging chip on the detector.
    </doc>
  </field>
  <field name="sensor_pixels" type="NX_INT" units="NX_UNITLESS">
    <doc>
      Number of raw active elements in each dimension. Important for swept scans.
    </doc>
  </field>
  <group type="NXfabrication"/>
  <group type="NXdata">
    <doc>
      raw data output from the detector
    </doc>
  </group>
=======
  <group type="NXfabrication"/>
>>>>>>> 5b6daa03
  <attribute name="default">
      <doc>
          .. index:: plotting
          
          Declares which child group contains a path leading 
          to a :ref:`NXdata` group.
          
          It is recommended (as of NIAC2014) to use this attribute
          to help define the path to the default dataset to be plotted.
          See https://www.nexusformat.org/2014_How_to_find_default_data.html
          for a summary of the discussion.
      </doc>
  </attribute>
  <field name="depends_on" type="NX_CHAR">
      <doc>
          NeXus positions components by applying a set of translations and rotations
          to apply to the component starting from 0, 0, 0. The order of these operations
          is critical and forms what NeXus calls a dependency chain. The depends_on
          field defines the path to the top most operation of the dependency chain or the
          string "." if located in the origin. Usually these operations are stored in a
          NXtransformations group. But NeXus allows them to be stored anywhere.

          The reference point of the detector is the center of the first pixel.
          In complex geometries the NXoff_geometry groups can be used to provide an unambiguous reference.
      </doc>
  </field>
  <group type="NXtransformations">
      <doc>
          This is the group recommended for holding the chain of translation
          and rotation operations necessary to position the component within
          the instrument. The dependency chain may however traverse similar groups in
          other component groups.
      </doc>
  </group>
</definition><|MERGE_RESOLUTION|>--- conflicted
+++ resolved
@@ -44,11 +44,7 @@
     <symbol name="nP"><doc>number of scan points (only present in scanning measurements)</doc></symbol>
     <symbol name="i"><doc>number of detector pixels in the first (slowest) direction</doc></symbol>
     <symbol name="j"><doc>number of detector pixels in the second (faster) direction</doc></symbol>
-<<<<<<< HEAD
-    <symbol name="k"><doc>number of detector pixels in the third (if necessary, fastest) direction</doc></symbol>   
-=======
     <symbol name="k"><doc>number of detector pixels in the third (if necessary, fastest) direction</doc></symbol>
->>>>>>> 5b6daa03
     <symbol name="tof"><doc>number of bins in the time-of-flight histogram</doc></symbol>
   </symbols>
 
@@ -937,61 +933,7 @@
       </doc>
     </group>
   </choice>
-<<<<<<< HEAD
-  <field name="amplifier_type" type="NX_CHAR">
-    <doc>
-      Type of electron amplifier, MCP, channeltron, etc.
-    </doc>
-  </field>
-  <field name="detector_type" type="NX_CHAR">
-    <doc>
-      Description of the detector type, DLD, Phosphor+CCD, CMOS.
-    </doc>
-  </field>
-  <field name="detector_voltage" type="NX_FLOAT" units="NX_VOLTAGE">
-    <doc>
-      Voltage applied to detector.
-    </doc>
-  </field>
-  <field name="amplifier_voltage" type="NX_FLOAT" units="NX_VOLTAGE">
-    <doc>
-      Voltage applied to the amplifier.
-    </doc>
-  </field>
-  <field name="amplifier_bias" type="NX_FLOAT" units="NX_VOLTAGE">
-    <doc>
-      The low voltage of the amplifier migh not be the ground.
-    </doc>
-  </field>
-  <field name="sensor_size" type="NX_FLOAT" units="NX_LENGTH">
-    <doc>
-      Size of each imaging sensor chip on the detector.
-    </doc>
-  </field>
-  <field name="sensor_count" type="NX_INT" units="NX_UNITLESS">
-    <doc>
-      Number of imaging sensor chips on the detector.
-    </doc>
-  </field>
-  <field name="sensor_pixel_size" type="NX_FLOAT" units="NX_LENGTH">
-    <doc>
-      Physical size of the pixels of the imaging chip on the detector.
-    </doc>
-  </field>
-  <field name="sensor_pixels" type="NX_INT" units="NX_UNITLESS">
-    <doc>
-      Number of raw active elements in each dimension. Important for swept scans.
-    </doc>
-  </field>
   <group type="NXfabrication"/>
-  <group type="NXdata">
-    <doc>
-      raw data output from the detector
-    </doc>
-  </group>
-=======
-  <group type="NXfabrication"/>
->>>>>>> 5b6daa03
   <attribute name="default">
       <doc>
           .. index:: plotting
