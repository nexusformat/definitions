<?xml version="1.0" encoding="UTF-8"?>
<?xml-stylesheet type="text/xsl" href="nxdlformat.xsl" ?>
<!--
# NeXus - Neutron and X-ray Common Data Format
#
# Copyright (C) 2008-2024 NeXus International Advisory Committee (NIAC)
#
# This library is free software; you can redistribute it and/or
# modify it under the terms of the GNU Lesser General Public
# License as published by the Free Software Foundation; either
# version 3 of the License, or (at your option) any later version.
#
# This library is distributed in the hope that it will be useful,
# but WITHOUT ANY WARRANTY; without even the implied warranty of
# MERCHANTABILITY or FITNESS FOR A PARTICULAR PURPOSE.  See the GNU
# Lesser General Public License for more details.
#
# You should have received a copy of the GNU Lesser General Public
# License along with this library; if not, write to the Free Software
# Foundation, Inc., 59 Temple Place, Suite 330, Boston, MA  02111-1307  USA
#
# For further information, see http://www.nexusformat.org
-->
<definition category="base" extends="NXcomponent" name="NXdetector"
            type="group"
            xsi:schemaLocation="http://definition.nexusformat.org/nxdl/3.1 ../nxdl.xsd"
            xmlns="http://definition.nexusformat.org/nxdl/3.1"
            xmlns:xsi="http://www.w3.org/2001/XMLSchema-instance"
            xmlns:xs="http://www.w3.org/2001/XMLSchema"
            xmlns:ns="http://definition.nexusformat.org/nxdl/@NXDL_RELEASE@"
            >

  <symbols>
    <doc>
      These symbols will be used below to illustrate the coordination of the rank and sizes of datasets and the 
      preferred ordering of the dimensions. Each of these are optional (so the rank of the datasets 
      will vary according to the situation) and the general ordering principle is slowest to fastest.
      The type of each dimension should follow the order of scan points, detector output (e.g. pixels),
      then time-of-flight (i.e. spectroscopy, spectrometry). Note that the output of a detector is not limited 
      to single values (0D), lists (1D) and images (2), but three or higher dimensional arrays can be produced 
      by a detector at each trigger.
    </doc>
    
    <symbol name="nP"><doc>number of scan points (only present in scanning measurements)</doc></symbol>
    <symbol name="i"><doc>number of detector pixels in the first (slowest) direction</doc></symbol>
    <symbol name="j"><doc>number of detector pixels in the second (faster) direction</doc></symbol>
    <symbol name="k"><doc>number of detector pixels in the third (if necessary, fastest) direction</doc></symbol>
    <symbol name="tof"><doc>number of bins in the time-of-flight histogram</doc></symbol>
  </symbols>

  <doc>
    A detector, detector bank, or multidetector.
  </doc>

  <field name="time_of_flight" type="NX_FLOAT" units="NX_TIME_OF_FLIGHT">
    <doc>Total time of flight</doc>

    <dimensions rank="1">
      <dim index="1" value="tof+1" />
    </dimensions>

    <attribute name="axis" type="NX_POSINT"
      deprecated="see: https://github.com/nexusformat/definitions/issues/436">
      <enumeration>
        <item value="3"/>
      </enumeration>
    </attribute>

    <attribute name="primary" type="NX_POSINT"
      deprecated="see: https://github.com/nexusformat/definitions/issues/436">
      <enumeration>
        <item value="1"/>
      </enumeration>
    </attribute>

    <attribute name="long_name">
      <doc>Total time of flight</doc>
    </attribute>
  </field>

  <field name="raw_time_of_flight" type="NX_INT" units="NX_PULSES">
    <doc>In DAQ clock pulses</doc>

    <dimensions rank="1">
      <dim index="1" value="tof+1" />
    </dimensions>

    <attribute name="frequency" type="NX_NUMBER">
      <doc>Clock frequency in Hz</doc>
    </attribute>
  </field>

  <field name="detector_number" type="NX_INT">
    <doc>
	Identifier for detector (pixels)
	Can be multidimensional, if needed
   </doc>
  </field>

  <field name="data" type="NX_NUMBER" units="NX_ANY">
    <doc>
      Data values from the detector. The rank and dimension ordering should follow a principle of
      slowest to fastest measurement axes and may be explicitly specified in application definitions.
      
      Mechanical scanning of objects (e.g. sample position/angle, incident beam energy, etc) tends to be
      the slowest part of an experiment and so any such scan axes should be allocated to the first dimensions
      of the array. Note that in some cases it may be useful to represent a 2D set of scan points as a single
      scan-axis in the data array, especially if the scan pattern doesn't fit a rectangular array nicely.
      Repetition of an experiment in a time series tends to be used similar to a slow scan axis
      and so will often be in the first dimension of the data array.
      
      The next fastest axes are typically the readout of the detector. A point detector will not add any dimensions
      (as it is just a single value per scan point) to the data array, a strip detector will add one dimension, an 
      imaging detector will add two dimensions (e.g. X, Y axes) and detectors outputting higher dimensional data 
      will add the corresponding number of dimensions. Note that the detector dimensions don't necessarily have to
      be written in order of the actual readout speeds - the slowest to fastest rule principle is only a guide.
      
      Finally, detectors that operate in a time-of-flight mode, such as a neutron spectrometer or a silicon drift 
      detector (used for X-ray fluorescence) tend to have their dimension(s) added to the last dimensions in the data array.
      
      The type of each dimension should should follow the order of scan points, detector pixels, 
      then time-of-flight (i.e. spectroscopy, spectrometry). The rank and dimension sizes (see symbol list) 
      shown here are merely illustrative of coordination between related datasets.
    </doc>

    <dimensions rank="4">
      <dim index="1" value="nP" />
      <dim index="2" value="i" />
      <dim index="3" value="j" />
      <dim index="4" value="tof" />
    </dimensions>

    <attribute name="long_name">
      <doc>Title of measurement</doc>
    </attribute>

    <attribute name="check_sum" type="NX_INT">
      <doc>Integral of data as check of data integrity</doc>
    </attribute>

  </field>

  <field name="data_errors" type="NX_NUMBER" units="NX_ANY">
    <doc>
      The best estimate of the uncertainty in the data value (array size should match the data field). Where
      possible, this should be the standard deviation, which has the same units
      as the data. The form data_error is deprecated.
    </doc>

    <dimensions rank="4">
      <dim index="1" value="nP" />
      <dim index="2" value="i" />
      <dim index="3" value="j" />
      <dim index="4" value="tof" />
    </dimensions>
  </field>


  <field name="x_pixel_offset" type="NX_FLOAT" units="NX_LENGTH">
    <doc>
      Offset from the detector center in x-direction.
      Can be multidimensional when needed.
    </doc>

    <dimensions rank="2">
      <dim index="1" value="i" />
      <dim index="2" value="j" />
    </dimensions>

    <attribute name="axis" type="NX_POSINT"
      deprecated="see: https://github.com/nexusformat/definitions/issues/436">
      <enumeration>
        <item value="1"/>
      </enumeration>
    </attribute>

    <attribute name="primary" type="NX_POSINT"
      deprecated="see: https://github.com/nexusformat/definitions/issues/436">
      <enumeration>
        <item value="1"/>
      </enumeration>
    </attribute>

    <attribute name="long_name">
      <doc>x-axis offset from detector center</doc>
    </attribute>
  </field>

  <field name="y_pixel_offset" type="NX_FLOAT" units="NX_LENGTH">
    <doc>
      Offset from the detector center in the y-direction.
      Can be multidimensional when different values are required for each pixel.
    </doc>

    <dimensions rank="2">
      <dim index="1" value="i" />
      <dim index="2" value="j" />
    </dimensions>

    <attribute name="axis" type="NX_POSINT"
      deprecated="see: https://github.com/nexusformat/definitions/issues/436">
      <enumeration>
        <item value="2"/>
      </enumeration>
    </attribute>

    <attribute name="primary" type="NX_POSINT"
      deprecated="see: https://github.com/nexusformat/definitions/issues/436">
      <enumeration>
        <item value="1"/>
      </enumeration>
    </attribute>

    <attribute name="long_name">
      <doc>y-axis offset from detector center</doc>
    </attribute>
  </field>


  <field name="z_pixel_offset" type="NX_FLOAT" units="NX_LENGTH">
    <doc>
      Offset from the detector center in the z-direction.
      Can be multidimensional when different values are required for each pixel.
    </doc>

    <dimensions rank="2">
      <dim index="1" value="i" />
      <dim index="2" value="j" />
    </dimensions>

    <attribute name="axis" type="NX_POSINT"
      deprecated="see: https://github.com/nexusformat/definitions/issues/436">
      <enumeration>
        <item value="3"/>
      </enumeration>
    </attribute>

    <attribute name="primary" type="NX_POSINT"
      deprecated="see: https://github.com/nexusformat/definitions/issues/436">
      <enumeration>
        <item value="1"/>
      </enumeration>
    </attribute>

    <attribute name="long_name">
      <doc>y-axis offset from detector center</doc>
    </attribute>
  </field>

  <field name="distance" type="NX_FLOAT" units="NX_LENGTH">
    <doc>
      This is the distance to the previous component in the
      instrument; most often the sample. The usage depends on the
      nature of the detector: Most often it is the distance of the
      detector assembly. But there are irregular detectors. In this
      case the distance must be specified for each detector pixel.

      Note, it is recommended to use NXtransformations instead.
    </doc>

    <dimensions rank="3">
      <dim index="1" value="nP" />
      <dim index="2" value="i" />
      <dim index="3" value="j" />
    </dimensions>
  </field>

  <field name="polar_angle" type="NX_FLOAT" units="NX_ANGLE">
    <doc>
      This is the polar angle of the detector towards the previous
      component in the instrument; most often the sample.
      The usage depends on the
      nature of the detector.
      Most often it is the polar_angle of the detector assembly.
      But there are irregular detectors.
      In this
      case, the polar_angle  must be specified for each detector pixel.

      Note, it is recommended to use NXtransformations instead.
    </doc>

    <dimensions rank="3">
      <dim index="1" value="nP" />
      <dim index="2" value="i" />
      <dim index="3" value="j" />
    </dimensions>
  </field>

  <field name="azimuthal_angle" type="NX_FLOAT" units="NX_ANGLE">
    <doc>
      This is the azimuthal angle angle of the detector towards
      the previous component in the instrument; most often the sample.
      The usage depends on the
      nature of the detector.
      Most often it is the azimuthal_angle of the detector assembly.
      But there are irregular detectors.
      In this
      case, the azimuthal_angle  must be specified for each detector pixel.

      Note, it is recommended to use NXtransformations instead.
    </doc>

    <dimensions rank="3">
      <dim index="1" value="nP" />
      <dim index="2" value="i" />
      <dim index="3" value="j" />
    </dimensions>
  </field>

  <field name="description">
    <doc>name/manufacturer/model/etc. information</doc>
  </field>

  <field name="serial_number">
    <doc>Serial number for the detector</doc>
  </field>

  <field name="local_name">
    <doc>Local name for the detector</doc>
  </field>

  <group type="NXgeometry" deprecated="Use the field `depends_on` and :ref:`NXtransformations` to position the detector and NXoff_geometry to describe its shape instead">
    <doc>Position and orientation of detector</doc>
  </group>

  <field name="solid_angle" type="NX_FLOAT" units="NX_SOLID_ANGLE">
    <doc>Solid angle subtended by the detector at the sample</doc>

    <dimensions rank="2">
      <dim index="1" value="i" />
      <dim index="2" value="j" />
    </dimensions>
  </field>

  <field name="x_pixel_size" type="NX_FLOAT" units="NX_LENGTH">
    <doc>
    Size of each detector pixel. If it is scalar all pixels are the same size.
    </doc>

    <dimensions rank="2">
      <dim index="1" value="i" />
      <dim index="2" value="j" />
    </dimensions>
  </field>

  <field name="y_pixel_size" type="NX_FLOAT" units="NX_LENGTH">
    <doc>Size of each detector pixel. If it is scalar all pixels are the same size</doc>

    <dimensions rank="2">
      <dim index="1" value="i" />
      <dim index="2" value="j" />
    </dimensions>
  </field>

  <field name="dead_time" type="NX_FLOAT" units="NX_TIME">
    <doc>Detector dead time</doc>

    <dimensions rank="3">
      <dim index="1" value="nP" />
      <dim index="2" value="i" />
      <dim index="3" value="j" />
    </dimensions>
  </field>

  <field name="gas_pressure" type="NX_FLOAT" units="NX_PRESSURE">
    <doc>Detector gas pressure</doc>

    <dimensions rank="2">
      <dim index="1" value="i" />
      <dim index="2" value="j" />
    </dimensions>
  </field>

  <field name="detection_gas_path" type="NX_FLOAT" units="NX_LENGTH">
    <doc>maximum drift space dimension</doc>
  </field>

  <field name="crate" type="NX_INT">
    <doc>Crate number of detector</doc>

    <dimensions rank="2">
      <dim index="1" value="i" />
      <dim index="2" value="j" />
    </dimensions>

    <attribute name="local_name">
      <doc>Equivalent local term</doc>
    </attribute>
  </field>

  <field name="slot" type="NX_INT">
    <doc>Slot number of detector</doc>

    <dimensions rank="2">
      <dim index="1" value="i" />
      <dim index="2" value="j" />
    </dimensions>

    <attribute name="local_name">
      <doc>Equivalent local term</doc>
    </attribute>
  </field>

  <field name="input" type="NX_INT">
    <doc>Input number of detector</doc>

    <dimensions rank="2">
      <dim index="1" value="i" />
      <dim index="2" value="j" />
    </dimensions>

    <attribute name="local_name">
      <doc>Equivalent local term</doc>
    </attribute>
  </field>

  <field name="type">
    <doc>
      Description of type such as He3 gas cylinder, He3 PSD, scintillator,
      fission chamber, proportion counter, ion chamber, ccd, pixel, image plate,
      CMOS, ...
    </doc>
  </field>

  <group name="CHANNELNAME_channel" type="NXdetector_channel" nameType="partial">
      <doc>
          Group containing the description and metadata for a single channel from a multi-channel
          detector.

          Given an :ref:`NXdata` group linked as part of an NXdetector group that has an axis with
          named channels (see the example in :ref:`NXdata &lt;/NXdata@default_slice-attribute&gt;`),
          the NXdetector will have a series of NXdetector_channel groups, one for each channel,
          named CHANNELNAME_channel.
      </doc>
  </group>

  <group name="efficiency" type="NXdata">
    <doc>Spectral efficiency of detector with respect to e.g. wavelength</doc>
    <attribute name="signal">
      <enumeration>
        <item value="efficiency" />
      </enumeration>
    </attribute>
    <attribute name="axes">
      <enumeration>
        <!-- TODO: clarify the various use cases -->
        <item value="." />
        <item value=". ." />
        <item value=". . ." />
        <item value=". . . ." />
        <item value="wavelength" />
      </enumeration>
    </attribute>
    <attribute name="wavelength_indices">
      <enumeration>
        <!-- TODO: clarify the actual possibilities -->
        <item value="0" />
      </enumeration>
    </attribute>

    <field name="efficiency" type="NX_FLOAT" units="NX_DIMENSIONLESS">
      <doc>efficiency of the detector</doc>

      <dimensions rank="3">
        <dim index="1" value="i" />
        <dim index="2" value="j" />
        <dim index="3" value="k" />
      </dimensions>
    </field>

    <field name="wavelength" type="NX_FLOAT" units="NX_WAVELENGTH">
      <doc>
        This field can be two things:

        #. For a pixel detector it provides the nominal wavelength
           for which the detector has been calibrated.

        #. For other detectors this field has to be seen together with
           the efficiency field above.
           For some detectors, the efficiency is wavelength dependent.
           Thus this field provides the wavelength axis for the efficiency field.
           In this use case, the efficiency and wavelength arrays must
           have the same dimensionality.
      </doc>
      <dimensions rank="3">
        <dim index="1" value="i" />
        <dim index="2" value="j" />
        <dim index="3" value="k" />
      </dimensions>
    </field>
  </group>

  <field name="real_time" type="NX_NUMBER" units="NX_TIME">
    <doc>
      Real-time of the exposure (use this if exposure time varies for
      each array element, otherwise use ``count_time`` field).
	    
      Most often there is a single real time value that is constant across
      an entire image frame.  In such cases, only a 1-D array is needed.
      But there are detectors in which the real time
      changes per pixel. In that case, more than one dimension is needed. Therefore
      the rank of this field should be less than or equal to (detector rank + 1).
    </doc>
    <dimensions rank="3">
      <dim index="1" value="nP" />
      <dim index="2" value="i" />
      <dim index="3" value="j" />
    </dimensions>
  </field>

  <field name="start_time" type="NX_FLOAT" units="NX_TIME">
    <doc>start time for each frame, with the ``start`` attribute as absolute reference</doc>
    <dimensions rank="1">
       <dim index="1" value="nP"/>
    </dimensions>
    <attribute name="start" type="NX_DATE_TIME" />
  </field>
  <field name="stop_time" type="NX_FLOAT" units="NX_TIME">
    <doc>stop time for each frame, with the ``start`` attribute as absolute reference</doc>
    <dimensions rank="1">
      <dim index="1" value="nP"/>
    </dimensions>
    <attribute name="start" type="NX_DATE_TIME" />
  </field>

  <field name="calibration_date" type="NX_DATE_TIME">
    <doc>
      date of last calibration (geometry and/or efficiency) measurements
    </doc>
  </field>

  <group name="calibration_method" type="NXnote">
    <doc>
      summary of conversion of array data to pixels (e.g. polynomial
      approximations) and location of details of the calibrations
    </doc>
  </group>

  <field name="layout">
    <doc>How the detector is represented</doc>

    <enumeration>
      <item value="point"/>
      <item value="linear"/>
      <item value="area"/>
    </enumeration>
  </field>

  <field name="count_time" type="NX_NUMBER" units="NX_TIME">
    <doc>Elapsed actual counting time</doc>

    <dimensions rank="1">
      <dim index="1" value="nP" />
    </dimensions>
  </field>

  <group name="data_file" type="NXnote"/>

  <group type="NXcollection">
  <doc>
    Use this group to provide other data related to this NXdetector group.
  </doc>
  </group>

  <field name="sequence_number" type="NX_INT">
    <doc>
      In order to properly sort the order of the images taken in (for
      example) a tomography experiment, a sequence number is stored with each
      image.
    </doc>

    <dimensions rank="1">
      <dim index="1" value="nP" />
    </dimensions>
  </field>

  <field name="beam_center_x" type="NX_FLOAT" units="NX_LENGTH">
    <doc>
      This is the x position where the direct beam would hit the detector.
      This is a length and can be outside of the actual
      detector. The length can be in physical units or pixels
      as documented by the units attribute.
    </doc>
  </field>

  <field name="beam_center_y" type="NX_FLOAT" units="NX_LENGTH">
    <doc>
      This is the y position where the direct beam would hit the detector.
      This is a length and can be outside of the actual
      detector. The length can be in physical units or pixels
      as documented by the units attribute.
    </doc>
  </field>

  <field name="frame_start_number" type="NX_INT">
    <doc>
      This is the start number of the first frame of a scan. In protein crystallography measurements one
      often scans a couple of frames on a give sample, then does something else,
      then returns to the same sample and scans some more frames. Each time with
      a new data file. This number helps concatenating such measurements.
    </doc>
  </field>

  <field name="diameter" type="NX_FLOAT" units="NX_LENGTH">
    <doc>The diameter of a cylindrical detector</doc>
  </field>

  <field name="acquisition_mode" type="NX_CHAR">
    <doc>The acquisition mode of the detector.</doc>
  <enumeration>
    <item value="gated"/>
    <item value="triggered"/>
    <item value="summed"/>
    <item value="event"/>
    <item value="histogrammed"/>
    <item value="decimated"/>
    <item value="pulse counting"/>
  </enumeration>
  </field>
  <field name="angular_calibration_applied" type="NX_BOOLEAN" >
    <doc>
      True when the angular calibration has been applied in the
      electronics, false otherwise.
    </doc>
  </field>
  <field name="angular_calibration" type="NX_FLOAT" >
    <doc>Angular calibration data.</doc>
    <dimensions rank="2">
      <dim index="1" value="i"/>
      <dim index="2" value="j"/>
    </dimensions>
  </field>
  <field name="flatfield_applied" type="NX_BOOLEAN" >
    <doc>
      True when the flat field correction has been applied in the
      electronics, false otherwise.
    </doc>
  </field>
  <field name="flatfield" type="NX_FLOAT" >
    <doc>Flat field correction data.</doc>
    <dimensions rank="2">
      <dim index="1" value="i"/>
      <dim index="2" value="j"/>
    </dimensions>
  </field>
  <field name="flatfield_errors" type="NX_FLOAT" >
    <doc>
        Errors of the flat field correction data.
        The form flatfield_error is deprecated.
    </doc>
    <dimensions rank="2">
      <dim index="1" value="i"/>
      <dim index="2" value="j"/>
    </dimensions>
  </field>
  <field name="pixel_mask_applied" type="NX_BOOLEAN" >
    <doc>
      True when the pixel mask correction has been applied in the
      electronics, false otherwise.
    </doc>
  </field>
  <field name="pixel_mask" type="NX_INT" >
    <doc>
      The 32-bit pixel mask for the detector. Can be either one mask
      for the whole dataset (i.e. an array with indices i, j) or
      each frame can have its own mask (in which case it would be
      an array with indices np, i, j).

      Contains a bit field for each pixel to signal dead,
      blind or high or otherwise unwanted or undesirable pixels.
      They have the following meaning:

      .. can't make a table here, a bullet list will have to do for now

      * bit 0: gap (pixel with no sensor)
      * bit 1: dead
      * bit 2: under responding
      * bit 3: over responding
      * bit 4: noisy
      * bit 5: -undefined-
      * bit 6: pixel is part of a cluster of problematic pixels (bit set in addition to others)
      * bit 7: -undefined-
      * bit 8: user defined mask (e.g. around beamstop)
      * bits 9-30: -undefined-
      * bit 31: virtual pixel (corner pixel with interpolated value)

      Normal data analysis software would
      not take pixels into account
      when a bit in (mask &amp; 0x0000FFFF) is
      set. Tag bit in the upper
      two bytes would indicate special pixel
      properties that normally
      would not be a sole reason to reject the
      intensity value (unless
      lower bits are set.

      If the full bit depths is not required, providing a
      mask with fewer bits is permissible.

      If needed, additional pixel masks can be specified by
      including additional entries named pixel_mask_N, where
      N is an integer. For example, a general bad pixel mask
      could be specified in pixel_mask that indicates noisy
      and dead pixels, and an additional pixel mask from
      experiment-specific shadowing could be specified in
      pixel_mask_2. The cumulative mask is the bitwise OR
      of pixel_mask and any pixel_mask_N entries.
    </doc>
    <dimensions rank="2">
      <dim index="1" value="i"/>
      <dim index="2" value="j"/>
    </dimensions>
  </field>

  <field name="image_key" type="NX_INT" >
    <doc>
      This field allow to distinguish different types of exposure to the same detector "data" field.
      Some techniques require frequent (re-)calibration inbetween measuremnts and this way of
      recording the different measurements preserves the chronological order with is important for
      correct processing.

      This is used for example in tomography (`:ref:`NXtomo`) sample projections,
      dark and flat images, a magic number is recorded per frame.

      The key is as follows:

      * projection (sample) = 0
      * flat field = 1
      * dark field = 2
      * invalid = 3
      * background (no sample, but buffer where applicable) = 4

      In cases where the data is of type :ref:`NXlog` this can also be an NXlog.
    </doc>
    <dimensions rank="1">
      <dim index="1" value="np" />
    </dimensions>
  </field>

  <field name="countrate_correction_applied" type="NX_BOOLEAN" >
    <doc>
      Counting detectors usually are not able to measure all incoming particles,
      especially at higher count-rates. Count-rate correction is applied to
      account for these errors.

      True when count-rate correction has been applied, false otherwise.
    </doc>
  </field>
  <field name="countrate_correction_lookup_table" type="NX_NUMBER" >
    <doc>
      The countrate_correction_lookup_table defines the LUT used for count-rate
      correction. It maps a measured count :math:`c` to its corrected value
      :math:`countrate\_correction\_lookup\_table[c]`.

      :math:`m` denotes the length of the table.
    </doc>
    <dimensions rank="1">
      <dim index="1" value="m"/>
    </dimensions>
  </field>
  <field name="virtual_pixel_interpolation_applied" type="NX_BOOLEAN" >
    <doc>
      True when virtual pixel interpolation has been applied, false otherwise.

      When virtual pixel interpolation is applied, values of some pixels may
      contain interpolated values. For example, to account for space between
      readout chips on a module, physical pixels on edges and corners between
      chips may have larger sensor areas and counts may be distributed between
      their logical pixels.
    </doc>
  </field>
  <field name="bit_depth_readout" type="NX_INT">
    <doc>
      How many bits the electronics reads per pixel.
      With CCD's and single photon counting detectors,
      this must not align with traditional integer sizes.
      This can be 4, 8, 12, 14, 16, ...
    </doc>
  </field>
  <field name="detector_readout_time" type="NX_FLOAT" units="NX_TIME">
    <doc>
      Time it takes to read the detector (typically milliseconds).
      This is important to know for time resolved experiments.
    </doc>
  </field>
  <field name="trigger_delay_time" type="NX_FLOAT" units="NX_TIME">
    <doc>
      Time it takes to start exposure after a trigger signal has been received.
      This is the reaction time of the detector firmware after receiving the trigger signal
      to when the detector starts to acquire the exposure, including any user set delay..
      This is important to know for time resolved experiments.
    </doc>
  </field>
  <field name="trigger_delay_time_set" type="NX_FLOAT" units="NX_TIME">
    <doc>
      User-specified trigger delay.
    </doc>
  </field>
  <field name="trigger_internal_delay_time" type="NX_FLOAT" units="NX_TIME">
    <doc>
      Time it takes to start exposure after a trigger signal has been received.
      This is the reaction time of the detector hardware after receiving the
      trigger signal to when the detector starts to acquire the exposure.
      It forms the lower boundary of the trigger_delay_time when the user
      does not request an additional delay.
    </doc>
  </field>
  <field name="trigger_dead_time" type="NX_FLOAT" units="NX_TIME">
    <doc>
      Time during which no new trigger signal can be accepted.
      Typically this is the
      trigger_delay_time + exposure_time + readout_time.
      This is important to know for time resolved experiments.
    </doc>
  </field>
  <field name="frame_time" type="NX_FLOAT" units="NX_TIME">
   <doc>
     This is time for each frame. This is exposure_time + readout time.
   </doc>
   <dimensions rank="1">
      <dim index="1" value="nP" />
    </dimensions>
  </field>
  <field name="gain_setting" type="NX_CHAR">
    <doc>
      The gain setting of the detector. This is a detector-specific value
      meant to document the gain setting of the detector during data
      collection, for detectors with multiple available gain settings.

      Examples of gain settings include:

      * ``standard``
      * ``fast``
      * ``auto``
      * ``high``
      * ``medium``
      * ``low``
      * ``mixed high to medium``
      * ``mixed medium to low``

      Developers are encouraged to use one of these terms, or to submit
      additional terms to add to the list.
    </doc>
  </field>
  <field name="saturation_value" type="NX_NUMBER">
    <doc>
      The value at which the detector goes into saturation.
      Especially common to CCD detectors, the data
      is known to be invalid above this value.

      For example, given a saturation_value and an underload_value, the valid
      pixels are those less than or equal to the saturation_value and greater
      than or equal to the underload_value.

      The precise type should match the type of the data.
    </doc>
  </field>
  <field name="underload_value" type="NX_NUMBER">
    <doc>
      The lowest value at which pixels for this detector would be reasonably
      measured. The data is known to be invalid below this value.

      For example, given a saturation_value and an underload_value, the valid
      pixels are those less than or equal to the saturation_value and greater
      than or equal to the underload_value.

      The precise type should match the type of the data.
    </doc>
  </field>
  <field name="number_of_cycles" type="NX_INT">
    <doc>
      CCD images are sometimes constructed by summing
      together multiple short exposures in the
      electronics. This reduces background etc.
      This is the number of short exposures used to sum
      images for an image.
    </doc>
  </field>
  <field name="sensor_material" type="NX_CHAR">
    <doc>
      At times, radiation is not directly sensed by the detector.
      Rather, the detector might sense the output from some
      converter like a scintillator.
      This is the name of this converter material.
    </doc>
  </field>
  <field name="sensor_thickness" type="NX_FLOAT" units="NX_LENGTH">
    <doc>
       At times, radiation is not directly sensed by the detector.
       Rather, the detector might sense the output from some
       converter like a scintillator.
       This is the thickness of this converter material.
    </doc>
  </field>
  <field name="threshold_energy" type="NX_FLOAT" units="NX_ENERGY">
    <doc>
      Single photon counter detectors can be adjusted
      for a certain energy range in which they
      work optimally. This is the energy setting for this.
    </doc>
  </field>
  <group type="NXdetector_module">
    <doc>
      For use in special cases where the data in NXdetector
      is represented in several parts, each with a separate geometry.
    </doc>
  </group>
  <choice name="pixel_shape">
    <group type="NXoff_geometry">
      <doc>
        Shape description of each pixel. Use only if all pixels in the detector
        are of uniform shape.
      </doc>
    </group>
    <group type="NXcylindrical_geometry">
      <doc>
        Shape description of each pixel. Use only if all pixels in the detector
        are of uniform shape and require being described by cylinders.
      </doc>
    </group>
  </choice>
  <choice name="detector_shape">
    <group type="NXoff_geometry">
      <doc>
        Shape description of the whole detector. Use only if pixels in the
        detector are not of uniform shape.
      </doc>
    </group>
    <group type="NXcylindrical_geometry">
      <doc>
        Shape description of the whole detector. Use only if pixels in the
        detector are not of uniform shape and require being described by cylinders.
      </doc>
    </group>
  </choice>
<<<<<<< HEAD
  <field name="amplifier_type" type="NX_CHAR">
    <doc>
      Type of electron amplifier, MCP, channeltron, etc.
    </doc>
  </field>
  <field name="detector_type" type="NX_CHAR">
    <doc>
      Description of the detector type, DLD, Phosphor+CCD, CMOS.
    </doc>
  </field>
  <field name="detector_voltage" type="NX_FLOAT" units="NX_VOLTAGE">
    <doc>
      Voltage applied to detector.
    </doc>
  </field>
  <field name="amplifier_voltage" type="NX_FLOAT" units="NX_VOLTAGE">
    <doc>
      Voltage applied to the amplifier.
    </doc>
  </field>
  <field name="amplifier_bias" type="NX_FLOAT" units="NX_VOLTAGE">
    <doc>
      The low voltage of the amplifier migh not be the ground.
    </doc>
  </field>
  <field name="sensor_size" type="NX_FLOAT" units="NX_LENGTH">
    <doc>
      Size of each imaging sensor chip on the detector.
    </doc>
  </field>
  <field name="sensor_count" type="NX_INT" units="NX_UNITLESS">
    <doc>
      Number of imaging sensor chips on the detector.
    </doc>
  </field>
  <field name="sensor_pixel_size" type="NX_FLOAT" units="NX_LENGTH">
    <doc>
      Physical size of the pixels of the imaging chip on the detector.
    </doc>
  </field>
  <field name="sensor_pixels" type="NX_INT" units="NX_UNITLESS">
    <doc>
      Number of raw active elements in each dimension. Important for swept scans.
    </doc>
  </field>
  <group type="NXfabrication"/>
  <group type="NXdata">
    <doc>
      raw data output from the detector
    </doc>
  </group>
  <attribute name="default">
      <doc>
          .. index:: plotting
          
          Declares which child group contains a path leading 
          to a :ref:`NXdata` group.
          
          It is recommended (as of NIAC2014) to use this attribute
          to help define the path to the default dataset to be plotted.
          See https://www.nexusformat.org/2014_How_to_find_default_data.html
          for a summary of the discussion.
      </doc>
  </attribute>
=======
>>>>>>> 0cf7fe53
  <field name="depends_on" type="NX_CHAR">
      <doc>
          The reference point of the detector is the center of the first pixel.
          In complex geometries the NXoff_geometry groups can be used to provide an unambiguous reference.
      </doc>
  </field>
</definition><|MERGE_RESOLUTION|>--- conflicted
+++ resolved
@@ -933,73 +933,6 @@
       </doc>
     </group>
   </choice>
-<<<<<<< HEAD
-  <field name="amplifier_type" type="NX_CHAR">
-    <doc>
-      Type of electron amplifier, MCP, channeltron, etc.
-    </doc>
-  </field>
-  <field name="detector_type" type="NX_CHAR">
-    <doc>
-      Description of the detector type, DLD, Phosphor+CCD, CMOS.
-    </doc>
-  </field>
-  <field name="detector_voltage" type="NX_FLOAT" units="NX_VOLTAGE">
-    <doc>
-      Voltage applied to detector.
-    </doc>
-  </field>
-  <field name="amplifier_voltage" type="NX_FLOAT" units="NX_VOLTAGE">
-    <doc>
-      Voltage applied to the amplifier.
-    </doc>
-  </field>
-  <field name="amplifier_bias" type="NX_FLOAT" units="NX_VOLTAGE">
-    <doc>
-      The low voltage of the amplifier migh not be the ground.
-    </doc>
-  </field>
-  <field name="sensor_size" type="NX_FLOAT" units="NX_LENGTH">
-    <doc>
-      Size of each imaging sensor chip on the detector.
-    </doc>
-  </field>
-  <field name="sensor_count" type="NX_INT" units="NX_UNITLESS">
-    <doc>
-      Number of imaging sensor chips on the detector.
-    </doc>
-  </field>
-  <field name="sensor_pixel_size" type="NX_FLOAT" units="NX_LENGTH">
-    <doc>
-      Physical size of the pixels of the imaging chip on the detector.
-    </doc>
-  </field>
-  <field name="sensor_pixels" type="NX_INT" units="NX_UNITLESS">
-    <doc>
-      Number of raw active elements in each dimension. Important for swept scans.
-    </doc>
-  </field>
-  <group type="NXfabrication"/>
-  <group type="NXdata">
-    <doc>
-      raw data output from the detector
-    </doc>
-  </group>
-  <attribute name="default">
-      <doc>
-          .. index:: plotting
-          
-          Declares which child group contains a path leading 
-          to a :ref:`NXdata` group.
-          
-          It is recommended (as of NIAC2014) to use this attribute
-          to help define the path to the default dataset to be plotted.
-          See https://www.nexusformat.org/2014_How_to_find_default_data.html
-          for a summary of the discussion.
-      </doc>
-  </attribute>
-=======
->>>>>>> 0cf7fe53
   <field name="depends_on" type="NX_CHAR">
       <doc>
           The reference point of the detector is the center of the first pixel.
