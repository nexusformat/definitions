<?xml version='1.0' encoding='UTF-8'?>
<?xml-stylesheet type="text/xsl" href="nxdlformat.xsl"?>
<!--
# NeXus - Neutron and X-ray Common Data Format
#
<<<<<<< HEAD
# Copyright (C) 2014-2024 NeXus International Advisory Committee (NIAC)
=======
# Copyright (C) 2008-2024 NeXus International Advisory Committee (NIAC)
>>>>>>> c94f58d5
#
# This library is free software; you can redistribute it and/or
# modify it under the terms of the GNU Lesser General Public
# License as published by the Free Software Foundation; either
# version 3 of the License, or (at your option) any later version.
#
# This library is distributed in the hope that it will be useful,
# but WITHOUT ANY WARRANTY; without even the implied warranty of
# MERCHANTABILITY or FITNESS FOR A PARTICULAR PURPOSE.  See the GNU
# Lesser General Public License for more details.
#
# You should have received a copy of the GNU Lesser General Public
# License along with this library; if not, write to the Free Software
# Foundation, Inc., 59 Temple Place, Suite 330, Boston, MA  02111-1307  USA
#
# For further information, see http://www.nexusformat.org
-->
<<<<<<< HEAD
<definition xmlns="http://definition.nexusformat.org/nxdl/3.1" xmlns:xsi="http://www.w3.org/2001/XMLSchema-instance" category="base" type="group" extends="NXobject" name="NXdetector" xsi:schemaLocation="http://definition.nexusformat.org/nxdl/3.1 ../nxdl.xsd">
    <symbols>
        <doc>
             These symbols will be used below to illustrate the coordination of the
             rank and sizes of datasets and the preferred ordering of the
             dimensions. Each of these are optional (so the rank of the datasets
             will vary according to the situation) and the general ordering
             principle is slowest to fastest. The type of each dimension should
             follow the order of scan points, detector output (e.g. pixels), then
             time-of-flight (i.e. spectroscopy, spectrometry). Note that the output
             of a detector is not limited to single values (0D), lists (1D) and
             images (2), but three or higher dimensional arrays can be produced by
             a detector at each trigger.
        </doc>
        <symbol name="nP">
            <doc>
                 number of scan points (only present in scanning measurements)
            </doc>
        </symbol>
        <symbol name="i">
            <doc>
                 number of detector pixels in the first (slowest) direction
            </doc>
        </symbol>
        <symbol name="j">
            <doc>
                 number of detector pixels in the second (faster) direction
            </doc>
        </symbol>
        <symbol name="k">
            <doc>
                 number of detector pixels in the third (if necessary, fastest)
                 direction
            </doc>
        </symbol>
        <symbol name="tof">
            <doc>
                 number of bins in the time-of-flight histogram
            </doc>
        </symbol>
    </symbols>
    <doc>
         A detector, detector bank, or multidetector.
    </doc>
    <field name="time_of_flight" type="NX_FLOAT" units="NX_TIME_OF_FLIGHT">
        <doc>
             Total time of flight
        </doc>
        <dimensions rank="1">
            <dim index="1" value="tof+1"/>
        </dimensions>
        <attribute name="axis" type="NX_POSINT" deprecated="see: https://github.com/nexusformat/definitions/issues/436">
            <enumeration>
                <item value="3"/>
            </enumeration>
        </attribute>
        <attribute name="primary" type="NX_POSINT" deprecated="see: https://github.com/nexusformat/definitions/issues/436">
            <enumeration>
                <item value="1"/>
            </enumeration>
        </attribute>
        <attribute name="long_name">
            <doc>
                 Total time of flight
            </doc>
        </attribute>
    </field>
    <field name="raw_time_of_flight" type="NX_INT" units="NX_PULSES">
        <doc>
             In DAQ clock pulses
        </doc>
        <dimensions rank="1">
            <dim index="1" value="tof+1"/>
        </dimensions>
        <attribute name="frequency" type="NX_NUMBER">
            <doc>
                 Clock frequency in Hz
            </doc>
        </attribute>
    </field>
    <field name="detector_number" type="NX_INT">
        <doc>
             Identifier for detector (pixels)
             Can be multidimensional, if needed
        </doc>
    </field>
    <field name="data" type="NX_NUMBER" units="NX_ANY">
        <doc>
             Data values from the detector. The rank and dimension ordering should follow a principle of
             slowest to fastest measurement axes and may be explicitly specified in application definitions.
             
             Mechanical scanning of objects (e.g. sample position/angle, incident beam energy, etc) tends to be
             the slowest part of an experiment and so any such scan axes should be allocated to the first dimensions
             of the array. Note that in some cases it may be useful to represent a 2D set of scan points as a single
             scan-axis in the data array, especially if the scan pattern doesn't fit a rectangular array nicely.
             Repetition of an experiment in a time series tends to be used similar to a slow scan axis
             and so will often be in the first dimension of the data array.
             
             The next fastest axes are typically the readout of the detector. A point detector will not add any dimensions
             (as it is just a single value per scan point) to the data array, a strip detector will add one dimension, an
             imaging detector will add two dimensions (e.g. X, Y axes) and detectors outputting higher dimensional data
             will add the corresponding number of dimensions. Note that the detector dimensions don't necessarily have to
             be written in order of the actual readout speeds - the slowest to fastest rule principle is only a guide.
             
             Finally, detectors that operate in a time-of-flight mode, such as a neutron spectrometer or a silicon drift
             detector (used for X-ray fluorescence) tend to have their dimension(s) added to the last dimensions in the data array.
             
             The type of each dimension should should follow the order of scan points, detector pixels,
             then time-of-flight (i.e. spectroscopy, spectrometry). The rank and dimension sizes (see symbol list)
             shown here are merely illustrative of coordination between related datasets.
        </doc>
        <dimensions rank="4">
            <dim index="1" value="nP"/>
            <dim index="2" value="i"/>
            <dim index="3" value="j"/>
            <dim index="4" value="tof"/>
        </dimensions>
        <attribute name="long_name">
            <doc>
                 Title of measurement
            </doc>
        </attribute>
        <attribute name="check_sum" type="NX_INT">
            <doc>
                 Integral of data as check of data integrity
            </doc>
        </attribute>
    </field>
    <field name="data_errors" type="NX_NUMBER" units="NX_ANY">
        <doc>
             The best estimate of the uncertainty in the data value (array size should match the data field). Where
             possible, this should be the standard deviation, which has the same units
             as the data. The form data_error is deprecated.
        </doc>
        <dimensions rank="4">
            <dim index="1" value="nP"/>
            <dim index="2" value="i"/>
            <dim index="3" value="j"/>
            <dim index="4" value="tof"/>
        </dimensions>
    </field>
    <field name="x_pixel_offset" type="NX_FLOAT" units="NX_LENGTH">
        <doc>
             Offset from the detector center in x-direction.
             Can be multidimensional when needed.
        </doc>
        <dimensions rank="2">
            <dim index="1" value="i"/>
            <dim index="2" value="j"/>
        </dimensions>
        <attribute name="axis" type="NX_POSINT" deprecated="see: https://github.com/nexusformat/definitions/issues/436">
            <enumeration>
                <item value="1"/>
            </enumeration>
        </attribute>
        <attribute name="primary" type="NX_POSINT" deprecated="see: https://github.com/nexusformat/definitions/issues/436">
            <enumeration>
                <item value="1"/>
            </enumeration>
        </attribute>
        <attribute name="long_name">
            <doc>
                 x-axis offset from detector center
            </doc>
        </attribute>
    </field>
    <field name="y_pixel_offset" type="NX_FLOAT" units="NX_LENGTH">
        <doc>
             Offset from the detector center in the y-direction.
             Can be multidimensional when different values are required for each pixel.
        </doc>
        <dimensions rank="2">
            <dim index="1" value="i"/>
            <dim index="2" value="j"/>
        </dimensions>
        <attribute name="axis" type="NX_POSINT" deprecated="see: https://github.com/nexusformat/definitions/issues/436">
            <enumeration>
                <item value="2"/>
            </enumeration>
        </attribute>
        <attribute name="primary" type="NX_POSINT" deprecated="see: https://github.com/nexusformat/definitions/issues/436">
            <enumeration>
                <item value="1"/>
            </enumeration>
        </attribute>
        <attribute name="long_name">
            <doc>
                 y-axis offset from detector center
            </doc>
        </attribute>
    </field>
    <field name="z_pixel_offset" type="NX_FLOAT" units="NX_LENGTH">
        <doc>
             Offset from the detector center in the z-direction.
             Can be multidimensional when different values are required for each pixel.
        </doc>
        <dimensions rank="2">
            <dim index="1" value="i"/>
            <dim index="2" value="j"/>
        </dimensions>
        <attribute name="axis" type="NX_POSINT" deprecated="see: https://github.com/nexusformat/definitions/issues/436">
            <enumeration>
                <item value="3"/>
            </enumeration>
        </attribute>
        <attribute name="primary" type="NX_POSINT" deprecated="see: https://github.com/nexusformat/definitions/issues/436">
            <enumeration>
                <item value="1"/>
            </enumeration>
        </attribute>
        <attribute name="long_name">
            <doc>
                 y-axis offset from detector center
            </doc>
        </attribute>
    </field>
    <field name="distance" type="NX_FLOAT" units="NX_LENGTH">
        <doc>
             This is the distance to the previous component in the
             instrument; most often the sample. The usage depends on the
             nature of the detector: Most often it is the distance of the
             detector assembly. But there are irregular detectors. In this
             case the distance must be specified for each detector pixel.
             
             Note, it is recommended to use NXtransformations instead.
        </doc>
        <dimensions rank="3">
            <dim index="1" value="nP"/>
            <dim index="2" value="i"/>
            <dim index="3" value="j"/>
        </dimensions>
    </field>
    <field name="polar_angle" type="NX_FLOAT" units="NX_ANGLE">
        <doc>
             This is the polar angle of the detector towards the previous
             component in the instrument; most often the sample.
             The usage depends on the
             nature of the detector.
             Most often it is the polar_angle of the detector assembly.
             But there are irregular detectors.
             In this
             case, the polar_angle  must be specified for each detector pixel.
             
             Note, it is recommended to use NXtransformations instead.
        </doc>
        <dimensions rank="3">
            <dim index="1" value="nP"/>
            <dim index="2" value="i"/>
            <dim index="3" value="j"/>
        </dimensions>
    </field>
    <field name="azimuthal_angle" type="NX_FLOAT" units="NX_ANGLE">
        <doc>
             This is the azimuthal angle angle of the detector towards
             the previous component in the instrument; most often the sample.
             The usage depends on the
             nature of the detector.
             Most often it is the azimuthal_angle of the detector assembly.
             But there are irregular detectors.
             In this
             case, the azimuthal_angle  must be specified for each detector pixel.
             
             Note, it is recommended to use NXtransformations instead.
        </doc>
        <dimensions rank="3">
            <dim index="1" value="nP"/>
            <dim index="2" value="i"/>
            <dim index="3" value="j"/>
        </dimensions>
    </field>
    <field name="description">
        <doc>
             name/manufacturer/model/etc. information
        </doc>
    </field>
    <field name="serial_number">
        <doc>
             Serial number for the detector
        </doc>
    </field>
    <field name="local_name">
        <doc>
             Local name for the detector
        </doc>
    </field>
    <group type="NXgeometry" deprecated="Use the field `depends_on` and :ref:`NXtransformations` to position the detector and NXoff_geometry to describe its shape instead">
        <doc>
             Position and orientation of detector
        </doc>
    </group>
    <field name="solid_angle" type="NX_FLOAT" units="NX_SOLID_ANGLE">
        <doc>
             Solid angle subtended by the detector at the sample
        </doc>
        <dimensions rank="2">
            <dim index="1" value="i"/>
            <dim index="2" value="j"/>
        </dimensions>
    </field>
    <field name="x_pixel_size" type="NX_FLOAT" units="NX_LENGTH">
        <doc>
             Size of each detector pixel. If it is scalar all pixels are the same size.
        </doc>
        <dimensions rank="2">
            <dim index="1" value="i"/>
            <dim index="2" value="j"/>
        </dimensions>
    </field>
    <field name="y_pixel_size" type="NX_FLOAT" units="NX_LENGTH">
        <doc>
             Size of each detector pixel. If it is scalar all pixels are the same size
        </doc>
        <dimensions rank="2">
            <dim index="1" value="i"/>
            <dim index="2" value="j"/>
        </dimensions>
    </field>
    <field name="dead_time" type="NX_FLOAT" units="NX_TIME">
        <doc>
             Detector dead time
        </doc>
        <dimensions rank="3">
            <dim index="1" value="nP"/>
            <dim index="2" value="i"/>
            <dim index="3" value="j"/>
        </dimensions>
    </field>
    <field name="gas_pressure" type="NX_FLOAT" units="NX_PRESSURE">
        <doc>
             Detector gas pressure
        </doc>
        <dimensions rank="2">
            <dim index="1" value="i"/>
            <dim index="2" value="j"/>
        </dimensions>
    </field>
    <field name="detection_gas_path" type="NX_FLOAT" units="NX_LENGTH">
        <doc>
             maximum drift space dimension
        </doc>
    </field>
    <field name="crate" type="NX_INT">
        <doc>
             Crate number of detector
        </doc>
        <dimensions rank="2">
            <dim index="1" value="i"/>
            <dim index="2" value="j"/>
        </dimensions>
        <attribute name="local_name">
            <doc>
                 Equivalent local term
            </doc>
        </attribute>
    </field>
    <field name="slot" type="NX_INT">
        <doc>
             Slot number of detector
        </doc>
        <dimensions rank="2">
            <dim index="1" value="i"/>
            <dim index="2" value="j"/>
        </dimensions>
        <attribute name="local_name">
            <doc>
                 Equivalent local term
            </doc>
        </attribute>
    </field>
    <field name="input" type="NX_INT">
        <doc>
             Input number of detector
        </doc>
        <dimensions rank="2">
            <dim index="1" value="i"/>
            <dim index="2" value="j"/>
        </dimensions>
        <attribute name="local_name">
            <doc>
                 Equivalent local term
            </doc>
        </attribute>
    </field>
    <field name="type">
        <doc>
             Description of type such as He3 gas cylinder, He3 PSD, scintillator,
             fission chamber, proportion counter, ion chamber, ccd, pixel, image plate,
             CMOS, ...
        </doc>
    </field>
    <group name="efficiency" type="NXdata">
        <doc>
             Spectral efficiency of detector with respect to e.g. wavelength
        </doc>
        <attribute name="signal">
            <enumeration>
                <item value="efficiency"/>
            </enumeration>
        </attribute>
        <attribute name="axes">
            <!--TODO: clarify the various use cases-->
            <enumeration>
                <item value="."/>
                <item value=". ."/>
                <item value=". . ."/>
                <item value=". . . ."/>
                <item value="wavelength"/>
            </enumeration>
        </attribute>
        <attribute name="wavelength_indices">
            <!--TODO: clarify the actual possibilities-->
            <enumeration>
                <item value="0"/>
            </enumeration>
        </attribute>
        <field name="efficiency" type="NX_FLOAT" units="NX_DIMENSIONLESS">
            <doc>
                 efficiency of the detector
            </doc>
            <dimensions rank="3">
                <dim index="1" value="i"/>
                <dim index="2" value="j"/>
                <dim index="3" value="k"/>
            </dimensions>
        </field>
        <field name="wavelength" type="NX_FLOAT" units="NX_WAVELENGTH">
            <doc>
                 This field can be two things:
                 
                 1. For a pixel detector it provides the nominal wavelength
                    for which the detector has been calibrated.
                 
                 2. For other detectors this field has to be seen together with
                    the efficiency field above.
                    For some detectors, the efficiency is wavelength dependent.
                    Thus this field provides the wavelength axis for the efficiency field.
                    In this use case, the efficiency and wavelength arrays must
                    have the same dimensionality.
            </doc>
            <dimensions rank="3">
                <dim index="1" value="i"/>
                <dim index="2" value="j"/>
                <dim index="3" value="k"/>
            </dimensions>
        </field>
=======
<definition category="base" extends="NXcomponent" name="NXdetector"
            type="group"
            xsi:schemaLocation="http://definition.nexusformat.org/nxdl/3.1 ../nxdl.xsd"
            xmlns="http://definition.nexusformat.org/nxdl/3.1"
            xmlns:xsi="http://www.w3.org/2001/XMLSchema-instance"
            xmlns:xs="http://www.w3.org/2001/XMLSchema"
            xmlns:ns="http://definition.nexusformat.org/nxdl/@NXDL_RELEASE@"
            >

  <symbols>
    <doc>
      These symbols will be used below to illustrate the coordination of the rank and sizes of datasets and the 
      preferred ordering of the dimensions. Each of these are optional (so the rank of the datasets 
      will vary according to the situation) and the general ordering principle is slowest to fastest.
      The type of each dimension should follow the order of scan points, detector output (e.g. pixels),
      then time-of-flight (i.e. spectroscopy, spectrometry). Note that the output of a detector is not limited 
      to single values (0D), lists (1D) and images (2), but three or higher dimensional arrays can be produced 
      by a detector at each trigger.
    </doc>
    
    <symbol name="nP"><doc>number of scan points (only present in scanning measurements)</doc></symbol>
    <symbol name="i"><doc>number of detector pixels in the first (slowest) direction</doc></symbol>
    <symbol name="j"><doc>number of detector pixels in the second (faster) direction</doc></symbol>
    <symbol name="k"><doc>number of detector pixels in the third (if necessary, fastest) direction</doc></symbol>
    <symbol name="tof"><doc>number of bins in the time-of-flight histogram</doc></symbol>
  </symbols>

  <doc>
    A detector, detector bank, or multidetector.
  </doc>

  <field name="time_of_flight" type="NX_FLOAT" units="NX_TIME_OF_FLIGHT">
    <doc>Total time of flight</doc>

    <dimensions rank="1">
      <dim index="1" value="tof+1" />
    </dimensions>

    <attribute name="axis" type="NX_POSINT"
      deprecated="see: https://github.com/nexusformat/definitions/issues/436">
      <enumeration>
        <item value="3"/>
      </enumeration>
    </attribute>

    <attribute name="primary" type="NX_POSINT"
      deprecated="see: https://github.com/nexusformat/definitions/issues/436">
      <enumeration>
        <item value="1"/>
      </enumeration>
    </attribute>

    <attribute name="long_name">
      <doc>Total time of flight</doc>
    </attribute>
  </field>

  <field name="raw_time_of_flight" type="NX_INT" units="NX_PULSES">
    <doc>In DAQ clock pulses</doc>

    <dimensions rank="1">
      <dim index="1" value="tof+1" />
    </dimensions>

    <attribute name="frequency" type="NX_NUMBER">
      <doc>Clock frequency in Hz</doc>
    </attribute>
  </field>

  <field name="detector_number" type="NX_INT">
    <doc>
	Identifier for detector (pixels)
	Can be multidimensional, if needed
   </doc>
  </field>

  <field name="data" type="NX_NUMBER" units="NX_ANY">
    <doc>
      Data values from the detector. The rank and dimension ordering should follow a principle of
      slowest to fastest measurement axes and may be explicitly specified in application definitions.
      
      Mechanical scanning of objects (e.g. sample position/angle, incident beam energy, etc) tends to be
      the slowest part of an experiment and so any such scan axes should be allocated to the first dimensions
      of the array. Note that in some cases it may be useful to represent a 2D set of scan points as a single
      scan-axis in the data array, especially if the scan pattern doesn't fit a rectangular array nicely.
      Repetition of an experiment in a time series tends to be used similar to a slow scan axis
      and so will often be in the first dimension of the data array.
      
      The next fastest axes are typically the readout of the detector. A point detector will not add any dimensions
      (as it is just a single value per scan point) to the data array, a strip detector will add one dimension, an 
      imaging detector will add two dimensions (e.g. X, Y axes) and detectors outputting higher dimensional data 
      will add the corresponding number of dimensions. Note that the detector dimensions don't necessarily have to
      be written in order of the actual readout speeds - the slowest to fastest rule principle is only a guide.
      
      Finally, detectors that operate in a time-of-flight mode, such as a neutron spectrometer or a silicon drift 
      detector (used for X-ray fluorescence) tend to have their dimension(s) added to the last dimensions in the data array.
      
      The type of each dimension should should follow the order of scan points, detector pixels, 
      then time-of-flight (i.e. spectroscopy, spectrometry). The rank and dimension sizes (see symbol list) 
      shown here are merely illustrative of coordination between related datasets.
    </doc>

    <dimensions rank="4">
      <dim index="1" value="nP" />
      <dim index="2" value="i" />
      <dim index="3" value="j" />
      <dim index="4" value="tof" />
    </dimensions>

    <attribute name="long_name">
      <doc>Title of measurement</doc>
    </attribute>

    <attribute name="check_sum" type="NX_INT">
      <doc>Integral of data as check of data integrity</doc>
    </attribute>

  </field>

  <field name="data_errors" type="NX_NUMBER" units="NX_ANY">
    <doc>
      The best estimate of the uncertainty in the data value (array size should match the data field). Where
      possible, this should be the standard deviation, which has the same units
      as the data. The form data_error is deprecated.
    </doc>

    <dimensions rank="4">
      <dim index="1" value="nP" />
      <dim index="2" value="i" />
      <dim index="3" value="j" />
      <dim index="4" value="tof" />
    </dimensions>
  </field>


  <field name="x_pixel_offset" type="NX_FLOAT" units="NX_LENGTH">
    <doc>
      Offset from the detector center in x-direction.
      Can be multidimensional when needed.
    </doc>

    <dimensions rank="2">
      <dim index="1" value="i" />
      <dim index="2" value="j" />
    </dimensions>

    <attribute name="axis" type="NX_POSINT"
      deprecated="see: https://github.com/nexusformat/definitions/issues/436">
      <enumeration>
        <item value="1"/>
      </enumeration>
    </attribute>

    <attribute name="primary" type="NX_POSINT"
      deprecated="see: https://github.com/nexusformat/definitions/issues/436">
      <enumeration>
        <item value="1"/>
      </enumeration>
    </attribute>

    <attribute name="long_name">
      <doc>x-axis offset from detector center</doc>
    </attribute>
  </field>

  <field name="y_pixel_offset" type="NX_FLOAT" units="NX_LENGTH">
    <doc>
      Offset from the detector center in the y-direction.
      Can be multidimensional when different values are required for each pixel.
    </doc>

    <dimensions rank="2">
      <dim index="1" value="i" />
      <dim index="2" value="j" />
    </dimensions>

    <attribute name="axis" type="NX_POSINT"
      deprecated="see: https://github.com/nexusformat/definitions/issues/436">
      <enumeration>
        <item value="2"/>
      </enumeration>
    </attribute>

    <attribute name="primary" type="NX_POSINT"
      deprecated="see: https://github.com/nexusformat/definitions/issues/436">
      <enumeration>
        <item value="1"/>
      </enumeration>
    </attribute>

    <attribute name="long_name">
      <doc>y-axis offset from detector center</doc>
    </attribute>
  </field>


  <field name="z_pixel_offset" type="NX_FLOAT" units="NX_LENGTH">
    <doc>
      Offset from the detector center in the z-direction.
      Can be multidimensional when different values are required for each pixel.
    </doc>

    <dimensions rank="2">
      <dim index="1" value="i" />
      <dim index="2" value="j" />
    </dimensions>

    <attribute name="axis" type="NX_POSINT"
      deprecated="see: https://github.com/nexusformat/definitions/issues/436">
      <enumeration>
        <item value="3"/>
      </enumeration>
    </attribute>

    <attribute name="primary" type="NX_POSINT"
      deprecated="see: https://github.com/nexusformat/definitions/issues/436">
      <enumeration>
        <item value="1"/>
      </enumeration>
    </attribute>

    <attribute name="long_name">
      <doc>y-axis offset from detector center</doc>
    </attribute>
  </field>

  <field name="distance" type="NX_FLOAT" units="NX_LENGTH">
    <doc>
      This is the distance to the previous component in the
      instrument; most often the sample. The usage depends on the
      nature of the detector: Most often it is the distance of the
      detector assembly. But there are irregular detectors. In this
      case the distance must be specified for each detector pixel.

      Note, it is recommended to use NXtransformations instead.
    </doc>

    <dimensions rank="3">
      <dim index="1" value="nP" />
      <dim index="2" value="i" />
      <dim index="3" value="j" />
    </dimensions>
  </field>

  <field name="polar_angle" type="NX_FLOAT" units="NX_ANGLE">
    <doc>
      This is the polar angle of the detector towards the previous
      component in the instrument; most often the sample.
      The usage depends on the
      nature of the detector.
      Most often it is the polar_angle of the detector assembly.
      But there are irregular detectors.
      In this
      case, the polar_angle  must be specified for each detector pixel.

      Note, it is recommended to use NXtransformations instead.
    </doc>

    <dimensions rank="3">
      <dim index="1" value="nP" />
      <dim index="2" value="i" />
      <dim index="3" value="j" />
    </dimensions>
  </field>

  <field name="azimuthal_angle" type="NX_FLOAT" units="NX_ANGLE">
    <doc>
      This is the azimuthal angle angle of the detector towards
      the previous component in the instrument; most often the sample.
      The usage depends on the
      nature of the detector.
      Most often it is the azimuthal_angle of the detector assembly.
      But there are irregular detectors.
      In this
      case, the azimuthal_angle  must be specified for each detector pixel.

      Note, it is recommended to use NXtransformations instead.
    </doc>

    <dimensions rank="3">
      <dim index="1" value="nP" />
      <dim index="2" value="i" />
      <dim index="3" value="j" />
    </dimensions>
  </field>

  <field name="description">
    <doc>name/manufacturer/model/etc. information</doc>
  </field>

  <field name="serial_number">
    <doc>Serial number for the detector</doc>
  </field>

  <field name="local_name">
    <doc>Local name for the detector</doc>
  </field>

  <group type="NXgeometry" deprecated="Use the field `depends_on` and :ref:`NXtransformations` to position the detector and NXoff_geometry to describe its shape instead">
    <doc>Position and orientation of detector</doc>
  </group>

  <field name="solid_angle" type="NX_FLOAT" units="NX_SOLID_ANGLE">
    <doc>Solid angle subtended by the detector at the sample</doc>

    <dimensions rank="2">
      <dim index="1" value="i" />
      <dim index="2" value="j" />
    </dimensions>
  </field>

  <field name="x_pixel_size" type="NX_FLOAT" units="NX_LENGTH">
    <doc>
    Size of each detector pixel. If it is scalar all pixels are the same size.
    </doc>

    <dimensions rank="2">
      <dim index="1" value="i" />
      <dim index="2" value="j" />
    </dimensions>
  </field>

  <field name="y_pixel_size" type="NX_FLOAT" units="NX_LENGTH">
    <doc>Size of each detector pixel. If it is scalar all pixels are the same size</doc>

    <dimensions rank="2">
      <dim index="1" value="i" />
      <dim index="2" value="j" />
    </dimensions>
  </field>

  <field name="dead_time" type="NX_FLOAT" units="NX_TIME">
    <doc>Detector dead time</doc>

    <dimensions rank="3">
      <dim index="1" value="nP" />
      <dim index="2" value="i" />
      <dim index="3" value="j" />
    </dimensions>
  </field>

  <field name="gas_pressure" type="NX_FLOAT" units="NX_PRESSURE">
    <doc>Detector gas pressure</doc>

    <dimensions rank="2">
      <dim index="1" value="i" />
      <dim index="2" value="j" />
    </dimensions>
  </field>

  <field name="detection_gas_path" type="NX_FLOAT" units="NX_LENGTH">
    <doc>maximum drift space dimension</doc>
  </field>

  <field name="crate" type="NX_INT">
    <doc>Crate number of detector</doc>

    <dimensions rank="2">
      <dim index="1" value="i" />
      <dim index="2" value="j" />
    </dimensions>

    <attribute name="local_name">
      <doc>Equivalent local term</doc>
    </attribute>
  </field>

  <field name="slot" type="NX_INT">
    <doc>Slot number of detector</doc>

    <dimensions rank="2">
      <dim index="1" value="i" />
      <dim index="2" value="j" />
    </dimensions>

    <attribute name="local_name">
      <doc>Equivalent local term</doc>
    </attribute>
  </field>

  <field name="input" type="NX_INT">
    <doc>Input number of detector</doc>

    <dimensions rank="2">
      <dim index="1" value="i" />
      <dim index="2" value="j" />
    </dimensions>

    <attribute name="local_name">
      <doc>Equivalent local term</doc>
    </attribute>
  </field>

  <field name="type">
    <doc>
      Description of type such as He3 gas cylinder, He3 PSD, scintillator,
      fission chamber, proportion counter, ion chamber, ccd, pixel, image plate,
      CMOS, ...
    </doc>
  </field>

  <group name="CHANNELNAME_channel" type="NXdetector_channel" nameType="partial">
      <doc>
          Group containing the description and metadata for a single channel from a multi-channel
          detector.

          Given an :ref:`NXdata` group linked as part of an NXdetector group that has an axis with
          named channels (see the example in :ref:`NXdata &lt;/NXdata@default_slice-attribute&gt;`),
          the NXdetector will have a series of NXdetector_channel groups, one for each channel,
          named CHANNELNAME_channel.
      </doc>
  </group>

  <group name="efficiency" type="NXdata">
    <doc>Spectral efficiency of detector with respect to e.g. wavelength</doc>
    <attribute name="signal">
      <enumeration>
        <item value="efficiency" />
      </enumeration>
    </attribute>
    <attribute name="axes">
      <enumeration>
        <!-- TODO: clarify the various use cases -->
        <item value="." />
        <item value=". ." />
        <item value=". . ." />
        <item value=". . . ." />
        <item value="wavelength" />
      </enumeration>
    </attribute>
    <attribute name="wavelength_indices">
      <enumeration>
        <!-- TODO: clarify the actual possibilities -->
        <item value="0" />
      </enumeration>
    </attribute>

    <field name="efficiency" type="NX_FLOAT" units="NX_DIMENSIONLESS">
      <doc>efficiency of the detector</doc>

      <dimensions rank="3">
        <dim index="1" value="i" />
        <dim index="2" value="j" />
        <dim index="3" value="k" />
      </dimensions>
    </field>

    <field name="wavelength" type="NX_FLOAT" units="NX_WAVELENGTH">
      <doc>
        This field can be two things:

        #. For a pixel detector it provides the nominal wavelength
           for which the detector has been calibrated.

        #. For other detectors this field has to be seen together with
           the efficiency field above.
           For some detectors, the efficiency is wavelength dependent.
           Thus this field provides the wavelength axis for the efficiency field.
           In this use case, the efficiency and wavelength arrays must
           have the same dimensionality.
      </doc>
      <dimensions rank="3">
        <dim index="1" value="i" />
        <dim index="2" value="j" />
        <dim index="3" value="k" />
      </dimensions>
    </field>
  </group>

  <field name="real_time" type="NX_NUMBER" units="NX_TIME">
    <doc>
      Real-time of the exposure (use this if exposure time varies for
      each array element, otherwise use ``count_time`` field).
	    
      Most often there is a single real time value that is constant across
      an entire image frame.  In such cases, only a 1-D array is needed.
      But there are detectors in which the real time
      changes per pixel. In that case, more than one dimension is needed. Therefore
      the rank of this field should be less than or equal to (detector rank + 1).
    </doc>
    <dimensions rank="3">
      <dim index="1" value="nP" />
      <dim index="2" value="i" />
      <dim index="3" value="j" />
    </dimensions>
  </field>

  <field name="start_time" type="NX_FLOAT" units="NX_TIME">
    <doc>start time for each frame, with the ``start`` attribute as absolute reference</doc>
    <dimensions rank="1">
       <dim index="1" value="nP"/>
    </dimensions>
    <attribute name="start" type="NX_DATE_TIME" />
  </field>
  <field name="stop_time" type="NX_FLOAT" units="NX_TIME">
    <doc>stop time for each frame, with the ``start`` attribute as absolute reference</doc>
    <dimensions rank="1">
      <dim index="1" value="nP"/>
    </dimensions>
    <attribute name="start" type="NX_DATE_TIME" />
  </field>

  <field name="calibration_date" type="NX_DATE_TIME">
    <doc>
      date of last calibration (geometry and/or efficiency) measurements
    </doc>
  </field>

  <group name="calibration_method" type="NXnote">
    <doc>
      summary of conversion of array data to pixels (e.g. polynomial
      approximations) and location of details of the calibrations
    </doc>
  </group>

  <field name="layout">
    <doc>How the detector is represented</doc>

    <enumeration>
      <item value="point"/>
      <item value="linear"/>
      <item value="area"/>
    </enumeration>
  </field>

  <field name="count_time" type="NX_NUMBER" units="NX_TIME">
    <doc>Elapsed actual counting time</doc>

    <dimensions rank="1">
      <dim index="1" value="nP" />
    </dimensions>
  </field>

  <group name="data_file" type="NXnote"/>

  <group type="NXcollection">
  <doc>
    Use this group to provide other data related to this NXdetector group.
  </doc>
  </group>

  <field name="sequence_number" type="NX_INT">
    <doc>
      In order to properly sort the order of the images taken in (for
      example) a tomography experiment, a sequence number is stored with each
      image.
    </doc>

    <dimensions rank="1">
      <dim index="1" value="nP" />
    </dimensions>
  </field>

  <field name="beam_center_x" type="NX_FLOAT" units="NX_LENGTH">
    <doc>
      This is the x position where the direct beam would hit the detector.
      This is a length and can be outside of the actual
      detector. The length can be in physical units or pixels
      as documented by the units attribute.
    </doc>
  </field>

  <field name="beam_center_y" type="NX_FLOAT" units="NX_LENGTH">
    <doc>
      This is the y position where the direct beam would hit the detector.
      This is a length and can be outside of the actual
      detector. The length can be in physical units or pixels
      as documented by the units attribute.
    </doc>
  </field>

  <field name="frame_start_number" type="NX_INT">
    <doc>
      This is the start number of the first frame of a scan. In protein crystallography measurements one
      often scans a couple of frames on a give sample, then does something else,
      then returns to the same sample and scans some more frames. Each time with
      a new data file. This number helps concatenating such measurements.
    </doc>
  </field>

  <field name="diameter" type="NX_FLOAT" units="NX_LENGTH">
    <doc>The diameter of a cylindrical detector</doc>
  </field>

  <field name="acquisition_mode" type="NX_CHAR">
    <doc>The acquisition mode of the detector.</doc>
  <enumeration>
    <item value="gated"/>
    <item value="triggered"/>
    <item value="summed"/>
    <item value="event"/>
    <item value="histogrammed"/>
    <item value="decimated"/>
    <item value="pulse counting"/>
  </enumeration>
  </field>
  <field name="angular_calibration_applied" type="NX_BOOLEAN" >
    <doc>
      True when the angular calibration has been applied in the
      electronics, false otherwise.
    </doc>
  </field>
  <field name="angular_calibration" type="NX_FLOAT" >
    <doc>Angular calibration data.</doc>
    <dimensions rank="2">
      <dim index="1" value="i"/>
      <dim index="2" value="j"/>
    </dimensions>
  </field>
  <field name="flatfield_applied" type="NX_BOOLEAN" >
    <doc>
      True when the flat field correction has been applied in the
      electronics, false otherwise.
    </doc>
  </field>
  <field name="flatfield" type="NX_FLOAT" >
    <doc>Flat field correction data.</doc>
    <dimensions rank="2">
      <dim index="1" value="i"/>
      <dim index="2" value="j"/>
    </dimensions>
  </field>
  <field name="flatfield_errors" type="NX_FLOAT" >
    <doc>
        Errors of the flat field correction data.
        The form flatfield_error is deprecated.
    </doc>
    <dimensions rank="2">
      <dim index="1" value="i"/>
      <dim index="2" value="j"/>
    </dimensions>
  </field>
  <field name="pixel_mask_applied" type="NX_BOOLEAN" >
    <doc>
      True when the pixel mask correction has been applied in the
      electronics, false otherwise.
    </doc>
  </field>
  <field name="pixel_mask" type="NX_INT" >
    <doc>
      The 32-bit pixel mask for the detector. Can be either one mask
      for the whole dataset (i.e. an array with indices i, j) or
      each frame can have its own mask (in which case it would be
      an array with indices np, i, j).

      Contains a bit field for each pixel to signal dead,
      blind or high or otherwise unwanted or undesirable pixels.
      They have the following meaning:

      .. can't make a table here, a bullet list will have to do for now

      * bit 0: gap (pixel with no sensor)
      * bit 1: dead
      * bit 2: under responding
      * bit 3: over responding
      * bit 4: noisy
      * bit 5: -undefined-
      * bit 6: pixel is part of a cluster of problematic pixels (bit set in addition to others)
      * bit 7: -undefined-
      * bit 8: user defined mask (e.g. around beamstop)
      * bits 9-30: -undefined-
      * bit 31: virtual pixel (corner pixel with interpolated value)

      Normal data analysis software would
      not take pixels into account
      when a bit in (mask &amp; 0x0000FFFF) is
      set. Tag bit in the upper
      two bytes would indicate special pixel
      properties that normally
      would not be a sole reason to reject the
      intensity value (unless
      lower bits are set.

      If the full bit depths is not required, providing a
      mask with fewer bits is permissible.

      If needed, additional pixel masks can be specified by
      including additional entries named pixel_mask_N, where
      N is an integer. For example, a general bad pixel mask
      could be specified in pixel_mask that indicates noisy
      and dead pixels, and an additional pixel mask from
      experiment-specific shadowing could be specified in
      pixel_mask_2. The cumulative mask is the bitwise OR
      of pixel_mask and any pixel_mask_N entries.
    </doc>
    <dimensions rank="2">
      <dim index="1" value="i"/>
      <dim index="2" value="j"/>
    </dimensions>
  </field>

  <field name="image_key" type="NX_INT" >
    <doc>
      This field allow to distinguish different types of exposure to the same detector "data" field.
      Some techniques require frequent (re-)calibration inbetween measuremnts and this way of
      recording the different measurements preserves the chronological order with is important for
      correct processing.

      This is used for example in tomography (`:ref:`NXtomo`) sample projections,
      dark and flat images, a magic number is recorded per frame.

      The key is as follows:

      * projection (sample) = 0
      * flat field = 1
      * dark field = 2
      * invalid = 3
      * background (no sample, but buffer where applicable) = 4

      In cases where the data is of type :ref:`NXlog` this can also be an NXlog.
    </doc>
    <dimensions rank="1">
      <dim index="1" value="np" />
    </dimensions>
  </field>

  <field name="countrate_correction_applied" type="NX_BOOLEAN" >
    <doc>
      Counting detectors usually are not able to measure all incoming particles,
      especially at higher count-rates. Count-rate correction is applied to
      account for these errors.

      True when count-rate correction has been applied, false otherwise.
    </doc>
  </field>
  <field name="countrate_correction_lookup_table" type="NX_NUMBER" >
    <doc>
      The countrate_correction_lookup_table defines the LUT used for count-rate
      correction. It maps a measured count :math:`c` to its corrected value
      :math:`countrate\_correction\_lookup\_table[c]`.

      :math:`m` denotes the length of the table.
    </doc>
    <dimensions rank="1">
      <dim index="1" value="m"/>
    </dimensions>
  </field>
  <field name="virtual_pixel_interpolation_applied" type="NX_BOOLEAN" >
    <doc>
      True when virtual pixel interpolation has been applied, false otherwise.

      When virtual pixel interpolation is applied, values of some pixels may
      contain interpolated values. For example, to account for space between
      readout chips on a module, physical pixels on edges and corners between
      chips may have larger sensor areas and counts may be distributed between
      their logical pixels.
    </doc>
  </field>
  <field name="bit_depth_readout" type="NX_INT">
    <doc>
      How many bits the electronics reads per pixel.
      With CCD's and single photon counting detectors,
      this must not align with traditional integer sizes.
      This can be 4, 8, 12, 14, 16, ...
    </doc>
  </field>
  <field name="detector_readout_time" type="NX_FLOAT" units="NX_TIME">
    <doc>
      Time it takes to read the detector (typically milliseconds).
      This is important to know for time resolved experiments.
    </doc>
  </field>
  <field name="trigger_delay_time" type="NX_FLOAT" units="NX_TIME">
    <doc>
      Time it takes to start exposure after a trigger signal has been received.
      This is the reaction time of the detector firmware after receiving the trigger signal
      to when the detector starts to acquire the exposure, including any user set delay..
      This is important to know for time resolved experiments.
    </doc>
  </field>
  <field name="trigger_delay_time_set" type="NX_FLOAT" units="NX_TIME">
    <doc>
      User-specified trigger delay.
    </doc>
  </field>
  <field name="trigger_internal_delay_time" type="NX_FLOAT" units="NX_TIME">
    <doc>
      Time it takes to start exposure after a trigger signal has been received.
      This is the reaction time of the detector hardware after receiving the
      trigger signal to when the detector starts to acquire the exposure.
      It forms the lower boundary of the trigger_delay_time when the user
      does not request an additional delay.
    </doc>
  </field>
  <field name="trigger_dead_time" type="NX_FLOAT" units="NX_TIME">
    <doc>
      Time during which no new trigger signal can be accepted.
      Typically this is the
      trigger_delay_time + exposure_time + readout_time.
      This is important to know for time resolved experiments.
    </doc>
  </field>
  <field name="frame_time" type="NX_FLOAT" units="NX_TIME">
   <doc>
     This is time for each frame. This is exposure_time + readout time.
   </doc>
   <dimensions rank="1">
      <dim index="1" value="nP" />
    </dimensions>
  </field>
  <field name="gain_setting" type="NX_CHAR">
    <doc>
      The gain setting of the detector. This is a detector-specific value
      meant to document the gain setting of the detector during data
      collection, for detectors with multiple available gain settings.

      Examples of gain settings include:

      * ``standard``
      * ``fast``
      * ``auto``
      * ``high``
      * ``medium``
      * ``low``
      * ``mixed high to medium``
      * ``mixed medium to low``

      Developers are encouraged to use one of these terms, or to submit
      additional terms to add to the list.
    </doc>
  </field>
  <field name="saturation_value" type="NX_NUMBER">
    <doc>
      The value at which the detector goes into saturation.
      Especially common to CCD detectors, the data
      is known to be invalid above this value.

      For example, given a saturation_value and an underload_value, the valid
      pixels are those less than or equal to the saturation_value and greater
      than or equal to the underload_value.

      The precise type should match the type of the data.
    </doc>
  </field>
  <field name="underload_value" type="NX_NUMBER">
    <doc>
      The lowest value at which pixels for this detector would be reasonably
      measured. The data is known to be invalid below this value.

      For example, given a saturation_value and an underload_value, the valid
      pixels are those less than or equal to the saturation_value and greater
      than or equal to the underload_value.

      The precise type should match the type of the data.
    </doc>
  </field>
  <field name="number_of_cycles" type="NX_INT">
    <doc>
      CCD images are sometimes constructed by summing
      together multiple short exposures in the
      electronics. This reduces background etc.
      This is the number of short exposures used to sum
      images for an image.
    </doc>
  </field>
  <field name="sensor_material" type="NX_CHAR">
    <doc>
      At times, radiation is not directly sensed by the detector.
      Rather, the detector might sense the output from some
      converter like a scintillator.
      This is the name of this converter material.
    </doc>
  </field>
  <field name="sensor_thickness" type="NX_FLOAT" units="NX_LENGTH">
    <doc>
       At times, radiation is not directly sensed by the detector.
       Rather, the detector might sense the output from some
       converter like a scintillator.
       This is the thickness of this converter material.
    </doc>
  </field>
  <field name="threshold_energy" type="NX_FLOAT" units="NX_ENERGY">
    <doc>
      Single photon counter detectors can be adjusted
      for a certain energy range in which they
      work optimally. This is the energy setting for this.
    </doc>
  </field>
  <group type="NXdetector_module">
    <doc>
      For use in special cases where the data in NXdetector
      is represented in several parts, each with a separate geometry.
    </doc>
  </group>
  <choice name="pixel_shape">
    <group type="NXoff_geometry">
      <doc>
        Shape description of each pixel. Use only if all pixels in the detector
        are of uniform shape.
      </doc>
>>>>>>> c94f58d5
    </group>
    <field name="real_time" type="NX_NUMBER" units="NX_TIME">
        <doc>
             Real-time of the exposure (use this if exposure time varies for
             each array element, otherwise use ``count_time`` field).
               
             Most often there is a single real time value that is constant across
             an entire image frame.  In such cases, only a 1-D array is needed.
             But there are detectors in which the real time
             changes per pixel. In that case, more than one dimension is needed. Therefore
             the rank of this field should be less than or equal to (detector rank + 1).
        </doc>
        <dimensions rank="3">
            <dim index="1" value="nP"/>
            <dim index="2" value="i"/>
            <dim index="3" value="j"/>
        </dimensions>
    </field>
    <field name="start_time" type="NX_FLOAT" units="NX_TIME">
        <doc>
             start time for each frame, with the ``start`` attribute as absolute reference
        </doc>
        <dimensions rank="1">
            <dim index="1" value="nP"/>
        </dimensions>
        <attribute name="start" type="NX_DATE_TIME"/>
    </field>
    <field name="stop_time" type="NX_FLOAT" units="NX_TIME">
        <doc>
             stop time for each frame, with the ``start`` attribute as absolute reference
        </doc>
        <dimensions rank="1">
            <dim index="1" value="nP"/>
        </dimensions>
        <attribute name="start" type="NX_DATE_TIME"/>
    </field>
    <field name="calibration_date" type="NX_DATE_TIME">
        <doc>
             date of last calibration (geometry and/or efficiency) measurements
        </doc>
    </field>
    <group name="calibration_method" type="NXnote">
        <doc>
             summary of conversion of array data to pixels (e.g. polynomial
             approximations) and location of details of the calibrations
        </doc>
    </group>
    <field name="layout">
        <doc>
             How the detector is represented
        </doc>
        <enumeration>
            <item value="point"/>
            <item value="linear"/>
            <item value="area"/>
        </enumeration>
    </field>
    <field name="count_time" type="NX_NUMBER" units="NX_TIME">
        <doc>
             Elapsed actual counting time
        </doc>
        <dimensions rank="1">
            <dim index="1" value="nP"/>
        </dimensions>
    </field>
    <group name="data_file" type="NXnote"/>
    <group type="NXcollection">
        <doc>
             Use this group to provide other data related to this NXdetector group.
        </doc>
    </group>
    <field name="sequence_number" type="NX_INT">
        <doc>
             In order to properly sort the order of the images taken in (for
             example) a tomography experiment, a sequence number is stored with each
             image.
        </doc>
        <dimensions rank="1">
            <dim index="1" value="nBrightFrames"/>
        </dimensions>
    </field>
    <field name="beam_center_x" type="NX_FLOAT" units="NX_LENGTH">
        <doc>
             This is the x position where the direct beam would hit the detector.
             This is a length and can be outside of the actual
             detector. The length can be in physical units or pixels
             as documented by the units attribute.
        </doc>
    </field>
    <field name="beam_center_y" type="NX_FLOAT" units="NX_LENGTH">
        <doc>
             This is the y position where the direct beam would hit the detector.
             This is a length and can be outside of the actual
             detector. The length can be in physical units or pixels
             as documented by the units attribute.
        </doc>
    </field>
    <field name="frame_start_number" type="NX_INT">
        <doc>
             This is the start number of the first frame of a scan. In protein crystallography measurements one
             often scans a couple of frames on a give sample, then does something else,
             then returns to the same sample and scans some more frames. Each time with
             a new data file. This number helps concatenating such measurements.
        </doc>
    </field>
    <field name="diameter" type="NX_FLOAT" units="NX_LENGTH">
        <doc>
             The diameter of a cylindrical detector
        </doc>
    </field>
    <field name="acquisition_mode" type="NX_CHAR">
        <doc>
             The acquisition mode of the detector.
        </doc>
        <enumeration>
            <item value="gated"/>
            <item value="triggered"/>
            <item value="summed"/>
            <item value="event"/>
            <item value="histogrammed"/>
            <item value="decimated"/>
            <item value="pulse counting"/>
        </enumeration>
    </field>
    <field name="angular_calibration_applied" type="NX_BOOLEAN">
        <doc>
             True when the angular calibration has been applied in the
             electronics, false otherwise.
        </doc>
    </field>
    <field name="angular_calibration" type="NX_FLOAT">
        <doc>
             Angular calibration data.
        </doc>
        <dimensions rank="2">
            <dim index="1" value="i"/>
            <dim index="2" value="j"/>
        </dimensions>
    </field>
    <field name="flatfield_applied" type="NX_BOOLEAN">
        <doc>
             True when the flat field correction has been applied in the
             electronics, false otherwise.
        </doc>
    </field>
    <field name="flatfield" type="NX_FLOAT">
        <doc>
             Flat field correction data.
        </doc>
        <dimensions rank="2">
            <dim index="1" value="i"/>
            <dim index="2" value="j"/>
        </dimensions>
    </field>
    <field name="flatfield_errors" type="NX_FLOAT">
        <doc>
             Errors of the flat field correction data.
             The form flatfield_error is deprecated.
        </doc>
        <dimensions rank="2">
            <dim index="1" value="i"/>
            <dim index="2" value="j"/>
        </dimensions>
    </field>
    <field name="pixel_mask_applied" type="NX_BOOLEAN">
        <doc>
             True when the pixel mask correction has been applied in the
             electronics, false otherwise.
        </doc>
    </field>
    <field name="pixel_mask" type="NX_INT">
        <doc>
             The 32-bit pixel mask for the detector. Can be either one mask
             for the whole dataset (i.e. an array with indices i, j) or
             each frame can have its own mask (in which case it would be
             an array with indices np, i, j).
             
             Contains a bit field for each pixel to signal dead,
             blind or high or otherwise unwanted or undesirable pixels.
             They have the following meaning:
             
             .. can't make a table here, a bullet list will have to do for now
             
             * bit 0: gap (pixel with no sensor)
             * bit 1: dead
             * bit 2: under responding
             * bit 3: over responding
             * bit 4: noisy
             * bit 5: -undefined-
             * bit 6: pixel is part of a cluster of problematic pixels (bit set in addition to others)
             * bit 7: -undefined-
             * bit 8: user defined mask (e.g. around beamstop)
             * bits 9-30: -undefined-
             * bit 31: virtual pixel (corner pixel with interpolated value)
             
             Normal data analysis software would
             not take pixels into account
             when a bit in (mask &amp; 0x0000FFFF) is
             set. Tag bit in the upper
             two bytes would indicate special pixel
             properties that normally
             would not be a sole reason to reject the
             intensity value (unless
             lower bits are set.
             
             If the full bit depths is not required, providing a
             mask with fewer bits is permissible.
             
             If needed, additional pixel masks can be specified by
             including additional entries named pixel_mask_N, where
             N is an integer. For example, a general bad pixel mask
             could be specified in pixel_mask that indicates noisy
             and dead pixels, and an additional pixel mask from
             experiment-specific shadowing could be specified in
             pixel_mask_2. The cumulative mask is the bitwise OR
             of pixel_mask and any pixel_mask_N entries.
        </doc>
        <dimensions rank="2">
            <dim index="1" value="i"/>
            <dim index="2" value="j"/>
        </dimensions>
    </field>
    <field name="image_key" type="NX_INT">
        <doc>
             This field allow to distinguish different types of exposure to the same detector "data" field.
             Some techniques require frequent (re-)calibration inbetween measuremnts and this way of
             recording the different measurements preserves the chronological order with is important for
             correct processing.
             
             This is used for example in tomography (`:ref:`NXtomo`) sample projections,
             dark and flat images, a magic number is recorded per frame.
             
             The key is as follows:
             
             * projection (sample) = 0
             * flat field = 1
             * dark field = 2
             * invalid = 3
             * background (no sample, but buffer where applicable) = 4
             
             In cases where the data is of type :ref:`NXlog` this can also be an NXlog.
        </doc>
        <dimensions rank="1">
            <dim index="1" value="np"/>
        </dimensions>
    </field>
    <field name="countrate_correction_applied" type="NX_BOOLEAN">
        <doc>
             Counting detectors usually are not able to measure all incoming particles,
             especially at higher count-rates. Count-rate correction is applied to
             account for these errors.
             
             True when count-rate correction has been applied, false otherwise.
        </doc>
    </field>
    <field name="countrate_correction_lookup_table" type="NX_NUMBER">
        <doc>
             The countrate_correction_lookup_table defines the LUT used for count-rate
             correction. It maps a measured count :math:`c` to its corrected value
             :math:`countrate\_correction\_lookup\_table[c]`.
             
             :math:`m` denotes the length of the table.
        </doc>
        <dimensions rank="1">
            <dim index="1" value="m"/>
        </dimensions>
    </field>
    <field name="virtual_pixel_interpolation_applied" type="NX_BOOLEAN">
        <doc>
             True when virtual pixel interpolation has been applied, false otherwise.
             
             When virtual pixel interpolation is applied, values of some pixels may
             contain interpolated values. For example, to account for space between
             readout chips on a module, physical pixels on edges and corners between
             chips may have larger sensor areas and counts may be distributed between
             their logical pixels.
        </doc>
    </field>
    <field name="bit_depth_readout" type="NX_INT">
        <doc>
             How many bits the electronics reads per pixel.
             With CCD's and single photon counting detectors,
             this must not align with traditional integer sizes.
             This can be 4, 8, 12, 14, 16, ...
        </doc>
    </field>
    <field name="detector_readout_time" type="NX_FLOAT" units="NX_TIME">
        <doc>
             Time it takes to read the detector (typically milliseconds).
             This is important to know for time resolved experiments.
        </doc>
    </field>
    <field name="trigger_delay_time" type="NX_FLOAT" units="NX_TIME">
        <doc>
             Time it takes to start exposure after a trigger signal has been received.
             This is the reaction time of the detector firmware after receiving the trigger signal
             to when the detector starts to acquire the exposure, including any user set delay..
             This is important to know for time resolved experiments.
        </doc>
    </field>
    <field name="trigger_delay_time_set" type="NX_FLOAT" units="NX_TIME">
        <doc>
             User-specified trigger delay.
        </doc>
    </field>
    <field name="trigger_internal_delay_time" type="NX_FLOAT" units="NX_TIME">
        <doc>
             Time it takes to start exposure after a trigger signal has been received.
             This is the reaction time of the detector hardware after receiving the
             trigger signal to when the detector starts to acquire the exposure.
             It forms the lower boundary of the trigger_delay_time when the user
             does not request an additional delay.
        </doc>
    </field>
    <field name="trigger_dead_time" type="NX_FLOAT" units="NX_TIME">
        <doc>
             Time during which no new trigger signal can be accepted.
             Typically this is the
             trigger_delay_time + exposure_time + readout_time.
             This is important to know for time resolved experiments.
        </doc>
    </field>
    <field name="frame_time" type="NX_FLOAT" units="NX_TIME">
        <doc>
             This is time for each frame. This is exposure_time + readout time.
        </doc>
        <dimensions rank="1">
            <dim index="1" value="nP"/>
        </dimensions>
    </field>
    <field name="gain_setting" type="NX_CHAR">
        <doc>
             The gain setting of the detector. This is a detector-specific value
             meant to document the gain setting of the detector during data
             collection, for detectors with multiple available gain settings.
             
             Examples of gain settings include:
             
             * ``standard``
             * ``fast``
             * ``auto``
             * ``high``
             * ``medium``
             * ``low``
             * ``mixed high to medium``
             * ``mixed medium to low``
             
             Developers are encouraged to use one of these terms, or to submit
             additional terms to add to the list.
        </doc>
    </field>
    <field name="saturation_value" type="NX_NUMBER">
        <doc>
             The value at which the detector goes into saturation.
             Especially common to CCD detectors, the data
             is known to be invalid above this value.
             
             For example, given a saturation_value and an underload_value, the valid
             pixels are those less than or equal to the saturation_value and greater
             than or equal to the underload_value.
             
             The precise type should match the type of the data.
        </doc>
    </field>
    <field name="underload_value" type="NX_NUMBER">
        <doc>
             The lowest value at which pixels for this detector would be reasonably
             measured. The data is known to be invalid below this value.
             
             For example, given a saturation_value and an underload_value, the valid
             pixels are those less than or equal to the saturation_value and greater
             than or equal to the underload_value.
             
             The precise type should match the type of the data.
        </doc>
    </field>
    <field name="number_of_cycles" type="NX_INT">
        <doc>
             CCD images are sometimes constructed by summing
             together multiple short exposures in the
             electronics. This reduces background etc.
             This is the number of short exposures used to sum
             images for an image.
        </doc>
    </field>
    <field name="sensor_material" type="NX_CHAR">
        <doc>
             At times, radiation is not directly sensed by the detector.
             Rather, the detector might sense the output from some
             converter like a scintillator.
             This is the name of this converter material.
        </doc>
    </field>
    <field name="sensor_thickness" type="NX_FLOAT" units="NX_LENGTH">
        <doc>
             At times, radiation is not directly sensed by the detector.
             Rather, the detector might sense the output from some
             converter like a scintillator.
             This is the thickness of this converter material.
        </doc>
    </field>
    <field name="threshold_energy" type="NX_FLOAT" units="NX_ENERGY">
        <doc>
             Single photon counter detectors can be adjusted
             for a certain energy range in which they
             work optimally. This is the energy setting for this.
        </doc>
    </field>
    <group type="NXdetector_module">
        <doc>
             For use in special cases where the data in NXdetector
             is represented in several parts, each with a separate geometry.
        </doc>
    </group>
    <choice name="pixel_shape">
        <group type="NXoff_geometry">
            <doc>
                 Shape description of each pixel. Use only if all pixels in the detector
                 are of uniform shape.
            </doc>
        </group>
        <group type="NXcylindrical_geometry">
            <doc>
                 Shape description of each pixel. Use only if all pixels in the detector
                 are of uniform shape and require being described by cylinders.
            </doc>
        </group>
    </choice>
    <choice name="detector_shape">
        <group type="NXoff_geometry">
            <doc>
                 Shape description of the whole detector. Use only if pixels in the
                 detector are not of uniform shape.
            </doc>
        </group>
        <group type="NXcylindrical_geometry">
            <doc>
                 Shape description of the whole detector. Use only if pixels in the
                 detector are not of uniform shape and require being described by cylinders.
            </doc>
        </group>
    </choice>
    <attribute name="default">
        <doc>
             .. index:: plotting
             
             Declares which child group contains a path leading
             to a :ref:`NXdata` group.
             
             It is recommended (as of NIAC2014) to use this attribute
             to help define the path to the default dataset to be plotted.
             See https://www.nexusformat.org/2014_How_to_find_default_data.html
             for a summary of the discussion.
        </doc>
    </attribute>
    <field name="amplifier_type" type="NX_CHAR">
        <doc>
             Type of electron amplifier, MCP, channeltron, etc.
        </doc>
    </field>
    <field name="detector_type" type="NX_CHAR">
        <doc>
             Description of the detector type, DLD, Phosphor+CCD, CMOS.
        </doc>
    </field>
    <field name="detector_voltage" type="NX_FLOAT" units="NX_VOLTAGE">
        <doc>
             Voltage applied to detector.
        </doc>
    </field>
    <field name="amplifier_voltage" type="NX_FLOAT" units="NX_VOLTAGE">
        <doc>
             Voltage applied to the amplifier.
        </doc>
    </field>
    <field name="amplifier_bias" type="NX_FLOAT" units="NX_VOLTAGE">
        <doc>
             The low voltage of the amplifier migh not be the ground.
        </doc>
    </field>
    <field name="sensor_size" type="NX_FLOAT" units="NX_LENGTH">
        <doc>
             Size of each imaging sensor chip on the detector.
        </doc>
    </field>
    <field name="sensor_count" type="NX_INT" units="NX_UNITLESS">
        <doc>
             Number of imaging sensor chips on the detector.
        </doc>
    </field>
    <field name="sensor_pixel_size" type="NX_FLOAT" units="NX_LENGTH">
        <doc>
             Physical size of the pixels of the imaging chip on the detector.
        </doc>
    </field>
    <field name="sensor_pixels" type="NX_INT" units="NX_UNITLESS">
        <doc>
             Number of raw active elements in each dimension. Important for swept scans.
        </doc>
    </field>
    <group type="NXfabrication"/>
    <group type="NXdata">
        <doc>
             raw data output from the detector
        </doc>
    </group>
    <field name="depends_on" type="NX_CHAR">
        <doc>
             NeXus positions components by applying a set of translations and rotations
             to apply to the component starting from 0, 0, 0. The order of these operations
             is critical and forms what NeXus calls a dependency chain. The depends_on
             field defines the path to the top most operation of the dependency chain or the
             string "." if located in the origin. Usually these operations are stored in a
             NXtransformations group. But NeXus allows them to be stored anywhere.
             
             The reference point of the detector is the center of the first pixel.
             In complex geometries the NXoff_geometry groups can be used to provide an unambiguous reference.
        </doc>
    </field>
    <group type="NXtransformations">
        <doc>
             This is the group recommended for holding the chain of translation
             and rotation operations necessary to position the component within
             the instrument. The dependency chain may however traverse similar groups in
             other component groups.
        </doc>
    </group>
<<<<<<< HEAD
=======
  </choice>
  <field name="depends_on" type="NX_CHAR">
      <doc>
          The reference point of the detector is the center of the first pixel.
          In complex geometries the NXoff_geometry groups can be used to provide an unambiguous reference.
      </doc>
  </field>
>>>>>>> c94f58d5
</definition><|MERGE_RESOLUTION|>--- conflicted
+++ resolved
@@ -3,11 +3,7 @@
 <!--
 # NeXus - Neutron and X-ray Common Data Format
 #
-<<<<<<< HEAD
-# Copyright (C) 2014-2024 NeXus International Advisory Committee (NIAC)
-=======
 # Copyright (C) 2008-2024 NeXus International Advisory Committee (NIAC)
->>>>>>> c94f58d5
 #
 # This library is free software; you can redistribute it and/or
 # modify it under the terms of the GNU Lesser General Public
@@ -25,296 +21,890 @@
 #
 # For further information, see http://www.nexusformat.org
 -->
-<<<<<<< HEAD
-<definition xmlns="http://definition.nexusformat.org/nxdl/3.1" xmlns:xsi="http://www.w3.org/2001/XMLSchema-instance" category="base" type="group" extends="NXobject" name="NXdetector" xsi:schemaLocation="http://definition.nexusformat.org/nxdl/3.1 ../nxdl.xsd">
-    <symbols>
-        <doc>
-             These symbols will be used below to illustrate the coordination of the
-             rank and sizes of datasets and the preferred ordering of the
-             dimensions. Each of these are optional (so the rank of the datasets
-             will vary according to the situation) and the general ordering
-             principle is slowest to fastest. The type of each dimension should
-             follow the order of scan points, detector output (e.g. pixels), then
-             time-of-flight (i.e. spectroscopy, spectrometry). Note that the output
-             of a detector is not limited to single values (0D), lists (1D) and
-             images (2), but three or higher dimensional arrays can be produced by
-             a detector at each trigger.
-        </doc>
-        <symbol name="nP">
-            <doc>
-                 number of scan points (only present in scanning measurements)
-            </doc>
-        </symbol>
-        <symbol name="i">
-            <doc>
-                 number of detector pixels in the first (slowest) direction
-            </doc>
-        </symbol>
-        <symbol name="j">
-            <doc>
-                 number of detector pixels in the second (faster) direction
-            </doc>
-        </symbol>
-        <symbol name="k">
-            <doc>
-                 number of detector pixels in the third (if necessary, fastest)
-                 direction
-            </doc>
-        </symbol>
-        <symbol name="tof">
-            <doc>
-                 number of bins in the time-of-flight histogram
-            </doc>
-        </symbol>
-    </symbols>
+<definition category="base" extends="NXcomponent" name="NXdetector"
+            type="group"
+            xsi:schemaLocation="http://definition.nexusformat.org/nxdl/3.1 ../nxdl.xsd"
+            xmlns="http://definition.nexusformat.org/nxdl/3.1"
+            xmlns:xsi="http://www.w3.org/2001/XMLSchema-instance"
+            xmlns:xs="http://www.w3.org/2001/XMLSchema"
+            xmlns:ns="http://definition.nexusformat.org/nxdl/@NXDL_RELEASE@"
+            >
+
+  <symbols>
     <doc>
          A detector, detector bank, or multidetector.
     </doc>
-    <field name="time_of_flight" type="NX_FLOAT" units="NX_TIME_OF_FLIGHT">
-        <doc>
-             Total time of flight
-        </doc>
-        <dimensions rank="1">
-            <dim index="1" value="tof+1"/>
-        </dimensions>
-        <attribute name="axis" type="NX_POSINT" deprecated="see: https://github.com/nexusformat/definitions/issues/436">
-            <enumeration>
-                <item value="3"/>
-            </enumeration>
-        </attribute>
-        <attribute name="primary" type="NX_POSINT" deprecated="see: https://github.com/nexusformat/definitions/issues/436">
-            <enumeration>
-                <item value="1"/>
-            </enumeration>
-        </attribute>
-        <attribute name="long_name">
-            <doc>
-                 Total time of flight
-            </doc>
-        </attribute>
-    </field>
-    <field name="raw_time_of_flight" type="NX_INT" units="NX_PULSES">
-        <doc>
-             In DAQ clock pulses
-        </doc>
-        <dimensions rank="1">
-            <dim index="1" value="tof+1"/>
-        </dimensions>
-        <attribute name="frequency" type="NX_NUMBER">
-            <doc>
-                 Clock frequency in Hz
-            </doc>
-        </attribute>
-    </field>
-    <field name="detector_number" type="NX_INT">
-        <doc>
-             Identifier for detector (pixels)
-             Can be multidimensional, if needed
-        </doc>
-    </field>
-    <field name="data" type="NX_NUMBER" units="NX_ANY">
-        <doc>
-             Data values from the detector. The rank and dimension ordering should follow a principle of
-             slowest to fastest measurement axes and may be explicitly specified in application definitions.
-             
-             Mechanical scanning of objects (e.g. sample position/angle, incident beam energy, etc) tends to be
-             the slowest part of an experiment and so any such scan axes should be allocated to the first dimensions
-             of the array. Note that in some cases it may be useful to represent a 2D set of scan points as a single
-             scan-axis in the data array, especially if the scan pattern doesn't fit a rectangular array nicely.
-             Repetition of an experiment in a time series tends to be used similar to a slow scan axis
-             and so will often be in the first dimension of the data array.
-             
-             The next fastest axes are typically the readout of the detector. A point detector will not add any dimensions
-             (as it is just a single value per scan point) to the data array, a strip detector will add one dimension, an
-             imaging detector will add two dimensions (e.g. X, Y axes) and detectors outputting higher dimensional data
-             will add the corresponding number of dimensions. Note that the detector dimensions don't necessarily have to
-             be written in order of the actual readout speeds - the slowest to fastest rule principle is only a guide.
-             
-             Finally, detectors that operate in a time-of-flight mode, such as a neutron spectrometer or a silicon drift
-             detector (used for X-ray fluorescence) tend to have their dimension(s) added to the last dimensions in the data array.
-             
-             The type of each dimension should should follow the order of scan points, detector pixels,
-             then time-of-flight (i.e. spectroscopy, spectrometry). The rank and dimension sizes (see symbol list)
-             shown here are merely illustrative of coordination between related datasets.
-        </doc>
-        <dimensions rank="4">
-            <dim index="1" value="nP"/>
-            <dim index="2" value="i"/>
-            <dim index="3" value="j"/>
-            <dim index="4" value="tof"/>
-        </dimensions>
-        <attribute name="long_name">
-            <doc>
-                 Title of measurement
-            </doc>
-        </attribute>
-        <attribute name="check_sum" type="NX_INT">
-            <doc>
-                 Integral of data as check of data integrity
-            </doc>
-        </attribute>
-    </field>
-    <field name="data_errors" type="NX_NUMBER" units="NX_ANY">
-        <doc>
-             The best estimate of the uncertainty in the data value (array size should match the data field). Where
-             possible, this should be the standard deviation, which has the same units
-             as the data. The form data_error is deprecated.
-        </doc>
-        <dimensions rank="4">
-            <dim index="1" value="nP"/>
-            <dim index="2" value="i"/>
-            <dim index="3" value="j"/>
-            <dim index="4" value="tof"/>
-        </dimensions>
-    </field>
-    <field name="x_pixel_offset" type="NX_FLOAT" units="NX_LENGTH">
-        <doc>
-             Offset from the detector center in x-direction.
-             Can be multidimensional when needed.
-        </doc>
-        <dimensions rank="2">
-            <dim index="1" value="i"/>
-            <dim index="2" value="j"/>
-        </dimensions>
-        <attribute name="axis" type="NX_POSINT" deprecated="see: https://github.com/nexusformat/definitions/issues/436">
-            <enumeration>
-                <item value="1"/>
-            </enumeration>
-        </attribute>
-        <attribute name="primary" type="NX_POSINT" deprecated="see: https://github.com/nexusformat/definitions/issues/436">
-            <enumeration>
-                <item value="1"/>
-            </enumeration>
-        </attribute>
-        <attribute name="long_name">
-            <doc>
-                 x-axis offset from detector center
-            </doc>
-        </attribute>
-    </field>
-    <field name="y_pixel_offset" type="NX_FLOAT" units="NX_LENGTH">
-        <doc>
-             Offset from the detector center in the y-direction.
-             Can be multidimensional when different values are required for each pixel.
-        </doc>
-        <dimensions rank="2">
-            <dim index="1" value="i"/>
-            <dim index="2" value="j"/>
-        </dimensions>
-        <attribute name="axis" type="NX_POSINT" deprecated="see: https://github.com/nexusformat/definitions/issues/436">
-            <enumeration>
-                <item value="2"/>
-            </enumeration>
-        </attribute>
-        <attribute name="primary" type="NX_POSINT" deprecated="see: https://github.com/nexusformat/definitions/issues/436">
-            <enumeration>
-                <item value="1"/>
-            </enumeration>
-        </attribute>
-        <attribute name="long_name">
-            <doc>
-                 y-axis offset from detector center
-            </doc>
-        </attribute>
-    </field>
-    <field name="z_pixel_offset" type="NX_FLOAT" units="NX_LENGTH">
-        <doc>
-             Offset from the detector center in the z-direction.
-             Can be multidimensional when different values are required for each pixel.
-        </doc>
-        <dimensions rank="2">
-            <dim index="1" value="i"/>
-            <dim index="2" value="j"/>
-        </dimensions>
-        <attribute name="axis" type="NX_POSINT" deprecated="see: https://github.com/nexusformat/definitions/issues/436">
-            <enumeration>
-                <item value="3"/>
-            </enumeration>
-        </attribute>
-        <attribute name="primary" type="NX_POSINT" deprecated="see: https://github.com/nexusformat/definitions/issues/436">
-            <enumeration>
-                <item value="1"/>
-            </enumeration>
-        </attribute>
-        <attribute name="long_name">
-            <doc>
-                 y-axis offset from detector center
-            </doc>
-        </attribute>
-    </field>
-    <field name="distance" type="NX_FLOAT" units="NX_LENGTH">
-        <doc>
-             This is the distance to the previous component in the
-             instrument; most often the sample. The usage depends on the
-             nature of the detector: Most often it is the distance of the
-             detector assembly. But there are irregular detectors. In this
-             case the distance must be specified for each detector pixel.
-             
-             Note, it is recommended to use NXtransformations instead.
-        </doc>
-        <dimensions rank="3">
-            <dim index="1" value="nP"/>
-            <dim index="2" value="i"/>
-            <dim index="3" value="j"/>
-        </dimensions>
-    </field>
-    <field name="polar_angle" type="NX_FLOAT" units="NX_ANGLE">
-        <doc>
-             This is the polar angle of the detector towards the previous
-             component in the instrument; most often the sample.
-             The usage depends on the
-             nature of the detector.
-             Most often it is the polar_angle of the detector assembly.
-             But there are irregular detectors.
-             In this
-             case, the polar_angle  must be specified for each detector pixel.
-             
-             Note, it is recommended to use NXtransformations instead.
-        </doc>
-        <dimensions rank="3">
-            <dim index="1" value="nP"/>
-            <dim index="2" value="i"/>
-            <dim index="3" value="j"/>
-        </dimensions>
-    </field>
-    <field name="azimuthal_angle" type="NX_FLOAT" units="NX_ANGLE">
-        <doc>
-             This is the azimuthal angle angle of the detector towards
-             the previous component in the instrument; most often the sample.
-             The usage depends on the
-             nature of the detector.
-             Most often it is the azimuthal_angle of the detector assembly.
-             But there are irregular detectors.
-             In this
-             case, the azimuthal_angle  must be specified for each detector pixel.
-             
-             Note, it is recommended to use NXtransformations instead.
-        </doc>
-        <dimensions rank="3">
-            <dim index="1" value="nP"/>
-            <dim index="2" value="i"/>
-            <dim index="3" value="j"/>
-        </dimensions>
-    </field>
-    <field name="description">
-        <doc>
-             name/manufacturer/model/etc. information
-        </doc>
-    </field>
-    <field name="serial_number">
-        <doc>
-             Serial number for the detector
-        </doc>
-    </field>
-    <field name="local_name">
-        <doc>
-             Local name for the detector
-        </doc>
-    </field>
-    <group type="NXgeometry" deprecated="Use the field `depends_on` and :ref:`NXtransformations` to position the detector and NXoff_geometry to describe its shape instead">
-        <doc>
-             Position and orientation of detector
-        </doc>
+    
+    <symbol name="nP"><doc>number of scan points (only present in scanning measurements)</doc></symbol>
+    <symbol name="i"><doc>number of detector pixels in the first (slowest) direction</doc></symbol>
+    <symbol name="j"><doc>number of detector pixels in the second (faster) direction</doc></symbol>
+    <symbol name="k"><doc>number of detector pixels in the third (if necessary, fastest) direction</doc></symbol>
+    <symbol name="tof"><doc>number of bins in the time-of-flight histogram</doc></symbol>
+  </symbols>
+
+  <doc>
+    A detector, detector bank, or multidetector.
+  </doc>
+
+  <field name="time_of_flight" type="NX_FLOAT" units="NX_TIME_OF_FLIGHT">
+    <doc>Total time of flight</doc>
+
+    <dimensions rank="1">
+      <dim index="1" value="tof+1" />
+    </dimensions>
+
+    <attribute name="axis" type="NX_POSINT"
+      deprecated="see: https://github.com/nexusformat/definitions/issues/436">
+      <enumeration>
+        <item value="3"/>
+      </enumeration>
+    </attribute>
+
+    <attribute name="primary" type="NX_POSINT"
+      deprecated="see: https://github.com/nexusformat/definitions/issues/436">
+      <enumeration>
+        <item value="1"/>
+      </enumeration>
+    </attribute>
+
+    <attribute name="long_name">
+      <doc>Total time of flight</doc>
+    </attribute>
+  </field>
+
+  <field name="raw_time_of_flight" type="NX_INT" units="NX_PULSES">
+    <doc>In DAQ clock pulses</doc>
+
+    <dimensions rank="1">
+      <dim index="1" value="tof+1" />
+    </dimensions>
+
+    <attribute name="frequency" type="NX_NUMBER">
+      <doc>Clock frequency in Hz</doc>
+    </attribute>
+  </field>
+
+  <field name="detector_number" type="NX_INT">
+    <doc>
+	Identifier for detector (pixels)
+	Can be multidimensional, if needed
+   </doc>
+  </field>
+
+  <field name="data" type="NX_NUMBER" units="NX_ANY">
+    <doc>
+      Data values from the detector. The rank and dimension ordering should follow a principle of
+      slowest to fastest measurement axes and may be explicitly specified in application definitions.
+      
+      Mechanical scanning of objects (e.g. sample position/angle, incident beam energy, etc) tends to be
+      the slowest part of an experiment and so any such scan axes should be allocated to the first dimensions
+      of the array. Note that in some cases it may be useful to represent a 2D set of scan points as a single
+      scan-axis in the data array, especially if the scan pattern doesn't fit a rectangular array nicely.
+      Repetition of an experiment in a time series tends to be used similar to a slow scan axis
+      and so will often be in the first dimension of the data array.
+      
+      The next fastest axes are typically the readout of the detector. A point detector will not add any dimensions
+      (as it is just a single value per scan point) to the data array, a strip detector will add one dimension, an 
+      imaging detector will add two dimensions (e.g. X, Y axes) and detectors outputting higher dimensional data 
+      will add the corresponding number of dimensions. Note that the detector dimensions don't necessarily have to
+      be written in order of the actual readout speeds - the slowest to fastest rule principle is only a guide.
+      
+      Finally, detectors that operate in a time-of-flight mode, such as a neutron spectrometer or a silicon drift 
+      detector (used for X-ray fluorescence) tend to have their dimension(s) added to the last dimensions in the data array.
+      
+      The type of each dimension should should follow the order of scan points, detector pixels, 
+      then time-of-flight (i.e. spectroscopy, spectrometry). The rank and dimension sizes (see symbol list) 
+      shown here are merely illustrative of coordination between related datasets.
+    </doc>
+
+    <dimensions rank="4">
+      <dim index="1" value="nP" />
+      <dim index="2" value="i" />
+      <dim index="3" value="j" />
+      <dim index="4" value="tof" />
+    </dimensions>
+
+    <attribute name="long_name">
+      <doc>Title of measurement</doc>
+    </attribute>
+
+    <attribute name="check_sum" type="NX_INT">
+      <doc>Integral of data as check of data integrity</doc>
+    </attribute>
+
+  </field>
+
+  <field name="data_errors" type="NX_NUMBER" units="NX_ANY">
+    <doc>
+      The best estimate of the uncertainty in the data value (array size should match the data field). Where
+      possible, this should be the standard deviation, which has the same units
+      as the data. The form data_error is deprecated.
+    </doc>
+
+    <dimensions rank="4">
+      <dim index="1" value="nP" />
+      <dim index="2" value="i" />
+      <dim index="3" value="j" />
+      <dim index="4" value="tof" />
+    </dimensions>
+  </field>
+
+
+  <field name="x_pixel_offset" type="NX_FLOAT" units="NX_LENGTH">
+    <doc>
+      Offset from the detector center in x-direction.
+      Can be multidimensional when needed.
+    </doc>
+
+    <dimensions rank="2">
+      <dim index="1" value="i" />
+      <dim index="2" value="j" />
+    </dimensions>
+
+    <attribute name="axis" type="NX_POSINT"
+      deprecated="see: https://github.com/nexusformat/definitions/issues/436">
+      <enumeration>
+        <item value="1"/>
+      </enumeration>
+    </attribute>
+
+    <attribute name="primary" type="NX_POSINT"
+      deprecated="see: https://github.com/nexusformat/definitions/issues/436">
+      <enumeration>
+        <item value="1"/>
+      </enumeration>
+    </attribute>
+
+    <attribute name="long_name">
+      <doc>x-axis offset from detector center</doc>
+    </attribute>
+  </field>
+
+  <field name="y_pixel_offset" type="NX_FLOAT" units="NX_LENGTH">
+    <doc>
+      Offset from the detector center in the y-direction.
+      Can be multidimensional when different values are required for each pixel.
+    </doc>
+
+    <dimensions rank="2">
+      <dim index="1" value="i" />
+      <dim index="2" value="j" />
+    </dimensions>
+
+    <attribute name="axis" type="NX_POSINT"
+      deprecated="see: https://github.com/nexusformat/definitions/issues/436">
+      <enumeration>
+        <item value="2"/>
+      </enumeration>
+    </attribute>
+
+    <attribute name="primary" type="NX_POSINT"
+      deprecated="see: https://github.com/nexusformat/definitions/issues/436">
+      <enumeration>
+        <item value="1"/>
+      </enumeration>
+    </attribute>
+
+    <attribute name="long_name">
+      <doc>y-axis offset from detector center</doc>
+    </attribute>
+  </field>
+
+
+  <field name="z_pixel_offset" type="NX_FLOAT" units="NX_LENGTH">
+    <doc>
+      Offset from the detector center in the z-direction.
+      Can be multidimensional when different values are required for each pixel.
+    </doc>
+
+    <dimensions rank="2">
+      <dim index="1" value="i" />
+      <dim index="2" value="j" />
+    </dimensions>
+
+    <attribute name="axis" type="NX_POSINT"
+      deprecated="see: https://github.com/nexusformat/definitions/issues/436">
+      <enumeration>
+        <item value="3"/>
+      </enumeration>
+    </attribute>
+
+    <attribute name="primary" type="NX_POSINT"
+      deprecated="see: https://github.com/nexusformat/definitions/issues/436">
+      <enumeration>
+        <item value="1"/>
+      </enumeration>
+    </attribute>
+
+    <attribute name="long_name">
+      <doc>y-axis offset from detector center</doc>
+    </attribute>
+  </field>
+
+  <field name="distance" type="NX_FLOAT" units="NX_LENGTH">
+    <doc>
+      This is the distance to the previous component in the
+      instrument; most often the sample. The usage depends on the
+      nature of the detector: Most often it is the distance of the
+      detector assembly. But there are irregular detectors. In this
+      case the distance must be specified for each detector pixel.
+
+      Note, it is recommended to use NXtransformations instead.
+    </doc>
+
+    <dimensions rank="3">
+      <dim index="1" value="nP" />
+      <dim index="2" value="i" />
+      <dim index="3" value="j" />
+    </dimensions>
+  </field>
+
+  <field name="polar_angle" type="NX_FLOAT" units="NX_ANGLE">
+    <doc>
+      This is the polar angle of the detector towards the previous
+      component in the instrument; most often the sample.
+      The usage depends on the
+      nature of the detector.
+      Most often it is the polar_angle of the detector assembly.
+      But there are irregular detectors.
+      In this
+      case, the polar_angle  must be specified for each detector pixel.
+
+      Note, it is recommended to use NXtransformations instead.
+    </doc>
+
+    <dimensions rank="3">
+      <dim index="1" value="nP" />
+      <dim index="2" value="i" />
+      <dim index="3" value="j" />
+    </dimensions>
+  </field>
+
+  <field name="azimuthal_angle" type="NX_FLOAT" units="NX_ANGLE">
+    <doc>
+      This is the azimuthal angle angle of the detector towards
+      the previous component in the instrument; most often the sample.
+      The usage depends on the
+      nature of the detector.
+      Most often it is the azimuthal_angle of the detector assembly.
+      But there are irregular detectors.
+      In this
+      case, the azimuthal_angle  must be specified for each detector pixel.
+
+      Note, it is recommended to use NXtransformations instead.
+    </doc>
+
+    <dimensions rank="3">
+      <dim index="1" value="nP" />
+      <dim index="2" value="i" />
+      <dim index="3" value="j" />
+    </dimensions>
+  </field>
+
+  <field name="description">
+    <doc>name/manufacturer/model/etc. information</doc>
+  </field>
+
+  <field name="serial_number">
+    <doc>Serial number for the detector</doc>
+  </field>
+
+  <field name="local_name">
+    <doc>Local name for the detector</doc>
+  </field>
+
+  <group type="NXgeometry" deprecated="Use the field `depends_on` and :ref:`NXtransformations` to position the detector and NXoff_geometry to describe its shape instead">
+    <doc>Position and orientation of detector</doc>
+  </group>
+
+  <field name="solid_angle" type="NX_FLOAT" units="NX_SOLID_ANGLE">
+    <doc>Solid angle subtended by the detector at the sample</doc>
+
+    <dimensions rank="2">
+      <dim index="1" value="i" />
+      <dim index="2" value="j" />
+    </dimensions>
+  </field>
+
+  <field name="x_pixel_size" type="NX_FLOAT" units="NX_LENGTH">
+    <doc>
+    Size of each detector pixel. If it is scalar all pixels are the same size.
+    </doc>
+
+    <dimensions rank="2">
+      <dim index="1" value="i" />
+      <dim index="2" value="j" />
+    </dimensions>
+  </field>
+
+  <field name="y_pixel_size" type="NX_FLOAT" units="NX_LENGTH">
+    <doc>Size of each detector pixel. If it is scalar all pixels are the same size</doc>
+
+    <dimensions rank="2">
+      <dim index="1" value="i" />
+      <dim index="2" value="j" />
+    </dimensions>
+  </field>
+
+  <field name="dead_time" type="NX_FLOAT" units="NX_TIME">
+    <doc>Detector dead time</doc>
+
+    <dimensions rank="3">
+      <dim index="1" value="nP" />
+      <dim index="2" value="i" />
+      <dim index="3" value="j" />
+    </dimensions>
+  </field>
+
+  <field name="gas_pressure" type="NX_FLOAT" units="NX_PRESSURE">
+    <doc>Detector gas pressure</doc>
+
+    <dimensions rank="2">
+      <dim index="1" value="i" />
+      <dim index="2" value="j" />
+    </dimensions>
+  </field>
+
+  <field name="detection_gas_path" type="NX_FLOAT" units="NX_LENGTH">
+    <doc>maximum drift space dimension</doc>
+  </field>
+
+  <field name="crate" type="NX_INT">
+    <doc>Crate number of detector</doc>
+
+    <dimensions rank="2">
+      <dim index="1" value="i" />
+      <dim index="2" value="j" />
+    </dimensions>
+
+    <attribute name="local_name">
+      <doc>Equivalent local term</doc>
+    </attribute>
+  </field>
+
+  <field name="slot" type="NX_INT">
+    <doc>Slot number of detector</doc>
+
+    <dimensions rank="2">
+      <dim index="1" value="i" />
+      <dim index="2" value="j" />
+    </dimensions>
+
+    <attribute name="local_name">
+      <doc>Equivalent local term</doc>
+    </attribute>
+  </field>
+
+  <field name="input" type="NX_INT">
+    <doc>Input number of detector</doc>
+
+    <dimensions rank="2">
+      <dim index="1" value="i" />
+      <dim index="2" value="j" />
+    </dimensions>
+
+    <attribute name="local_name">
+      <doc>Equivalent local term</doc>
+    </attribute>
+  </field>
+
+  <field name="type">
+    <doc>
+      Description of type such as He3 gas cylinder, He3 PSD, scintillator,
+      fission chamber, proportion counter, ion chamber, ccd, pixel, image plate,
+      CMOS, ...
+    </doc>
+  </field>
+
+  <group name="CHANNELNAME_channel" type="NXdetector_channel" nameType="partial">
+      <doc>
+          Group containing the description and metadata for a single channel from a multi-channel
+          detector.
+
+          Given an :ref:`NXdata` group linked as part of an NXdetector group that has an axis with
+          named channels (see the example in :ref:`NXdata &lt;/NXdata@default_slice-attribute&gt;`),
+          the NXdetector will have a series of NXdetector_channel groups, one for each channel,
+          named CHANNELNAME_channel.
+      </doc>
+  </group>
+
+  <group name="efficiency" type="NXdata">
+    <doc>Spectral efficiency of detector with respect to e.g. wavelength</doc>
+    <attribute name="signal">
+      <enumeration>
+        <item value="efficiency" />
+      </enumeration>
+    </attribute>
+    <attribute name="axes">
+      <enumeration>
+        <!-- TODO: clarify the various use cases -->
+        <item value="." />
+        <item value=". ." />
+        <item value=". . ." />
+        <item value=". . . ." />
+        <item value="wavelength" />
+      </enumeration>
+    </attribute>
+    <attribute name="wavelength_indices">
+      <enumeration>
+        <!-- TODO: clarify the actual possibilities -->
+        <item value="0" />
+      </enumeration>
+    </attribute>
+
+    <field name="efficiency" type="NX_FLOAT" units="NX_DIMENSIONLESS">
+      <doc>efficiency of the detector</doc>
+
+      <dimensions rank="3">
+        <dim index="1" value="i" />
+        <dim index="2" value="j" />
+        <dim index="3" value="k" />
+      </dimensions>
+    </field>
+
+    <field name="wavelength" type="NX_FLOAT" units="NX_WAVELENGTH">
+      <doc>
+        This field can be two things:
+
+        #. For a pixel detector it provides the nominal wavelength
+           for which the detector has been calibrated.
+
+        #. For other detectors this field has to be seen together with
+           the efficiency field above.
+           For some detectors, the efficiency is wavelength dependent.
+           Thus this field provides the wavelength axis for the efficiency field.
+           In this use case, the efficiency and wavelength arrays must
+           have the same dimensionality.
+      </doc>
+      <dimensions rank="3">
+        <dim index="1" value="i" />
+        <dim index="2" value="j" />
+        <dim index="3" value="k" />
+      </dimensions>
+    </field>
+  </group>
+
+  <field name="real_time" type="NX_NUMBER" units="NX_TIME">
+    <doc>
+      Real-time of the exposure (use this if exposure time varies for
+      each array element, otherwise use ``count_time`` field).
+	    
+      Most often there is a single real time value that is constant across
+      an entire image frame.  In such cases, only a 1-D array is needed.
+      But there are detectors in which the real time
+      changes per pixel. In that case, more than one dimension is needed. Therefore
+      the rank of this field should be less than or equal to (detector rank + 1).
+    </doc>
+    <dimensions rank="3">
+      <dim index="1" value="nP" />
+      <dim index="2" value="i" />
+      <dim index="3" value="j" />
+    </dimensions>
+  </field>
+
+  <field name="start_time" type="NX_FLOAT" units="NX_TIME">
+    <doc>start time for each frame, with the ``start`` attribute as absolute reference</doc>
+    <dimensions rank="1">
+       <dim index="1" value="nP"/>
+    </dimensions>
+    <attribute name="start" type="NX_DATE_TIME" />
+  </field>
+  <field name="stop_time" type="NX_FLOAT" units="NX_TIME">
+    <doc>stop time for each frame, with the ``start`` attribute as absolute reference</doc>
+    <dimensions rank="1">
+      <dim index="1" value="nP"/>
+    </dimensions>
+    <attribute name="start" type="NX_DATE_TIME" />
+  </field>
+
+  <field name="calibration_date" type="NX_DATE_TIME">
+    <doc>
+      date of last calibration (geometry and/or efficiency) measurements
+    </doc>
+  </field>
+
+  <group name="calibration_method" type="NXnote">
+    <doc>
+      summary of conversion of array data to pixels (e.g. polynomial
+      approximations) and location of details of the calibrations
+    </doc>
+  </group>
+
+  <field name="layout">
+    <doc>How the detector is represented</doc>
+
+    <enumeration>
+      <item value="point"/>
+      <item value="linear"/>
+      <item value="area"/>
+    </enumeration>
+  </field>
+
+  <field name="count_time" type="NX_NUMBER" units="NX_TIME">
+    <doc>Elapsed actual counting time</doc>
+
+    <dimensions rank="1">
+      <dim index="1" value="nP" />
+    </dimensions>
+  </field>
+
+  <group name="data_file" type="NXnote"/>
+
+  <group type="NXcollection">
+  <doc>
+    Use this group to provide other data related to this NXdetector group.
+  </doc>
+  </group>
+
+  <field name="sequence_number" type="NX_INT">
+    <doc>
+      In order to properly sort the order of the images taken in (for
+      example) a tomography experiment, a sequence number is stored with each
+      image.
+    </doc>
+
+    <dimensions rank="1">
+      <dim index="1" value="nP" />
+    </dimensions>
+  </field>
+
+  <field name="beam_center_x" type="NX_FLOAT" units="NX_LENGTH">
+    <doc>
+      This is the x position where the direct beam would hit the detector.
+      This is a length and can be outside of the actual
+      detector. The length can be in physical units or pixels
+      as documented by the units attribute.
+    </doc>
+  </field>
+
+  <field name="beam_center_y" type="NX_FLOAT" units="NX_LENGTH">
+    <doc>
+      This is the y position where the direct beam would hit the detector.
+      This is a length and can be outside of the actual
+      detector. The length can be in physical units or pixels
+      as documented by the units attribute.
+    </doc>
+  </field>
+
+  <field name="frame_start_number" type="NX_INT">
+    <doc>
+      This is the start number of the first frame of a scan. In protein crystallography measurements one
+      often scans a couple of frames on a give sample, then does something else,
+      then returns to the same sample and scans some more frames. Each time with
+      a new data file. This number helps concatenating such measurements.
+    </doc>
+  </field>
+
+  <field name="diameter" type="NX_FLOAT" units="NX_LENGTH">
+    <doc>The diameter of a cylindrical detector</doc>
+  </field>
+
+  <field name="acquisition_mode" type="NX_CHAR">
+    <doc>The acquisition mode of the detector.</doc>
+  <enumeration>
+    <item value="gated"/>
+    <item value="triggered"/>
+    <item value="summed"/>
+    <item value="event"/>
+    <item value="histogrammed"/>
+    <item value="decimated"/>
+    <item value="pulse counting"/>
+  </enumeration>
+  </field>
+  <field name="angular_calibration_applied" type="NX_BOOLEAN" >
+    <doc>
+      True when the angular calibration has been applied in the
+      electronics, false otherwise.
+    </doc>
+  </field>
+  <field name="angular_calibration" type="NX_FLOAT" >
+    <doc>Angular calibration data.</doc>
+    <dimensions rank="2">
+      <dim index="1" value="i"/>
+      <dim index="2" value="j"/>
+    </dimensions>
+  </field>
+  <field name="flatfield_applied" type="NX_BOOLEAN" >
+    <doc>
+      True when the flat field correction has been applied in the
+      electronics, false otherwise.
+    </doc>
+  </field>
+  <field name="flatfield" type="NX_FLOAT" >
+    <doc>Flat field correction data.</doc>
+    <dimensions rank="2">
+      <dim index="1" value="i"/>
+      <dim index="2" value="j"/>
+    </dimensions>
+  </field>
+  <field name="flatfield_errors" type="NX_FLOAT" >
+    <doc>
+        Errors of the flat field correction data.
+        The form flatfield_error is deprecated.
+    </doc>
+    <dimensions rank="2">
+      <dim index="1" value="i"/>
+      <dim index="2" value="j"/>
+    </dimensions>
+  </field>
+  <field name="pixel_mask_applied" type="NX_BOOLEAN" >
+    <doc>
+      True when the pixel mask correction has been applied in the
+      electronics, false otherwise.
+    </doc>
+  </field>
+  <field name="pixel_mask" type="NX_INT" >
+    <doc>
+      The 32-bit pixel mask for the detector. Can be either one mask
+      for the whole dataset (i.e. an array with indices i, j) or
+      each frame can have its own mask (in which case it would be
+      an array with indices np, i, j).
+
+      Contains a bit field for each pixel to signal dead,
+      blind or high or otherwise unwanted or undesirable pixels.
+      They have the following meaning:
+
+      .. can't make a table here, a bullet list will have to do for now
+
+      * bit 0: gap (pixel with no sensor)
+      * bit 1: dead
+      * bit 2: under responding
+      * bit 3: over responding
+      * bit 4: noisy
+      * bit 5: -undefined-
+      * bit 6: pixel is part of a cluster of problematic pixels (bit set in addition to others)
+      * bit 7: -undefined-
+      * bit 8: user defined mask (e.g. around beamstop)
+      * bits 9-30: -undefined-
+      * bit 31: virtual pixel (corner pixel with interpolated value)
+
+      Normal data analysis software would
+      not take pixels into account
+      when a bit in (mask &amp; 0x0000FFFF) is
+      set. Tag bit in the upper
+      two bytes would indicate special pixel
+      properties that normally
+      would not be a sole reason to reject the
+      intensity value (unless
+      lower bits are set.
+
+      If the full bit depths is not required, providing a
+      mask with fewer bits is permissible.
+
+      If needed, additional pixel masks can be specified by
+      including additional entries named pixel_mask_N, where
+      N is an integer. For example, a general bad pixel mask
+      could be specified in pixel_mask that indicates noisy
+      and dead pixels, and an additional pixel mask from
+      experiment-specific shadowing could be specified in
+      pixel_mask_2. The cumulative mask is the bitwise OR
+      of pixel_mask and any pixel_mask_N entries.
+    </doc>
+    <dimensions rank="2">
+      <dim index="1" value="i"/>
+      <dim index="2" value="j"/>
+    </dimensions>
+  </field>
+
+  <field name="image_key" type="NX_INT" >
+    <doc>
+      This field allow to distinguish different types of exposure to the same detector "data" field.
+      Some techniques require frequent (re-)calibration inbetween measuremnts and this way of
+      recording the different measurements preserves the chronological order with is important for
+      correct processing.
+
+      This is used for example in tomography (`:ref:`NXtomo`) sample projections,
+      dark and flat images, a magic number is recorded per frame.
+
+      The key is as follows:
+
+      * projection (sample) = 0
+      * flat field = 1
+      * dark field = 2
+      * invalid = 3
+      * background (no sample, but buffer where applicable) = 4
+
+      In cases where the data is of type :ref:`NXlog` this can also be an NXlog.
+    </doc>
+    <dimensions rank="1">
+      <dim index="1" value="np" />
+    </dimensions>
+  </field>
+
+  <field name="countrate_correction_applied" type="NX_BOOLEAN" >
+    <doc>
+      Counting detectors usually are not able to measure all incoming particles,
+      especially at higher count-rates. Count-rate correction is applied to
+      account for these errors.
+
+      True when count-rate correction has been applied, false otherwise.
+    </doc>
+  </field>
+  <field name="countrate_correction_lookup_table" type="NX_NUMBER" >
+    <doc>
+      The countrate_correction_lookup_table defines the LUT used for count-rate
+      correction. It maps a measured count :math:`c` to its corrected value
+      :math:`countrate\_correction\_lookup\_table[c]`.
+
+      :math:`m` denotes the length of the table.
+    </doc>
+    <dimensions rank="1">
+      <dim index="1" value="m"/>
+    </dimensions>
+  </field>
+  <field name="virtual_pixel_interpolation_applied" type="NX_BOOLEAN" >
+    <doc>
+      True when virtual pixel interpolation has been applied, false otherwise.
+
+      When virtual pixel interpolation is applied, values of some pixels may
+      contain interpolated values. For example, to account for space between
+      readout chips on a module, physical pixels on edges and corners between
+      chips may have larger sensor areas and counts may be distributed between
+      their logical pixels.
+    </doc>
+  </field>
+  <field name="bit_depth_readout" type="NX_INT">
+    <doc>
+      How many bits the electronics reads per pixel.
+      With CCD's and single photon counting detectors,
+      this must not align with traditional integer sizes.
+      This can be 4, 8, 12, 14, 16, ...
+    </doc>
+  </field>
+  <field name="detector_readout_time" type="NX_FLOAT" units="NX_TIME">
+    <doc>
+      Time it takes to read the detector (typically milliseconds).
+      This is important to know for time resolved experiments.
+    </doc>
+  </field>
+  <field name="trigger_delay_time" type="NX_FLOAT" units="NX_TIME">
+    <doc>
+      Time it takes to start exposure after a trigger signal has been received.
+      This is the reaction time of the detector firmware after receiving the trigger signal
+      to when the detector starts to acquire the exposure, including any user set delay..
+      This is important to know for time resolved experiments.
+    </doc>
+  </field>
+  <field name="trigger_delay_time_set" type="NX_FLOAT" units="NX_TIME">
+    <doc>
+      User-specified trigger delay.
+    </doc>
+  </field>
+  <field name="trigger_internal_delay_time" type="NX_FLOAT" units="NX_TIME">
+    <doc>
+      Time it takes to start exposure after a trigger signal has been received.
+      This is the reaction time of the detector hardware after receiving the
+      trigger signal to when the detector starts to acquire the exposure.
+      It forms the lower boundary of the trigger_delay_time when the user
+      does not request an additional delay.
+    </doc>
+  </field>
+  <field name="trigger_dead_time" type="NX_FLOAT" units="NX_TIME">
+    <doc>
+      Time during which no new trigger signal can be accepted.
+      Typically this is the
+      trigger_delay_time + exposure_time + readout_time.
+      This is important to know for time resolved experiments.
+    </doc>
+  </field>
+  <field name="frame_time" type="NX_FLOAT" units="NX_TIME">
+   <doc>
+     This is time for each frame. This is exposure_time + readout time.
+   </doc>
+   <dimensions rank="1">
+      <dim index="1" value="nP" />
+    </dimensions>
+  </field>
+  <field name="gain_setting" type="NX_CHAR">
+    <doc>
+      The gain setting of the detector. This is a detector-specific value
+      meant to document the gain setting of the detector during data
+      collection, for detectors with multiple available gain settings.
+
+      Examples of gain settings include:
+
+      * ``standard``
+      * ``fast``
+      * ``auto``
+      * ``high``
+      * ``medium``
+      * ``low``
+      * ``mixed high to medium``
+      * ``mixed medium to low``
+
+      Developers are encouraged to use one of these terms, or to submit
+      additional terms to add to the list.
+    </doc>
+  </field>
+  <field name="saturation_value" type="NX_NUMBER">
+    <doc>
+      The value at which the detector goes into saturation.
+      Especially common to CCD detectors, the data
+      is known to be invalid above this value.
+
+      For example, given a saturation_value and an underload_value, the valid
+      pixels are those less than or equal to the saturation_value and greater
+      than or equal to the underload_value.
+
+      The precise type should match the type of the data.
+    </doc>
+  </field>
+  <field name="underload_value" type="NX_NUMBER">
+    <doc>
+      The lowest value at which pixels for this detector would be reasonably
+      measured. The data is known to be invalid below this value.
+
+      For example, given a saturation_value and an underload_value, the valid
+      pixels are those less than or equal to the saturation_value and greater
+      than or equal to the underload_value.
+
+      The precise type should match the type of the data.
+    </doc>
+  </field>
+  <field name="number_of_cycles" type="NX_INT">
+    <doc>
+      CCD images are sometimes constructed by summing
+      together multiple short exposures in the
+      electronics. This reduces background etc.
+      This is the number of short exposures used to sum
+      images for an image.
+    </doc>
+  </field>
+  <field name="sensor_material" type="NX_CHAR">
+    <doc>
+      At times, radiation is not directly sensed by the detector.
+      Rather, the detector might sense the output from some
+      converter like a scintillator.
+      This is the name of this converter material.
+    </doc>
+  </field>
+  <field name="sensor_thickness" type="NX_FLOAT" units="NX_LENGTH">
+    <doc>
+       At times, radiation is not directly sensed by the detector.
+       Rather, the detector might sense the output from some
+       converter like a scintillator.
+       This is the thickness of this converter material.
+    </doc>
+  </field>
+  <field name="threshold_energy" type="NX_FLOAT" units="NX_ENERGY">
+    <doc>
+      Single photon counter detectors can be adjusted
+      for a certain energy range in which they
+      work optimally. This is the energy setting for this.
+    </doc>
+  </field>
+  <group type="NXdetector_module">
+    <doc>
+      For use in special cases where the data in NXdetector
+      is represented in several parts, each with a separate geometry.
+    </doc>
+  </group>
+  <choice name="pixel_shape">
+    <group type="NXoff_geometry">
+      <doc>
+        Shape description of each pixel. Use only if all pixels in the detector
+        are of uniform shape.
+      </doc>
     </group>
     <field name="solid_angle" type="NX_FLOAT" units="NX_SOLID_ANGLE">
         <doc>
@@ -471,898 +1061,6 @@
                 <dim index="3" value="k"/>
             </dimensions>
         </field>
-=======
-<definition category="base" extends="NXcomponent" name="NXdetector"
-            type="group"
-            xsi:schemaLocation="http://definition.nexusformat.org/nxdl/3.1 ../nxdl.xsd"
-            xmlns="http://definition.nexusformat.org/nxdl/3.1"
-            xmlns:xsi="http://www.w3.org/2001/XMLSchema-instance"
-            xmlns:xs="http://www.w3.org/2001/XMLSchema"
-            xmlns:ns="http://definition.nexusformat.org/nxdl/@NXDL_RELEASE@"
-            >
-
-  <symbols>
-    <doc>
-      These symbols will be used below to illustrate the coordination of the rank and sizes of datasets and the 
-      preferred ordering of the dimensions. Each of these are optional (so the rank of the datasets 
-      will vary according to the situation) and the general ordering principle is slowest to fastest.
-      The type of each dimension should follow the order of scan points, detector output (e.g. pixels),
-      then time-of-flight (i.e. spectroscopy, spectrometry). Note that the output of a detector is not limited 
-      to single values (0D), lists (1D) and images (2), but three or higher dimensional arrays can be produced 
-      by a detector at each trigger.
-    </doc>
-    
-    <symbol name="nP"><doc>number of scan points (only present in scanning measurements)</doc></symbol>
-    <symbol name="i"><doc>number of detector pixels in the first (slowest) direction</doc></symbol>
-    <symbol name="j"><doc>number of detector pixels in the second (faster) direction</doc></symbol>
-    <symbol name="k"><doc>number of detector pixels in the third (if necessary, fastest) direction</doc></symbol>
-    <symbol name="tof"><doc>number of bins in the time-of-flight histogram</doc></symbol>
-  </symbols>
-
-  <doc>
-    A detector, detector bank, or multidetector.
-  </doc>
-
-  <field name="time_of_flight" type="NX_FLOAT" units="NX_TIME_OF_FLIGHT">
-    <doc>Total time of flight</doc>
-
-    <dimensions rank="1">
-      <dim index="1" value="tof+1" />
-    </dimensions>
-
-    <attribute name="axis" type="NX_POSINT"
-      deprecated="see: https://github.com/nexusformat/definitions/issues/436">
-      <enumeration>
-        <item value="3"/>
-      </enumeration>
-    </attribute>
-
-    <attribute name="primary" type="NX_POSINT"
-      deprecated="see: https://github.com/nexusformat/definitions/issues/436">
-      <enumeration>
-        <item value="1"/>
-      </enumeration>
-    </attribute>
-
-    <attribute name="long_name">
-      <doc>Total time of flight</doc>
-    </attribute>
-  </field>
-
-  <field name="raw_time_of_flight" type="NX_INT" units="NX_PULSES">
-    <doc>In DAQ clock pulses</doc>
-
-    <dimensions rank="1">
-      <dim index="1" value="tof+1" />
-    </dimensions>
-
-    <attribute name="frequency" type="NX_NUMBER">
-      <doc>Clock frequency in Hz</doc>
-    </attribute>
-  </field>
-
-  <field name="detector_number" type="NX_INT">
-    <doc>
-	Identifier for detector (pixels)
-	Can be multidimensional, if needed
-   </doc>
-  </field>
-
-  <field name="data" type="NX_NUMBER" units="NX_ANY">
-    <doc>
-      Data values from the detector. The rank and dimension ordering should follow a principle of
-      slowest to fastest measurement axes and may be explicitly specified in application definitions.
-      
-      Mechanical scanning of objects (e.g. sample position/angle, incident beam energy, etc) tends to be
-      the slowest part of an experiment and so any such scan axes should be allocated to the first dimensions
-      of the array. Note that in some cases it may be useful to represent a 2D set of scan points as a single
-      scan-axis in the data array, especially if the scan pattern doesn't fit a rectangular array nicely.
-      Repetition of an experiment in a time series tends to be used similar to a slow scan axis
-      and so will often be in the first dimension of the data array.
-      
-      The next fastest axes are typically the readout of the detector. A point detector will not add any dimensions
-      (as it is just a single value per scan point) to the data array, a strip detector will add one dimension, an 
-      imaging detector will add two dimensions (e.g. X, Y axes) and detectors outputting higher dimensional data 
-      will add the corresponding number of dimensions. Note that the detector dimensions don't necessarily have to
-      be written in order of the actual readout speeds - the slowest to fastest rule principle is only a guide.
-      
-      Finally, detectors that operate in a time-of-flight mode, such as a neutron spectrometer or a silicon drift 
-      detector (used for X-ray fluorescence) tend to have their dimension(s) added to the last dimensions in the data array.
-      
-      The type of each dimension should should follow the order of scan points, detector pixels, 
-      then time-of-flight (i.e. spectroscopy, spectrometry). The rank and dimension sizes (see symbol list) 
-      shown here are merely illustrative of coordination between related datasets.
-    </doc>
-
-    <dimensions rank="4">
-      <dim index="1" value="nP" />
-      <dim index="2" value="i" />
-      <dim index="3" value="j" />
-      <dim index="4" value="tof" />
-    </dimensions>
-
-    <attribute name="long_name">
-      <doc>Title of measurement</doc>
-    </attribute>
-
-    <attribute name="check_sum" type="NX_INT">
-      <doc>Integral of data as check of data integrity</doc>
-    </attribute>
-
-  </field>
-
-  <field name="data_errors" type="NX_NUMBER" units="NX_ANY">
-    <doc>
-      The best estimate of the uncertainty in the data value (array size should match the data field). Where
-      possible, this should be the standard deviation, which has the same units
-      as the data. The form data_error is deprecated.
-    </doc>
-
-    <dimensions rank="4">
-      <dim index="1" value="nP" />
-      <dim index="2" value="i" />
-      <dim index="3" value="j" />
-      <dim index="4" value="tof" />
-    </dimensions>
-  </field>
-
-
-  <field name="x_pixel_offset" type="NX_FLOAT" units="NX_LENGTH">
-    <doc>
-      Offset from the detector center in x-direction.
-      Can be multidimensional when needed.
-    </doc>
-
-    <dimensions rank="2">
-      <dim index="1" value="i" />
-      <dim index="2" value="j" />
-    </dimensions>
-
-    <attribute name="axis" type="NX_POSINT"
-      deprecated="see: https://github.com/nexusformat/definitions/issues/436">
-      <enumeration>
-        <item value="1"/>
-      </enumeration>
-    </attribute>
-
-    <attribute name="primary" type="NX_POSINT"
-      deprecated="see: https://github.com/nexusformat/definitions/issues/436">
-      <enumeration>
-        <item value="1"/>
-      </enumeration>
-    </attribute>
-
-    <attribute name="long_name">
-      <doc>x-axis offset from detector center</doc>
-    </attribute>
-  </field>
-
-  <field name="y_pixel_offset" type="NX_FLOAT" units="NX_LENGTH">
-    <doc>
-      Offset from the detector center in the y-direction.
-      Can be multidimensional when different values are required for each pixel.
-    </doc>
-
-    <dimensions rank="2">
-      <dim index="1" value="i" />
-      <dim index="2" value="j" />
-    </dimensions>
-
-    <attribute name="axis" type="NX_POSINT"
-      deprecated="see: https://github.com/nexusformat/definitions/issues/436">
-      <enumeration>
-        <item value="2"/>
-      </enumeration>
-    </attribute>
-
-    <attribute name="primary" type="NX_POSINT"
-      deprecated="see: https://github.com/nexusformat/definitions/issues/436">
-      <enumeration>
-        <item value="1"/>
-      </enumeration>
-    </attribute>
-
-    <attribute name="long_name">
-      <doc>y-axis offset from detector center</doc>
-    </attribute>
-  </field>
-
-
-  <field name="z_pixel_offset" type="NX_FLOAT" units="NX_LENGTH">
-    <doc>
-      Offset from the detector center in the z-direction.
-      Can be multidimensional when different values are required for each pixel.
-    </doc>
-
-    <dimensions rank="2">
-      <dim index="1" value="i" />
-      <dim index="2" value="j" />
-    </dimensions>
-
-    <attribute name="axis" type="NX_POSINT"
-      deprecated="see: https://github.com/nexusformat/definitions/issues/436">
-      <enumeration>
-        <item value="3"/>
-      </enumeration>
-    </attribute>
-
-    <attribute name="primary" type="NX_POSINT"
-      deprecated="see: https://github.com/nexusformat/definitions/issues/436">
-      <enumeration>
-        <item value="1"/>
-      </enumeration>
-    </attribute>
-
-    <attribute name="long_name">
-      <doc>y-axis offset from detector center</doc>
-    </attribute>
-  </field>
-
-  <field name="distance" type="NX_FLOAT" units="NX_LENGTH">
-    <doc>
-      This is the distance to the previous component in the
-      instrument; most often the sample. The usage depends on the
-      nature of the detector: Most often it is the distance of the
-      detector assembly. But there are irregular detectors. In this
-      case the distance must be specified for each detector pixel.
-
-      Note, it is recommended to use NXtransformations instead.
-    </doc>
-
-    <dimensions rank="3">
-      <dim index="1" value="nP" />
-      <dim index="2" value="i" />
-      <dim index="3" value="j" />
-    </dimensions>
-  </field>
-
-  <field name="polar_angle" type="NX_FLOAT" units="NX_ANGLE">
-    <doc>
-      This is the polar angle of the detector towards the previous
-      component in the instrument; most often the sample.
-      The usage depends on the
-      nature of the detector.
-      Most often it is the polar_angle of the detector assembly.
-      But there are irregular detectors.
-      In this
-      case, the polar_angle  must be specified for each detector pixel.
-
-      Note, it is recommended to use NXtransformations instead.
-    </doc>
-
-    <dimensions rank="3">
-      <dim index="1" value="nP" />
-      <dim index="2" value="i" />
-      <dim index="3" value="j" />
-    </dimensions>
-  </field>
-
-  <field name="azimuthal_angle" type="NX_FLOAT" units="NX_ANGLE">
-    <doc>
-      This is the azimuthal angle angle of the detector towards
-      the previous component in the instrument; most often the sample.
-      The usage depends on the
-      nature of the detector.
-      Most often it is the azimuthal_angle of the detector assembly.
-      But there are irregular detectors.
-      In this
-      case, the azimuthal_angle  must be specified for each detector pixel.
-
-      Note, it is recommended to use NXtransformations instead.
-    </doc>
-
-    <dimensions rank="3">
-      <dim index="1" value="nP" />
-      <dim index="2" value="i" />
-      <dim index="3" value="j" />
-    </dimensions>
-  </field>
-
-  <field name="description">
-    <doc>name/manufacturer/model/etc. information</doc>
-  </field>
-
-  <field name="serial_number">
-    <doc>Serial number for the detector</doc>
-  </field>
-
-  <field name="local_name">
-    <doc>Local name for the detector</doc>
-  </field>
-
-  <group type="NXgeometry" deprecated="Use the field `depends_on` and :ref:`NXtransformations` to position the detector and NXoff_geometry to describe its shape instead">
-    <doc>Position and orientation of detector</doc>
-  </group>
-
-  <field name="solid_angle" type="NX_FLOAT" units="NX_SOLID_ANGLE">
-    <doc>Solid angle subtended by the detector at the sample</doc>
-
-    <dimensions rank="2">
-      <dim index="1" value="i" />
-      <dim index="2" value="j" />
-    </dimensions>
-  </field>
-
-  <field name="x_pixel_size" type="NX_FLOAT" units="NX_LENGTH">
-    <doc>
-    Size of each detector pixel. If it is scalar all pixels are the same size.
-    </doc>
-
-    <dimensions rank="2">
-      <dim index="1" value="i" />
-      <dim index="2" value="j" />
-    </dimensions>
-  </field>
-
-  <field name="y_pixel_size" type="NX_FLOAT" units="NX_LENGTH">
-    <doc>Size of each detector pixel. If it is scalar all pixels are the same size</doc>
-
-    <dimensions rank="2">
-      <dim index="1" value="i" />
-      <dim index="2" value="j" />
-    </dimensions>
-  </field>
-
-  <field name="dead_time" type="NX_FLOAT" units="NX_TIME">
-    <doc>Detector dead time</doc>
-
-    <dimensions rank="3">
-      <dim index="1" value="nP" />
-      <dim index="2" value="i" />
-      <dim index="3" value="j" />
-    </dimensions>
-  </field>
-
-  <field name="gas_pressure" type="NX_FLOAT" units="NX_PRESSURE">
-    <doc>Detector gas pressure</doc>
-
-    <dimensions rank="2">
-      <dim index="1" value="i" />
-      <dim index="2" value="j" />
-    </dimensions>
-  </field>
-
-  <field name="detection_gas_path" type="NX_FLOAT" units="NX_LENGTH">
-    <doc>maximum drift space dimension</doc>
-  </field>
-
-  <field name="crate" type="NX_INT">
-    <doc>Crate number of detector</doc>
-
-    <dimensions rank="2">
-      <dim index="1" value="i" />
-      <dim index="2" value="j" />
-    </dimensions>
-
-    <attribute name="local_name">
-      <doc>Equivalent local term</doc>
-    </attribute>
-  </field>
-
-  <field name="slot" type="NX_INT">
-    <doc>Slot number of detector</doc>
-
-    <dimensions rank="2">
-      <dim index="1" value="i" />
-      <dim index="2" value="j" />
-    </dimensions>
-
-    <attribute name="local_name">
-      <doc>Equivalent local term</doc>
-    </attribute>
-  </field>
-
-  <field name="input" type="NX_INT">
-    <doc>Input number of detector</doc>
-
-    <dimensions rank="2">
-      <dim index="1" value="i" />
-      <dim index="2" value="j" />
-    </dimensions>
-
-    <attribute name="local_name">
-      <doc>Equivalent local term</doc>
-    </attribute>
-  </field>
-
-  <field name="type">
-    <doc>
-      Description of type such as He3 gas cylinder, He3 PSD, scintillator,
-      fission chamber, proportion counter, ion chamber, ccd, pixel, image plate,
-      CMOS, ...
-    </doc>
-  </field>
-
-  <group name="CHANNELNAME_channel" type="NXdetector_channel" nameType="partial">
-      <doc>
-          Group containing the description and metadata for a single channel from a multi-channel
-          detector.
-
-          Given an :ref:`NXdata` group linked as part of an NXdetector group that has an axis with
-          named channels (see the example in :ref:`NXdata &lt;/NXdata@default_slice-attribute&gt;`),
-          the NXdetector will have a series of NXdetector_channel groups, one for each channel,
-          named CHANNELNAME_channel.
-      </doc>
-  </group>
-
-  <group name="efficiency" type="NXdata">
-    <doc>Spectral efficiency of detector with respect to e.g. wavelength</doc>
-    <attribute name="signal">
-      <enumeration>
-        <item value="efficiency" />
-      </enumeration>
-    </attribute>
-    <attribute name="axes">
-      <enumeration>
-        <!-- TODO: clarify the various use cases -->
-        <item value="." />
-        <item value=". ." />
-        <item value=". . ." />
-        <item value=". . . ." />
-        <item value="wavelength" />
-      </enumeration>
-    </attribute>
-    <attribute name="wavelength_indices">
-      <enumeration>
-        <!-- TODO: clarify the actual possibilities -->
-        <item value="0" />
-      </enumeration>
-    </attribute>
-
-    <field name="efficiency" type="NX_FLOAT" units="NX_DIMENSIONLESS">
-      <doc>efficiency of the detector</doc>
-
-      <dimensions rank="3">
-        <dim index="1" value="i" />
-        <dim index="2" value="j" />
-        <dim index="3" value="k" />
-      </dimensions>
-    </field>
-
-    <field name="wavelength" type="NX_FLOAT" units="NX_WAVELENGTH">
-      <doc>
-        This field can be two things:
-
-        #. For a pixel detector it provides the nominal wavelength
-           for which the detector has been calibrated.
-
-        #. For other detectors this field has to be seen together with
-           the efficiency field above.
-           For some detectors, the efficiency is wavelength dependent.
-           Thus this field provides the wavelength axis for the efficiency field.
-           In this use case, the efficiency and wavelength arrays must
-           have the same dimensionality.
-      </doc>
-      <dimensions rank="3">
-        <dim index="1" value="i" />
-        <dim index="2" value="j" />
-        <dim index="3" value="k" />
-      </dimensions>
-    </field>
-  </group>
-
-  <field name="real_time" type="NX_NUMBER" units="NX_TIME">
-    <doc>
-      Real-time of the exposure (use this if exposure time varies for
-      each array element, otherwise use ``count_time`` field).
-	    
-      Most often there is a single real time value that is constant across
-      an entire image frame.  In such cases, only a 1-D array is needed.
-      But there are detectors in which the real time
-      changes per pixel. In that case, more than one dimension is needed. Therefore
-      the rank of this field should be less than or equal to (detector rank + 1).
-    </doc>
-    <dimensions rank="3">
-      <dim index="1" value="nP" />
-      <dim index="2" value="i" />
-      <dim index="3" value="j" />
-    </dimensions>
-  </field>
-
-  <field name="start_time" type="NX_FLOAT" units="NX_TIME">
-    <doc>start time for each frame, with the ``start`` attribute as absolute reference</doc>
-    <dimensions rank="1">
-       <dim index="1" value="nP"/>
-    </dimensions>
-    <attribute name="start" type="NX_DATE_TIME" />
-  </field>
-  <field name="stop_time" type="NX_FLOAT" units="NX_TIME">
-    <doc>stop time for each frame, with the ``start`` attribute as absolute reference</doc>
-    <dimensions rank="1">
-      <dim index="1" value="nP"/>
-    </dimensions>
-    <attribute name="start" type="NX_DATE_TIME" />
-  </field>
-
-  <field name="calibration_date" type="NX_DATE_TIME">
-    <doc>
-      date of last calibration (geometry and/or efficiency) measurements
-    </doc>
-  </field>
-
-  <group name="calibration_method" type="NXnote">
-    <doc>
-      summary of conversion of array data to pixels (e.g. polynomial
-      approximations) and location of details of the calibrations
-    </doc>
-  </group>
-
-  <field name="layout">
-    <doc>How the detector is represented</doc>
-
-    <enumeration>
-      <item value="point"/>
-      <item value="linear"/>
-      <item value="area"/>
-    </enumeration>
-  </field>
-
-  <field name="count_time" type="NX_NUMBER" units="NX_TIME">
-    <doc>Elapsed actual counting time</doc>
-
-    <dimensions rank="1">
-      <dim index="1" value="nP" />
-    </dimensions>
-  </field>
-
-  <group name="data_file" type="NXnote"/>
-
-  <group type="NXcollection">
-  <doc>
-    Use this group to provide other data related to this NXdetector group.
-  </doc>
-  </group>
-
-  <field name="sequence_number" type="NX_INT">
-    <doc>
-      In order to properly sort the order of the images taken in (for
-      example) a tomography experiment, a sequence number is stored with each
-      image.
-    </doc>
-
-    <dimensions rank="1">
-      <dim index="1" value="nP" />
-    </dimensions>
-  </field>
-
-  <field name="beam_center_x" type="NX_FLOAT" units="NX_LENGTH">
-    <doc>
-      This is the x position where the direct beam would hit the detector.
-      This is a length and can be outside of the actual
-      detector. The length can be in physical units or pixels
-      as documented by the units attribute.
-    </doc>
-  </field>
-
-  <field name="beam_center_y" type="NX_FLOAT" units="NX_LENGTH">
-    <doc>
-      This is the y position where the direct beam would hit the detector.
-      This is a length and can be outside of the actual
-      detector. The length can be in physical units or pixels
-      as documented by the units attribute.
-    </doc>
-  </field>
-
-  <field name="frame_start_number" type="NX_INT">
-    <doc>
-      This is the start number of the first frame of a scan. In protein crystallography measurements one
-      often scans a couple of frames on a give sample, then does something else,
-      then returns to the same sample and scans some more frames. Each time with
-      a new data file. This number helps concatenating such measurements.
-    </doc>
-  </field>
-
-  <field name="diameter" type="NX_FLOAT" units="NX_LENGTH">
-    <doc>The diameter of a cylindrical detector</doc>
-  </field>
-
-  <field name="acquisition_mode" type="NX_CHAR">
-    <doc>The acquisition mode of the detector.</doc>
-  <enumeration>
-    <item value="gated"/>
-    <item value="triggered"/>
-    <item value="summed"/>
-    <item value="event"/>
-    <item value="histogrammed"/>
-    <item value="decimated"/>
-    <item value="pulse counting"/>
-  </enumeration>
-  </field>
-  <field name="angular_calibration_applied" type="NX_BOOLEAN" >
-    <doc>
-      True when the angular calibration has been applied in the
-      electronics, false otherwise.
-    </doc>
-  </field>
-  <field name="angular_calibration" type="NX_FLOAT" >
-    <doc>Angular calibration data.</doc>
-    <dimensions rank="2">
-      <dim index="1" value="i"/>
-      <dim index="2" value="j"/>
-    </dimensions>
-  </field>
-  <field name="flatfield_applied" type="NX_BOOLEAN" >
-    <doc>
-      True when the flat field correction has been applied in the
-      electronics, false otherwise.
-    </doc>
-  </field>
-  <field name="flatfield" type="NX_FLOAT" >
-    <doc>Flat field correction data.</doc>
-    <dimensions rank="2">
-      <dim index="1" value="i"/>
-      <dim index="2" value="j"/>
-    </dimensions>
-  </field>
-  <field name="flatfield_errors" type="NX_FLOAT" >
-    <doc>
-        Errors of the flat field correction data.
-        The form flatfield_error is deprecated.
-    </doc>
-    <dimensions rank="2">
-      <dim index="1" value="i"/>
-      <dim index="2" value="j"/>
-    </dimensions>
-  </field>
-  <field name="pixel_mask_applied" type="NX_BOOLEAN" >
-    <doc>
-      True when the pixel mask correction has been applied in the
-      electronics, false otherwise.
-    </doc>
-  </field>
-  <field name="pixel_mask" type="NX_INT" >
-    <doc>
-      The 32-bit pixel mask for the detector. Can be either one mask
-      for the whole dataset (i.e. an array with indices i, j) or
-      each frame can have its own mask (in which case it would be
-      an array with indices np, i, j).
-
-      Contains a bit field for each pixel to signal dead,
-      blind or high or otherwise unwanted or undesirable pixels.
-      They have the following meaning:
-
-      .. can't make a table here, a bullet list will have to do for now
-
-      * bit 0: gap (pixel with no sensor)
-      * bit 1: dead
-      * bit 2: under responding
-      * bit 3: over responding
-      * bit 4: noisy
-      * bit 5: -undefined-
-      * bit 6: pixel is part of a cluster of problematic pixels (bit set in addition to others)
-      * bit 7: -undefined-
-      * bit 8: user defined mask (e.g. around beamstop)
-      * bits 9-30: -undefined-
-      * bit 31: virtual pixel (corner pixel with interpolated value)
-
-      Normal data analysis software would
-      not take pixels into account
-      when a bit in (mask &amp; 0x0000FFFF) is
-      set. Tag bit in the upper
-      two bytes would indicate special pixel
-      properties that normally
-      would not be a sole reason to reject the
-      intensity value (unless
-      lower bits are set.
-
-      If the full bit depths is not required, providing a
-      mask with fewer bits is permissible.
-
-      If needed, additional pixel masks can be specified by
-      including additional entries named pixel_mask_N, where
-      N is an integer. For example, a general bad pixel mask
-      could be specified in pixel_mask that indicates noisy
-      and dead pixels, and an additional pixel mask from
-      experiment-specific shadowing could be specified in
-      pixel_mask_2. The cumulative mask is the bitwise OR
-      of pixel_mask and any pixel_mask_N entries.
-    </doc>
-    <dimensions rank="2">
-      <dim index="1" value="i"/>
-      <dim index="2" value="j"/>
-    </dimensions>
-  </field>
-
-  <field name="image_key" type="NX_INT" >
-    <doc>
-      This field allow to distinguish different types of exposure to the same detector "data" field.
-      Some techniques require frequent (re-)calibration inbetween measuremnts and this way of
-      recording the different measurements preserves the chronological order with is important for
-      correct processing.
-
-      This is used for example in tomography (`:ref:`NXtomo`) sample projections,
-      dark and flat images, a magic number is recorded per frame.
-
-      The key is as follows:
-
-      * projection (sample) = 0
-      * flat field = 1
-      * dark field = 2
-      * invalid = 3
-      * background (no sample, but buffer where applicable) = 4
-
-      In cases where the data is of type :ref:`NXlog` this can also be an NXlog.
-    </doc>
-    <dimensions rank="1">
-      <dim index="1" value="np" />
-    </dimensions>
-  </field>
-
-  <field name="countrate_correction_applied" type="NX_BOOLEAN" >
-    <doc>
-      Counting detectors usually are not able to measure all incoming particles,
-      especially at higher count-rates. Count-rate correction is applied to
-      account for these errors.
-
-      True when count-rate correction has been applied, false otherwise.
-    </doc>
-  </field>
-  <field name="countrate_correction_lookup_table" type="NX_NUMBER" >
-    <doc>
-      The countrate_correction_lookup_table defines the LUT used for count-rate
-      correction. It maps a measured count :math:`c` to its corrected value
-      :math:`countrate\_correction\_lookup\_table[c]`.
-
-      :math:`m` denotes the length of the table.
-    </doc>
-    <dimensions rank="1">
-      <dim index="1" value="m"/>
-    </dimensions>
-  </field>
-  <field name="virtual_pixel_interpolation_applied" type="NX_BOOLEAN" >
-    <doc>
-      True when virtual pixel interpolation has been applied, false otherwise.
-
-      When virtual pixel interpolation is applied, values of some pixels may
-      contain interpolated values. For example, to account for space between
-      readout chips on a module, physical pixels on edges and corners between
-      chips may have larger sensor areas and counts may be distributed between
-      their logical pixels.
-    </doc>
-  </field>
-  <field name="bit_depth_readout" type="NX_INT">
-    <doc>
-      How many bits the electronics reads per pixel.
-      With CCD's and single photon counting detectors,
-      this must not align with traditional integer sizes.
-      This can be 4, 8, 12, 14, 16, ...
-    </doc>
-  </field>
-  <field name="detector_readout_time" type="NX_FLOAT" units="NX_TIME">
-    <doc>
-      Time it takes to read the detector (typically milliseconds).
-      This is important to know for time resolved experiments.
-    </doc>
-  </field>
-  <field name="trigger_delay_time" type="NX_FLOAT" units="NX_TIME">
-    <doc>
-      Time it takes to start exposure after a trigger signal has been received.
-      This is the reaction time of the detector firmware after receiving the trigger signal
-      to when the detector starts to acquire the exposure, including any user set delay..
-      This is important to know for time resolved experiments.
-    </doc>
-  </field>
-  <field name="trigger_delay_time_set" type="NX_FLOAT" units="NX_TIME">
-    <doc>
-      User-specified trigger delay.
-    </doc>
-  </field>
-  <field name="trigger_internal_delay_time" type="NX_FLOAT" units="NX_TIME">
-    <doc>
-      Time it takes to start exposure after a trigger signal has been received.
-      This is the reaction time of the detector hardware after receiving the
-      trigger signal to when the detector starts to acquire the exposure.
-      It forms the lower boundary of the trigger_delay_time when the user
-      does not request an additional delay.
-    </doc>
-  </field>
-  <field name="trigger_dead_time" type="NX_FLOAT" units="NX_TIME">
-    <doc>
-      Time during which no new trigger signal can be accepted.
-      Typically this is the
-      trigger_delay_time + exposure_time + readout_time.
-      This is important to know for time resolved experiments.
-    </doc>
-  </field>
-  <field name="frame_time" type="NX_FLOAT" units="NX_TIME">
-   <doc>
-     This is time for each frame. This is exposure_time + readout time.
-   </doc>
-   <dimensions rank="1">
-      <dim index="1" value="nP" />
-    </dimensions>
-  </field>
-  <field name="gain_setting" type="NX_CHAR">
-    <doc>
-      The gain setting of the detector. This is a detector-specific value
-      meant to document the gain setting of the detector during data
-      collection, for detectors with multiple available gain settings.
-
-      Examples of gain settings include:
-
-      * ``standard``
-      * ``fast``
-      * ``auto``
-      * ``high``
-      * ``medium``
-      * ``low``
-      * ``mixed high to medium``
-      * ``mixed medium to low``
-
-      Developers are encouraged to use one of these terms, or to submit
-      additional terms to add to the list.
-    </doc>
-  </field>
-  <field name="saturation_value" type="NX_NUMBER">
-    <doc>
-      The value at which the detector goes into saturation.
-      Especially common to CCD detectors, the data
-      is known to be invalid above this value.
-
-      For example, given a saturation_value and an underload_value, the valid
-      pixels are those less than or equal to the saturation_value and greater
-      than or equal to the underload_value.
-
-      The precise type should match the type of the data.
-    </doc>
-  </field>
-  <field name="underload_value" type="NX_NUMBER">
-    <doc>
-      The lowest value at which pixels for this detector would be reasonably
-      measured. The data is known to be invalid below this value.
-
-      For example, given a saturation_value and an underload_value, the valid
-      pixels are those less than or equal to the saturation_value and greater
-      than or equal to the underload_value.
-
-      The precise type should match the type of the data.
-    </doc>
-  </field>
-  <field name="number_of_cycles" type="NX_INT">
-    <doc>
-      CCD images are sometimes constructed by summing
-      together multiple short exposures in the
-      electronics. This reduces background etc.
-      This is the number of short exposures used to sum
-      images for an image.
-    </doc>
-  </field>
-  <field name="sensor_material" type="NX_CHAR">
-    <doc>
-      At times, radiation is not directly sensed by the detector.
-      Rather, the detector might sense the output from some
-      converter like a scintillator.
-      This is the name of this converter material.
-    </doc>
-  </field>
-  <field name="sensor_thickness" type="NX_FLOAT" units="NX_LENGTH">
-    <doc>
-       At times, radiation is not directly sensed by the detector.
-       Rather, the detector might sense the output from some
-       converter like a scintillator.
-       This is the thickness of this converter material.
-    </doc>
-  </field>
-  <field name="threshold_energy" type="NX_FLOAT" units="NX_ENERGY">
-    <doc>
-      Single photon counter detectors can be adjusted
-      for a certain energy range in which they
-      work optimally. This is the energy setting for this.
-    </doc>
-  </field>
-  <group type="NXdetector_module">
-    <doc>
-      For use in special cases where the data in NXdetector
-      is represented in several parts, each with a separate geometry.
-    </doc>
-  </group>
-  <choice name="pixel_shape">
-    <group type="NXoff_geometry">
-      <doc>
-        Shape description of each pixel. Use only if all pixels in the detector
-        are of uniform shape.
-      </doc>
->>>>>>> c94f58d5
     </group>
     <field name="real_time" type="NX_NUMBER" units="NX_TIME">
         <doc>
@@ -1890,8 +1588,6 @@
              other component groups.
         </doc>
     </group>
-<<<<<<< HEAD
-=======
   </choice>
   <field name="depends_on" type="NX_CHAR">
       <doc>
@@ -1899,5 +1595,4 @@
           In complex geometries the NXoff_geometry groups can be used to provide an unambiguous reference.
       </doc>
   </field>
->>>>>>> c94f58d5
 </definition>