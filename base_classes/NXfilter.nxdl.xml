--- conflicted
+++ resolved
@@ -37,11 +37,7 @@
 		or :ref:`NXattenuator` (reduces beam intensity), then use 
 		:ref:`NXattenuator`.
 	</doc>
-<<<<<<< HEAD
-	<group type="NXgeometry" deprecated="Use NXoff_geometry to describe the geometry">
-=======
-	<group type="NXgeometry" deprecated="Use the field `depends_on` and :ref:`NXtransformations` instead.">
->>>>>>> f8727871
+        <group type="NXgeometry" deprecated="Use the field `depends_on` and :ref:`NXtransformations` to filter the beamstop and NXoff_geometry to describe its shape instead">
 		<doc>Geometry of the filter</doc>
 	</group>
 	<field name="description">
