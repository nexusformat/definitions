--- conflicted
+++ resolved
@@ -128,14 +128,10 @@
 	</field>
 	<field name="slow_pixel_direction" type="NX_NUMBER" units="NX_LENGTH">
 		<doc>
-<<<<<<< HEAD
-                       Values along the direction of :ref:`slowest varying&lt;Design-ArrayStorageOrder&gt;` :index:`pixel direction&lt;dimension; slowest varying&gt;`. Each value in this
-=======
-                       Values along the direction of :ref:`slowest varying&lt;Design-ArrayStorageOrder&gt;`  :index:`pixel direction&lt;dimension; slowest varying&gt;`. Each value in this
->>>>>>> 6971682e
-                       array is the size of a pixel in the units specified. Alternatively, if only one
-                       value is given, all pixels in this direction have the same value. The direction
-                       itself is given through the vector attribute.
+      Values along the direction of :ref:`slowest varying&lt;Design-ArrayStorageOrder&gt;` :index:`pixel direction&lt;dimension; slowest varying&gt;`. Each value in this
+      array is the size of a pixel in the units specified. Alternatively, if only one
+      value is given, all pixels in this direction have the same value. The direction
+      itself is given through the vector attribute.
 		</doc>
 		<attribute name="transformation_type">
 			<enumeration>
