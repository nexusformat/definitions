--- conflicted
+++ resolved
@@ -70,27 +70,10 @@
              For example, a heater can have the field output_power(NX_NUMBER).
         </doc>
     </field>
-<<<<<<< HEAD
-    <group type="NXfabrication"/>
-    <group type="NXpid_controller">
-=======
     <group type="NXpid_controller">
         <doc>
              If the actuator is PID-controlled, the settings of the PID controller can be
              stored here.
         </doc>
     </group>
-    <field name="depends_on" type="NX_CHAR">
-        <doc>
-             Refers to the last transformation specifying the position of the actuator
-             in the NXtransformations chain.
-        </doc>
-    </field>
-    <group type="NXtransformations">
->>>>>>> 0cf7fe53
-        <doc>
-             If the actuator is PID-controlled, the settings of the PID controller can be
-             stored here.
-        </doc>
-    </group>
 </definition>