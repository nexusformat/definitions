--- conflicted
+++ resolved
@@ -62,10 +62,7 @@
             <item value="pH"/>
             <item value="magnetic_field"/>
             <item value="electric_field"/>
-<<<<<<< HEAD
             <item value="current"/>
-=======
->>>>>>> 3a7ecc89
             <item value="conductivity"/>
             <item value="resistance"/>
             <item value="voltage"/>
@@ -173,10 +170,7 @@
              This group describes the shape of the sensor when necessary.
         </doc>
     </group>
-<<<<<<< HEAD
-=======
     <group type="NXfabrication"/>
->>>>>>> 3a7ecc89
     <attribute name="default">
         <doc>
              .. index:: plotting
