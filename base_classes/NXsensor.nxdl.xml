--- conflicted
+++ resolved
@@ -175,15 +175,4 @@
               Add a definition for the reference point of a sensor.
         </doc>
     </field>
-<<<<<<< HEAD
-    <group type="NXtransformations">
-        <doc>
-            This is the group recommended for holding the chain of translation
-            and rotation operations necessary to position the component within
-            the instrument. The dependency chain may however traverse similar groups in
-            other component groups.
-        </doc>
-    </group>
-=======
->>>>>>> 0cf7fe53
 </definition>