--- conflicted
+++ resolved
@@ -43,16 +43,10 @@
 	<field name="attached_to">
 		<doc>where sensor is attached to ("sample" | "can")</doc>
 	</field>
-<<<<<<< HEAD
-	<group name="geometry" type="NXgeometry">
+        <group name="geometry"type="NXgeometry" deprecated="Use the field `depends_on` and :ref:`NXtransformations` to position the beamstop and NXoff_geometry to describe its shape instead">
 		<doc>
 			Defines the axes for logged vector quantities if they are not the global instrument axes.
-			Note, it is recommended to use NXtransformations instead.
-		</doc>
-=======
-	<group name="geometry" type="NXgeometry" deprecated="Use the field `depends_on` and :ref:`NXtransformations` instead.">
-		<doc>Defines the axes for logged vector quantities if they are not the global instrument axes</doc>
->>>>>>> f8727871
+		</doc>
 	</group>
 	<field name="measurement">
 		<doc>name for measured signal</doc>
