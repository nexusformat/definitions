--- conflicted
+++ resolved
@@ -2,15 +2,9 @@
 <?xml-stylesheet type="text/xsl" href="nxdlformat.xsl"?>
 <!--
 # NeXus - Neutron and X-ray Common Data Format
-<<<<<<< HEAD
-#
-# Copyright (C) 2014-2024 NeXus International Advisory Committee (NIAC)
-#
-=======
 # 
 # Copyright (C) 2008-2024 NeXus International Advisory Committee (NIAC)
 # 
->>>>>>> c94f58d5
 # This library is free software; you can redistribute it and/or
 # modify it under the terms of the GNU Lesser General Public
 # License as published by the Free Software Foundation; either
@@ -27,9 +21,6 @@
 #
 # For further information, see http://www.nexusformat.org
 -->
-<<<<<<< HEAD
-<definition xmlns="http://definition.nexusformat.org/nxdl/3.1" xmlns:xsi="http://www.w3.org/2001/XMLSchema-instance" category="base" type="group" name="NXpositioner" extends="NXobject" xsi:schemaLocation="http://definition.nexusformat.org/nxdl/3.1 ../nxdl.xsd">
-=======
 <definition 
     name="NXpositioner" 
 	type="group" 
@@ -39,7 +30,6 @@
     xmlns:xsi="http://www.w3.org/2001/XMLSchema-instance"
     xsi:schemaLocation="http://definition.nexusformat.org/nxdl/3.1 ../nxdl.xsd"
     >
->>>>>>> c94f58d5
     <doc>
          A generic positioner such as a motor or piezo-electric transducer.
     </doc>
@@ -101,38 +91,18 @@
         </doc>
     </field>
     <field name="acceleration_time" type="NX_NUMBER" units="NX_ANY">
-        <doc>
-             time to ramp the velocity up to full speed
-        </doc>
+        <doc>time to ramp the velocity up to full speed</doc>
     </field>
-    <!--TODO other parameters: settling time, backlash, link to readback channel-->
+    <!-- TODO other parameters: settling time, backlash, link to readback channel -->
     <field name="controller_record">
-<<<<<<< HEAD
-        <doc>
-             Hardware device record, e.g. EPICS process variable, taco/tango.
-        </doc>
+        <doc>Hardware device record, e.g. EPICS process variable, taco/tango ...</doc>
     </field>
     <field name="depends_on" type="NX_CHAR">
         <doc>
-             NeXus positions components by applying a set of translations and rotations
-             to apply to the component starting from 0, 0, 0. The order of these operations
-             is critical and forms what NeXus calls a dependency chain. The depends_on
-             field defines the path to the top most operation of the dependency chain or the
-             string "." if located in the origin. Usually these operations are stored in a
-             NXtransformations group. But NeXus allows them to be stored anywhere.
-             
-             .. todo::
-               Add a definition for the reference point of a positioner.
+            .. todo::
+              Add a definition for the reference point of a positioner.
         </doc>
     </field>
-    <group type="NXtransformations">
-        <doc>
-             This is the group recommended for holding the chain of translation
-             and rotation operations necessary to position the component within
-             the instrument. The dependency chain may however traverse similar groups in
-             other component groups.
-        </doc>
-    </group>
     <group name="actuator" type="NXactuator">
         <doc>
              The actuator of the positioner which is responsible for the movement of the
@@ -150,14 +120,4 @@
             </group>
         </group>
     </group>
-=======
-        <doc>Hardware device record, e.g. EPICS process variable, taco/tango ...</doc>
-    </field>
-    <field name="depends_on" type="NX_CHAR">
-        <doc>
-            .. todo::
-              Add a definition for the reference point of a positioner.
-        </doc>
-    </field>
->>>>>>> c94f58d5
 </definition>