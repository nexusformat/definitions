<?xml version='1.0' encoding='UTF-8'?>
<?xml-stylesheet type="text/xsl" href="nxdlformat.xsl"?>
<!--
# NeXus - Neutron and X-ray Common Data Format
#
<<<<<<< HEAD
# Copyright (C) 2014-2024 NeXus International Advisory Committee (NIAC)
=======
# Copyright (C) 2008-2024 NeXus International Advisory Committee (NIAC)
>>>>>>> c94f58d5
#
# This library is free software; you can redistribute it and/or
# modify it under the terms of the GNU Lesser General Public
# License as published by the Free Software Foundation; either
# version 3 of the License, or (at your option) any later version.
#
# This library is distributed in the hope that it will be useful,
# but WITHOUT ANY WARRANTY; without even the implied warranty of
# MERCHANTABILITY or FITNESS FOR A PARTICULAR PURPOSE.  See the GNU
# Lesser General Public License for more details.
#
# You should have received a copy of the GNU Lesser General Public
# License along with this library; if not, write to the Free Software
# Foundation, Inc., 59 Temple Place, Suite 330, Boston, MA  02111-1307  USA
#
# For further information, see http://www.nexusformat.org
-->
<definition xmlns="http://definition.nexusformat.org/nxdl/3.1" xmlns:xsi="http://www.w3.org/2001/XMLSchema-instance" category="base" type="group" name="NXroot" extends="NXobject" xsi:schemaLocation="http://definition.nexusformat.org/nxdl/3.1 ../nxdl.xsd">
    <doc>
         Definition of the root NeXus group.
    </doc>
    <attribute name="NX_class">
        <doc>
             The root of any NeXus data file is an ``NXroot`` class
             (no other choice is allowed for a valid NeXus data file).
             This attribute cements that definition.
        </doc>
        <enumeration>
            <item value="NXroot"/>
        </enumeration>
    </attribute>
    <attribute name="file_time" type="NX_DATE_TIME">
        <doc>
             Date and time file was originally created
        </doc>
    </attribute>
    <attribute name="file_name">
        <doc>
             File name of original NeXus file
        </doc>
    </attribute>
    <attribute name="file_update_time" type="NX_DATE_TIME">
        <doc>
             Date and time of last file change at close
        </doc>
    </attribute>
    <attribute name="NeXus_repository">
        <doc>
             A repository containing the application definitions
             used for creating this file.
             If the NeXus_version attribute contains a commit distance and hash
             this should refer to this repository.
        </doc>
    </attribute>
    <attribute name="NeXus_version" deprecated="NAPI is frozen.">
        <doc>
<<<<<<< HEAD
             Version of NeXus definitions used in writing the file.
             This may either be a date based version tag of the form `vYYYY.MM`
             or a version tag with a commit distance and source control (e.g., git) hash of
             the form `vYYYY.MM.post1.dev&lt;commit-distance&gt;.g&lt;git-hash&gt;`.
             It may contain an additional `.dYYYYMMDD` timestamp appendix
             for dirty repositories.
             If the version contains a commit distance and hash the
             NeXus_repository attribute should be written with the 
             repository url containing this version.
             
             Only used when the NAPI or pynxtools has written the file.
             Note that this is different from the version of the
             base class or application definition version number.
        </doc>
    </attribute>
    <attribute name="partial">
        <doc>
             A list of concepts in an application definition this file describes.
             This is for partially filling an application definition.
             If this attribute is not present the application definition is assumed
             to be valid, if not only the specified concepts/paths are assumed to be valid.
=======
            Version of NeXus API used in writing the file.

            Note that this is different from the version of the
            base class or application definition version number.            
        </doc>
    </attribute>
    <attribute name="NeXus_repository">
        <doc>
            A repository containing the application definitions
            used for creating this file.
            If the ``NeXus_release`` attribute contains a commit distance and hash,
            this should refer to this repository.
        </doc>
    </attribute>
    <attribute name="NeXus_release">
        <doc>
            The version of NeXus definitions used in writing the file. This can either be a date-based
            NeXus release (e.g., YYYY.MM), see https://github.com/nexusformat/definitions/releases or
            a version tag that includes additional development information, such as a commit distance and
            a Git hash. This is typically formatted as  `vYYYY.MM.post1.dev&lt;commit-distance&gt;-g&lt;git-hash&gt;`,
            where `YYYY.MM` refers to the base version of the NeXus definitions. `post1.dev&lt;commit-distance&gt;` 
            indicates that the definitions are based on a commit after the base version (post1), with
            `&lt;commit-distance&gt;` being the number of commits since that version. `g&lt;git-hash&gt;` is the 
            abbreviated Git hash that identifies the specific commit of the definitions being used.

            If the version includes both a commit distance and a Git hash, the ``NeXus_repository`` 
            attribute must be included, specifying the URL of the repository containing that version.
>>>>>>> c94f58d5
        </doc>
    </attribute>
    <attribute name="HDF_version">
        <doc>
             Version of HDF (version 4) library used in writing the file
        </doc>
    </attribute>
    <attribute name="HDF5_Version">
        <doc>
             Version of HDF5 library used in writing the file.
             
             Note this attribute is spelled with uppercase "V",
             different than other version attributes.
        </doc>
    </attribute>
    <attribute name="XML_version">
        <doc>
             Version of XML support library used in writing the XML file
        </doc>
    </attribute>
    <attribute name="h5py_version">
        <doc>
             Version of h5py Python package used in writing the file
        </doc>
    </attribute>
    <attribute name="creator">
        <doc>
             facility or program where file originated
        </doc>
    </attribute>
    <attribute name="creator_version">
        <doc>
             Version of facility or program used in writing the file
        </doc>
    </attribute>
    <group type="NXentry" minOccurs="1">
        <doc>
             entries
        </doc>
    </group>
    <attribute name="default">
        <doc>
             .. index:: find the default plottable data
             .. index:: plotting
             .. index:: default attribute value
             
             Declares which :ref:`NXentry` group contains
             the data to be shown by default.
             It is used to resolve ambiguity when
             more than one :ref:`NXentry` group exists.
             The value :ref:`names &lt;validItemName&gt;` the default :ref:`NXentry` group.  The
             value must be the name of a child of the current group. The child must be a
             NeXus group or a link to a NeXus group.
             
             It is recommended (as of NIAC2014) to use this attribute
             to help define the path to the default dataset to be plotted.
             See https://www.nexusformat.org/2014_How_to_find_default_data.html
             for a summary of the discussion.
        </doc>
    </attribute>
</definition><|MERGE_RESOLUTION|>--- conflicted
+++ resolved
@@ -3,11 +3,7 @@
 <!--
 # NeXus - Neutron and X-ray Common Data Format
 #
-<<<<<<< HEAD
-# Copyright (C) 2014-2024 NeXus International Advisory Committee (NIAC)
-=======
 # Copyright (C) 2008-2024 NeXus International Advisory Committee (NIAC)
->>>>>>> c94f58d5
 #
 # This library is free software; you can redistribute it and/or
 # modify it under the terms of the GNU Lesser General Public
@@ -64,29 +60,6 @@
     </attribute>
     <attribute name="NeXus_version" deprecated="NAPI is frozen.">
         <doc>
-<<<<<<< HEAD
-             Version of NeXus definitions used in writing the file.
-             This may either be a date based version tag of the form `vYYYY.MM`
-             or a version tag with a commit distance and source control (e.g., git) hash of
-             the form `vYYYY.MM.post1.dev&lt;commit-distance&gt;.g&lt;git-hash&gt;`.
-             It may contain an additional `.dYYYYMMDD` timestamp appendix
-             for dirty repositories.
-             If the version contains a commit distance and hash the
-             NeXus_repository attribute should be written with the 
-             repository url containing this version.
-             
-             Only used when the NAPI or pynxtools has written the file.
-             Note that this is different from the version of the
-             base class or application definition version number.
-        </doc>
-    </attribute>
-    <attribute name="partial">
-        <doc>
-             A list of concepts in an application definition this file describes.
-             This is for partially filling an application definition.
-             If this attribute is not present the application definition is assumed
-             to be valid, if not only the specified concepts/paths are assumed to be valid.
-=======
             Version of NeXus API used in writing the file.
 
             Note that this is different from the version of the
@@ -114,7 +87,6 @@
 
             If the version includes both a commit distance and a Git hash, the ``NeXus_repository`` 
             attribute must be included, specifying the URL of the repository containing that version.
->>>>>>> c94f58d5
         </doc>
     </attribute>
     <attribute name="HDF_version">
@@ -138,6 +110,14 @@
     <attribute name="h5py_version">
         <doc>
              Version of h5py Python package used in writing the file
+        </doc>
+    </attribute>
+    <attribute name="partial">
+        <doc>
+            A list of concepts in an application definition this file describes.
+            This is for partially filling an application definition.
+            If this attribute is not present the application definition is assumed
+            to be valid, if not only the specified concepts/paths are assumed to be valid.         
         </doc>
     </attribute>
     <attribute name="creator">
