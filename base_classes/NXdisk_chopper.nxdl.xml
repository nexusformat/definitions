--- conflicted
+++ resolved
@@ -127,31 +127,26 @@
 		<doc>Low and high values of wavelength range transmitted</doc>
 		<dimensions><dim index="1" value="2"/></dimensions>
 	</field>
-<<<<<<< HEAD
-	<group type="NXgeometry">
-                <doc>Note, it is recommended to use NXtransformations instead.</doc>
+        <group type="NXgeometry" deprecated="Use the field `depends_on` and :ref:`NXtransformations` to position the chopper and NXoff_geometry to describe its shape instead">
         </group>
-<field name="depends_on" type="NX_CHAR">
-  <doc>
-    NeXus positions components by applying a set of translations and rotations 
-    to apply to the component starting from 0, 0, 0. The order of these operations 
-    is critical and form a what NeXus calls a dependency chain. The depends_on 
-    field defines the path to the top most operation of the dependency chain. 
-    Usually these operations are stored in a NXtransformations group. But NeXus 
-    allows them to be stored anywhere.
-  </doc>
-</field>
-<group type="NXtransformations" minOccurs="0">
-  <doc>
-    This is the group recommended for holding the chain of translation 
-    and rotation operations necessary to position the component within
-    the instrument. The dependency chain may however traverse similar 
-    groups in other component groups.
-  </doc>
-</group>
-=======
-	<group type="NXgeometry" deprecated="Use the field `depends_on` and :ref:`NXtransformations` instead."/>
->>>>>>> f8727871
+    <field name="depends_on" type="NX_CHAR">
+      <doc>
+        NeXus positions components by applying a set of translations and rotations 
+        to apply to the component starting from 0, 0, 0. The order of these operations 
+        is critical and form a what NeXus calls a dependency chain. The depends_on 
+        field defines the path to the top most operation of the dependency chain. 
+        Usually these operations are stored in a NXtransformations group. But NeXus 
+        allows them to be stored anywhere.
+      </doc>
+    </field>
+    <group type="NXtransformations" minOccurs="0">
+      <doc>
+        This is the group recommended for holding the chain of translation 
+        and rotation operations necessary to position the component within
+        the instrument. The dependency chain may however traverse similar 
+        groups in other component groups.
+      </doc>
+    </group>
     <attribute name="default">
         <doc>
             .. index:: plotting
