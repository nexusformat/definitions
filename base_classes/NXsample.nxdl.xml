--- conflicted
+++ resolved
@@ -69,14 +69,11 @@
              Descriptive name of sample
         </doc>
     </field>
-<<<<<<< HEAD
-=======
     <field name="sample_id">
         <doc>
              Identification number or signatures of the sample used.
         </doc>
     </field>
->>>>>>> 4a37245e
     <field name="chemical_formula">
         <doc>
              The chemical formula specified using CIF conventions.
@@ -324,7 +321,6 @@
         </doc>
         <dimensions rank="1">
             <dim index="1" value="n_comp"/>
-<<<<<<< HEAD
         </dimensions>
     </field>
     <field name="sample_component">
@@ -387,70 +383,6 @@
             <dim index="1" value="n_comp"/>
         </dimensions>
     </field>
-=======
-        </dimensions>
-    </field>
-    <field name="sample_component">
-        <doc>
-             Type of component
-        </doc>
-        <dimensions rank="1">
-            <dim index="1" value="n_comp"/>
-        </dimensions>
-        <enumeration>
-            <item value="sample"/>
-            <item value="can"/>
-            <item value="atmosphere"/>
-            <item value="kit"/>
-        </enumeration>
-    </field>
-    <field name="concentration" type="NX_FLOAT" units="NX_MASS_DENSITY">
-        <doc>
-             Concentration of each component
-        </doc>
-        <dimensions rank="1">
-            <dim index="1" value="n_comp"/>
-        </dimensions>
-    </field>
-    <field name="volume_fraction" type="NX_FLOAT">
-        <doc>
-             Volume fraction of each component
-        </doc>
-        <dimensions rank="1">
-            <dim index="1" value="n_comp"/>
-        </dimensions>
-    </field>
-    <field name="scattering_length_density" type="NX_FLOAT" units="NX_SCATTERING_LENGTH_DENSITY">
-        <doc>
-             Scattering length density of each component
-        </doc>
-        <dimensions rank="1">
-            <dim index="1" value="n_comp"/>
-        </dimensions>
-    </field>
-    <field name="unit_cell_class">
-        <doc>
-             In case it is all we know and we want to record/document it
-        </doc>
-        <enumeration>
-            <item value="triclinic"/>
-            <item value="monoclinic"/>
-            <item value="orthorhombic"/>
-            <item value="tetragonal"/>
-            <item value="rhombohedral"/>
-            <item value="hexagonal"/>
-            <item value="cubic"/>
-        </enumeration>
-    </field>
-    <field name="space_group">
-        <doc>
-             Crystallographic space group
-        </doc>
-        <dimensions>
-            <dim index="1" value="n_comp"/>
-        </dimensions>
-    </field>
->>>>>>> 4a37245e
     <field name="point_group">
         <doc>
              Crystallographic point group, deprecated if space_group present
@@ -548,22 +480,18 @@
              Any positioner (motor, PZT, ...) used to locate the sample
         </doc>
     </group>
-<<<<<<< HEAD
-    <group type="NXoff_geometry" minOccurs="0">
-=======
     <group type="NXoff_geometry">
         <!--exists: ['min', '0']-->
->>>>>>> 4a37245e
         <doc>
              This group describes the shape of the sample
         </doc>
     </group>
-<<<<<<< HEAD
     <group type="NXsingle_crystal">
         <doc>
              If the sample is a single crystal, add description of single crystal and unit
              cell.
-=======
+        </doc>
+    </group>
     <group type="NXsample_component_set">
         <doc>
              Set of sample components and their configuration.
@@ -595,7 +523,6 @@
     <group type="NXsample_history">
         <doc>
              A set of physical processes that occurred to the sample prior/during experiment.
->>>>>>> 4a37245e
         </doc>
     </group>
     <attribute name="default">
