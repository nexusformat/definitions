--- conflicted
+++ resolved
@@ -48,9 +48,6 @@
 	<field name="name">
 		<doc>Descriptive name of sample</doc>
 	</field>
-    <field name="sample_id">
-        <doc>Identification number or signatures of the sample used.</doc>
-    </field>
 	<field name="chemical_formula">
 		<doc>
 			The chemical formula specified using CIF conventions.
@@ -382,96 +379,6 @@
 		</doc>
 	</field>
 	<group type="NXpositioner">
-<<<<<<< HEAD
-        <doc>Any positioner (motor, PZT, ...) used to locate the sample</doc>
-    </group>
-    <group type="NXoff_geometry" minOccurs="0">
-        <doc>
-            This group describes the shape of the sample
-        </doc>
-    </group>
-    <field name="physical_form">
-        <doc>
-             Physical form of the sample material.
-             Examples include single crystal, foil, pellet, powder, thin film, disc, foam, gas, liquid, amorphous.
-        </doc>
-    </field>
-    <group type="NXsingle_crystal">
-        <doc>
-             If the sample is a single crystal, add description of single crystal and unit
-             cell.
-        </doc>
-    </group>
-    <group type="NXsample_component_set">
-        <doc>
-             Set of sample components and their configuration.
-             There can only be one NXsample_component_set in one component.
-        </doc>
-    </group>
-    <!--exists: [max, 1]-->
-    <group type="NXsubstance">
-        <doc>
-             If the sample is made from a pure substance and cannot be further divided using
-             NXsample_component.
-        </doc>
-    </group>
-    <!--exists: [max, 1]-->
-    <group type="NXfabrication">
-        <doc>
-             Details about the sample vendor (company or research group)
-        </doc>
-    </group>
-    <group name="identifier" type="NXidentifier">
-        <doc>
-             An (ideally) globally unique identifier for the sample.
-        </doc>
-    </group>
-    <group type="NXenvironment">
-        <!-- eventually, this should be stored in the application definitions-->
-        <doc>
-             Any environmental or external stimuli/measurements.
-             These can include, among others:
-             applied pressure, surrounding gas phase and gas pressure,
-             external electric/magnetic/mechanical fields, temperature, ...
-        </doc>
-    </group>
-    <group name="history" type="NXhistory">
-        <doc>
-             A set of physical processes that occurred to the sample prior/during experiment.
-        </doc>
-    </group>
-    <attribute name="default">
-        <doc>
-            .. index:: plotting
-            
-            Declares which child group contains a path leading 
-            to a :ref:`NXdata` group.
-            
-            It is recommended (as of NIAC2014) to use this attribute
-            to help define the path to the default dataset to be plotted.
-            See https://www.nexusformat.org/2014_How_to_find_default_data.html
-            for a summary of the discussion.
-        </doc>
-    </attribute>
-    <field name="depends_on" type="NX_CHAR">
-        <doc>
-            NeXus positions components by applying a set of translations and rotations
-            to apply to the component starting from 0, 0, 0. The order of these operations
-            is critical and forms what NeXus calls a dependency chain. The depends_on
-            field defines the path to the top most operation of the dependency chain or the
-            string "." if located in the origin. Usually these operations are stored in a
-            NXtransformations group. But NeXus allows them to be stored anywhere.
-        </doc>
-    </field>
-    <group type="NXtransformations">
-        <doc>
-            This is the group recommended for holding the chain of translation
-            and rotation operations necessary to position the component within
-            the instrument. The dependency chain may however traverse similar groups in
-            other component groups.
-        </doc>
-    </group>
-=======
 		<doc>Any positioner (motor, PZT, ...) used to locate the sample</doc>
 	</group>
 	<group type="NXoff_geometry" minOccurs="0">
@@ -499,5 +406,4 @@
         	A set of physical processes that occurred to the sample prior/during experiment.
 		</doc>
 	</group>
->>>>>>> c7d47d36
 </definition>