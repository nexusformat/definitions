--- conflicted
+++ resolved
@@ -26,11 +26,8 @@
 	xsi:schemaLocation="http://definition.nexusformat.org/nxdl/@NXDL_RELEASE@ ../nxdl.xsd"
 	name="NXsample" 
 	version="1.0"
-<<<<<<< HEAD
-	svnid="$Id$"
-=======
->>>>>>> 79ba1b60
-	type="group" extends="NXobject">
+	type="group" extends="NXobject"
+	>
 
 	<symbols>
 		<doc>symbolic array lengths to be coordinated between various fields</doc>
