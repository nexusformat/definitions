--- conflicted
+++ resolved
@@ -22,274 +22,274 @@
 # For further information, see http://www.nexusformat.org
 -->
 <definition xmlns="http://definition.nexusformat.org/nxdl/3.1" category="base"
-	xmlns:xsi="http://www.w3.org/2001/XMLSchema-instance"
-	xsi:schemaLocation="http://definition.nexusformat.org/nxdl/3.1 ../nxdl.xsd"
-	name="NXsample" 
-	type="group" extends="NXcomponent"
-	>
+    xmlns:xsi="http://www.w3.org/2001/XMLSchema-instance"
+    xsi:schemaLocation="http://definition.nexusformat.org/nxdl/3.1 ../nxdl.xsd"
+    name="NXsample" 
+    type="group" extends="NXcomponent"
+    >
 
-	<symbols>
-		<doc>symbolic array lengths to be coordinated between various fields</doc>
-		<symbol name="n_comp"><doc>number of compositions</doc></symbol>
-		<symbol name="n_Temp"><doc>number of temperatures</doc></symbol>
-		<symbol name="n_eField"><doc>number of values in applied electric field</doc></symbol>
-		<symbol name="n_mField"><doc>number of values in applied magnetic field</doc></symbol>
-		<symbol name="n_pField"><doc>number of values in applied pressure field</doc></symbol>
-		<symbol name="n_sField"><doc>number of values in applied stress field</doc></symbol>
-	</symbols>
+    <symbols>
+        <doc>symbolic array lengths to be coordinated between various fields</doc>
+        <symbol name="n_comp"><doc>number of compositions</doc></symbol>
+        <symbol name="n_Temp"><doc>number of temperatures</doc></symbol>
+        <symbol name="n_eField"><doc>number of values in applied electric field</doc></symbol>
+        <symbol name="n_mField"><doc>number of values in applied magnetic field</doc></symbol>
+        <symbol name="n_pField"><doc>number of values in applied pressure field</doc></symbol>
+        <symbol name="n_sField"><doc>number of values in applied stress field</doc></symbol>
+    </symbols>
 
-	<doc>
-		Any information on the sample. 
-		
-		This could include scanned variables that
-		are associated with one of the data dimensions, e.g. the magnetic field, or
-		logged data, e.g. monitored temperature vs elapsed time.
-	</doc>
-	<field name="name">
-		<doc>Descriptive name of sample</doc>
-	</field>
+    <doc>
+        Any information on the sample. 
+        
+        This could include scanned variables that
+        are associated with one of the data dimensions, e.g. the magnetic field, or
+        logged data, e.g. monitored temperature vs elapsed time.
+    </doc>
+    <field name="name">
+        <doc>Descriptive name of sample</doc>
+    </field>
     <field name="sample_id">
         <doc>Identification number or signatures of the sample used.</doc>
     </field>
-	<field name="chemical_formula">
-		<doc>
-			The chemical formula specified using CIF conventions.
-			Abbreviated version of CIF standard: 
-			
-			* Only recognized element symbols may be used.
-			* Each element symbol is followed by a 'count' number. A count of '1' may be omitted.
-			* A space or parenthesis must separate each cluster of (element symbol + count).
-			* Where a group of elements is enclosed in parentheses, the multiplier for the 
-			  group must follow the closing parentheses. That is, all element and group 
-			  multipliers are assumed to be printed as subscripted numbers.
-			* Unless the elements are ordered in a manner that corresponds to their chemical 
-			  structure, the order of the elements within any group or moiety depends on 
-			  whether or not carbon is present.
-			* If carbon is present, the order should be: 
-			
-			  - C, then H, then the other elements in alphabetical order of their symbol. 
-			  - If carbon is not present, the elements are listed purely in alphabetic order of their symbol. 
-			  
-			* This is the *Hill* system used by Chemical Abstracts.
-		</doc>
-	</field>
-	<field name="temperature" type="NX_FLOAT" units="NX_TEMPERATURE">
-		<doc>Sample temperature. This could be a scanned variable</doc>
-		<dimensions rank="anyRank">
-			<dim index="1" value="n_Temp"/><!-- could be any length -->
-		</dimensions>
-	</field>
-	<field name="electric_field" type="NX_FLOAT" units="NX_VOLTAGE">
-		<doc>Applied electric field</doc>
-		<dimensions>
-			<dim index="1" value="n_eField"/><!-- could be any length -->
-		</dimensions>
+    <field name="chemical_formula">
+        <doc>
+            The chemical formula specified using CIF conventions.
+            Abbreviated version of CIF standard: 
+            
+            * Only recognized element symbols may be used.
+            * Each element symbol is followed by a 'count' number. A count of '1' may be omitted.
+            * A space or parenthesis must separate each cluster of (element symbol + count).
+            * Where a group of elements is enclosed in parentheses, the multiplier for the 
+              group must follow the closing parentheses. That is, all element and group 
+              multipliers are assumed to be printed as subscripted numbers.
+            * Unless the elements are ordered in a manner that corresponds to their chemical 
+              structure, the order of the elements within any group or moiety depends on 
+              whether or not carbon is present.
+            * If carbon is present, the order should be: 
+            
+              - C, then H, then the other elements in alphabetical order of their symbol. 
+              - If carbon is not present, the elements are listed purely in alphabetic order of their symbol. 
+              
+            * This is the *Hill* system used by Chemical Abstracts.
+        </doc>
+    </field>
+    <field name="temperature" type="NX_FLOAT" units="NX_TEMPERATURE">
+        <doc>Sample temperature. This could be a scanned variable</doc>
+        <dimensions rank="anyRank">
+            <dim index="1" value="n_Temp"/><!-- could be any length -->
+        </dimensions>
+    </field>
+    <field name="electric_field" type="NX_FLOAT" units="NX_VOLTAGE">
+        <doc>Applied electric field</doc>
+        <dimensions>
+            <dim index="1" value="n_eField"/><!-- could be any length -->
+        </dimensions>
         <attribute name="direction">
-        	<enumeration>
-        		<item value="x"/>
-        		<item value="y"/>
-        		<item value="z"/>
-        	</enumeration>
+            <enumeration>
+                <item value="x"/>
+                <item value="y"/>
+                <item value="z"/>
+            </enumeration>
         </attribute>
-	</field>
-	<field name="magnetic_field" type="NX_FLOAT" units="NX_ANY">
-		<doc>Applied magnetic field</doc>
-		<dimensions>
-			<dim index="1" value="n_mField"/><!-- could be any length -->
-		</dimensions>
+    </field>
+    <field name="magnetic_field" type="NX_FLOAT" units="NX_ANY">
+        <doc>Applied magnetic field</doc>
+        <dimensions>
+            <dim index="1" value="n_mField"/><!-- could be any length -->
+        </dimensions>
         <attribute name="direction">
-        	<enumeration>
-        		<item value="x"/>
-        		<item value="y"/>
-        		<item value="z"/>
-        	</enumeration>
+            <enumeration>
+                <item value="x"/>
+                <item value="y"/>
+                <item value="z"/>
+            </enumeration>
         </attribute>
-	</field>
-	<field name="stress_field" type="NX_FLOAT" units="NX_ANY">
-		<doc>Applied external stress field</doc>
-		<dimensions>
-			<dim index="1" value="n_sField"/><!-- could be any length -->
-		</dimensions>
+    </field>
+    <field name="stress_field" type="NX_FLOAT" units="NX_ANY">
+        <doc>Applied external stress field</doc>
+        <dimensions>
+            <dim index="1" value="n_sField"/><!-- could be any length -->
+        </dimensions>
         <attribute name="direction">
-        	<enumeration>
-        		<item value="x"/>
-        		<item value="y"/>
-        		<item value="z"/>
-        	</enumeration>
+            <enumeration>
+                <item value="x"/>
+                <item value="y"/>
+                <item value="z"/>
+            </enumeration>
         </attribute>
-	</field>
-	<field name="pressure" type="NX_FLOAT" units="NX_PRESSURE">
-		<doc>Applied pressure</doc>
-		<dimensions>
-			<dim index="1" value="n_pField"/><!-- could be any length -->
-		</dimensions>
-	</field>
-	<field name="changer_position" type="NX_INT" units="NX_UNITLESS">
-		<doc>Sample changer position</doc>
-	</field>
-	<field name="unit_cell_abc" type="NX_FLOAT" units="NX_LENGTH">
-		<doc>Crystallography unit cell parameters a, b, and c</doc>
-		<dimensions>
-			<dim index="1" value="3"/>
-		</dimensions>
-	</field>
-	<field name="unit_cell_alphabetagamma" type="NX_FLOAT" units="NX_ANGLE">
-		<doc>Crystallography unit cell parameters alpha, beta, and gamma</doc>
-		<dimensions>
-			<dim index="1" value="3"/>
-		</dimensions>
-	</field>
-	<field name="unit_cell" type="NX_FLOAT" units="NX_LENGTH">
-		<doc>Unit cell parameters (lengths and angles)</doc>
-		<dimensions rank="2">
-			<dim index="1" value="n_comp"/>
-			<dim index="2" value="6"/>
-		</dimensions>
-	</field>
-	<field name="unit_cell_volume" type="NX_FLOAT" units="NX_VOLUME">
-		<doc>Volume of the unit cell</doc>
-		<dimensions rank="1">
-			<dim index="1" value="n_comp"/>
-		</dimensions>
-	</field>
-	<field name="sample_orientation" type="NX_FLOAT" units="NX_ANGLE">
-		<doc>
-			This will follow the Busing-Levy convention:
-			W. R. Busing and H. A. Levy (1967). Acta Cryst. 22, 457-464
-		</doc>
-		<dimensions rank="1">
-			<dim index="1" value="3"/>
-		</dimensions>
-	</field>
-	<field name="orientation_matrix" type="NX_FLOAT">
-		<doc>
-			Orientation matrix of single crystal sample using Busing-Levy convention:
-			W. R. Busing and H. A. Levy (1967). Acta Cryst. 22, 457-464
-		</doc>
-		<dimensions rank="3">
-			<dim index="1" value="n_comp"/>
-			<dim index="2" value="3"/>
-			<dim index="3" value="3"/>
-		</dimensions>
-	</field>
-	<field name="ub_matrix" type="NX_FLOAT">
-		<doc>
-			UB matrix of single crystal sample using Busing-Levy convention:
-			W. R. Busing and H. A. Levy (1967). Acta Cryst. 22, 457-464. This is 
-			the multiplication of the orientation_matrix, given above, 
-			with the :math:`B` matrix which 
-			can be derived from the lattice constants. 
-		</doc>
-		<dimensions rank="3">
-			<dim index="1" value="n_comp"/>
-			<dim index="2" value="3"/>
-			<dim index="3" value="3"/>
-		</dimensions>
-	</field>
-	<field name="mass" type="NX_FLOAT" units="NX_MASS">
-		<doc>Mass of sample</doc>
-		<dimensions rank="1">
-			<dim index="1" value="n_comp"/>
-		</dimensions>
-	</field>
-	<field name="density" type="NX_FLOAT" units="NX_MASS_DENSITY">
-		<doc>Density of sample</doc>
-		<dimensions rank="1">
-			<dim index="1" value="n_comp"/>
-		</dimensions>
-	</field>
-	<field name="relative_molecular_mass" type="NX_FLOAT" units="NX_MASS">
-		<doc>Relative Molecular Mass of sample</doc>
-		<dimensions rank="1">
-			<dim index="1" value="n_comp"/>
-		</dimensions>
-	</field>
-	<field name="type">
-		<enumeration>
-			<item value="sample" />
-			<item value="sample+can" />
-			<item value="can" />
-			<item value="sample+buffer" />
-			<item value="buffer" />
-			<item value="calibration sample" />
-			<item value="normalisation sample" />
-			<item value="simulated data" />
-			<item value="none" />
-			<item value="sample environment" />
-		</enumeration>
-	</field>
-	<field name="situation">
-		<doc>
-			The atmosphere will be one of the components, which is where 
-			its details will be stored; the relevant components will be 
-			indicated by the entry in the sample_component member.
-		</doc>
-		<enumeration>
-			<item value="air" />
-			<item value="vacuum" />
-			<item value="inert atmosphere" />
-			<item value="oxidising atmosphere" />
-			<item value="reducing atmosphere" />
-			<item value="sealed can" />
-			<item value="other" />
-		</enumeration>
-	</field>
-	<field name="description">
-		<doc>
-			Description of the sample
-		</doc>
-	</field>
-	<field name="preparation_date" type="NX_DATE_TIME">
-		<doc>Date of preparation of the sample</doc>
-	</field>
+    </field>
+    <field name="pressure" type="NX_FLOAT" units="NX_PRESSURE">
+        <doc>Applied pressure</doc>
+        <dimensions>
+            <dim index="1" value="n_pField"/><!-- could be any length -->
+        </dimensions>
+    </field>
+    <field name="changer_position" type="NX_INT" units="NX_UNITLESS">
+        <doc>Sample changer position</doc>
+    </field>
+    <field name="unit_cell_abc" type="NX_FLOAT" units="NX_LENGTH">
+        <doc>Crystallography unit cell parameters a, b, and c</doc>
+        <dimensions>
+            <dim index="1" value="3"/>
+        </dimensions>
+    </field>
+    <field name="unit_cell_alphabetagamma" type="NX_FLOAT" units="NX_ANGLE">
+        <doc>Crystallography unit cell parameters alpha, beta, and gamma</doc>
+        <dimensions>
+            <dim index="1" value="3"/>
+        </dimensions>
+    </field>
+    <field name="unit_cell" type="NX_FLOAT" units="NX_LENGTH">
+        <doc>Unit cell parameters (lengths and angles)</doc>
+        <dimensions rank="2">
+            <dim index="1" value="n_comp"/>
+            <dim index="2" value="6"/>
+        </dimensions>
+    </field>
+    <field name="unit_cell_volume" type="NX_FLOAT" units="NX_VOLUME">
+        <doc>Volume of the unit cell</doc>
+        <dimensions rank="1">
+            <dim index="1" value="n_comp"/>
+        </dimensions>
+    </field>
+    <field name="sample_orientation" type="NX_FLOAT" units="NX_ANGLE">
+        <doc>
+            This will follow the Busing-Levy convention:
+            W. R. Busing and H. A. Levy (1967). Acta Cryst. 22, 457-464
+        </doc>
+        <dimensions rank="1">
+            <dim index="1" value="3"/>
+        </dimensions>
+    </field>
+    <field name="orientation_matrix" type="NX_FLOAT">
+        <doc>
+            Orientation matrix of single crystal sample using Busing-Levy convention:
+            W. R. Busing and H. A. Levy (1967). Acta Cryst. 22, 457-464
+        </doc>
+        <dimensions rank="3">
+            <dim index="1" value="n_comp"/>
+            <dim index="2" value="3"/>
+            <dim index="3" value="3"/>
+        </dimensions>
+    </field>
+    <field name="ub_matrix" type="NX_FLOAT">
+        <doc>
+            UB matrix of single crystal sample using Busing-Levy convention:
+            W. R. Busing and H. A. Levy (1967). Acta Cryst. 22, 457-464. This is 
+            the multiplication of the orientation_matrix, given above, 
+            with the :math:`B` matrix which 
+            can be derived from the lattice constants. 
+        </doc>
+        <dimensions rank="3">
+            <dim index="1" value="n_comp"/>
+            <dim index="2" value="3"/>
+            <dim index="3" value="3"/>
+        </dimensions>
+    </field>
+    <field name="mass" type="NX_FLOAT" units="NX_MASS">
+        <doc>Mass of sample</doc>
+        <dimensions rank="1">
+            <dim index="1" value="n_comp"/>
+        </dimensions>
+    </field>
+    <field name="density" type="NX_FLOAT" units="NX_MASS_DENSITY">
+        <doc>Density of sample</doc>
+        <dimensions rank="1">
+            <dim index="1" value="n_comp"/>
+        </dimensions>
+    </field>
+    <field name="relative_molecular_mass" type="NX_FLOAT" units="NX_MASS">
+        <doc>Relative Molecular Mass of sample</doc>
+        <dimensions rank="1">
+            <dim index="1" value="n_comp"/>
+        </dimensions>
+    </field>
+    <field name="type">
+        <enumeration>
+            <item value="sample" />
+            <item value="sample+can" />
+            <item value="can" />
+            <item value="sample+buffer" />
+            <item value="buffer" />
+            <item value="calibration sample" />
+            <item value="normalisation sample" />
+            <item value="simulated data" />
+            <item value="none" />
+            <item value="sample environment" />
+        </enumeration>
+    </field>
+    <field name="situation">
+        <doc>
+            The atmosphere will be one of the components, which is where 
+            its details will be stored; the relevant components will be 
+            indicated by the entry in the sample_component member.
+        </doc>
+        <enumeration>
+            <item value="air" />
+            <item value="vacuum" />
+            <item value="inert atmosphere" />
+            <item value="oxidising atmosphere" />
+            <item value="reducing atmosphere" />
+            <item value="sealed can" />
+            <item value="other" />
+        </enumeration>
+    </field>
+    <field name="description">
+        <doc>
+            Description of the sample
+        </doc>
+    </field>
+    <field name="preparation_date" type="NX_DATE_TIME">
+        <doc>Date of preparation of the sample</doc>
+    </field>
         <group name="geometry" type="NXgeometry" deprecated="Use the field `depends_on` and :ref:`NXtransformations` to position the sample and NXoff_geometry to describe its shape instead">
-		<doc>The position and orientation of the center of mass of the sample</doc>
-	</group>
-	<group type="NXbeam">
-		<doc>Details of beam incident on sample - used to calculate sample/beam interaction point</doc>
-	</group>
-	<group type="NXsample_component">
-		<doc>
-			One group per sample component
-			This is the perferred way of recording per component information over the n_comp arrays
-		</doc>
-	</group>
-	<field name="component">
-		<doc>Details of the component of the sample and/or can</doc>
-		<dimensions rank="1">
-			<dim index="1" value="n_comp"/>
-		</dimensions>
-	</field>
-	<field name="sample_component">
-		<doc>Type of component</doc>
-		<dimensions rank="1">
-			<dim index="1" value="n_comp"/>
-		</dimensions>
-		<enumeration>
-			<item value="sample" />
-			<item value="can" />
-			<item value="atmosphere" />
-			<item value="kit" />
-		</enumeration>
-	</field>
-	<field name="concentration" type="NX_FLOAT" units="NX_MASS_DENSITY">
-		<doc>Concentration of each component</doc>
-		<dimensions rank="1">
-			<dim index="1" value="n_comp"/>
-		</dimensions>
-	</field>
-	<field name="volume_fraction" type="NX_FLOAT">
-		<doc>Volume fraction of each component</doc>
-		<dimensions rank="1">
-			<dim index="1" value="n_comp"/>
-		</dimensions>
-	</field>
-	<field name="scattering_length_density" type="NX_FLOAT" units="NX_SCATTERING_LENGTH_DENSITY">
-		<doc>Scattering length density of each component</doc>
-		<dimensions rank="1">
-			<dim index="1" value="n_comp"/>
-		</dimensions>
-	</field>
+        <doc>The position and orientation of the center of mass of the sample</doc>
+    </group>
+    <group type="NXbeam">
+        <doc>Details of beam incident on sample - used to calculate sample/beam interaction point</doc>
+    </group>
+    <group type="NXsample_component">
+        <doc>
+            One group per sample component
+            This is the perferred way of recording per component information over the n_comp arrays
+        </doc>
+    </group>
+    <field name="component">
+        <doc>Details of the component of the sample and/or can</doc>
+        <dimensions rank="1">
+            <dim index="1" value="n_comp"/>
+        </dimensions>
+    </field>
+    <field name="sample_component">
+        <doc>Type of component</doc>
+        <dimensions rank="1">
+            <dim index="1" value="n_comp"/>
+        </dimensions>
+        <enumeration>
+            <item value="sample" />
+            <item value="can" />
+            <item value="atmosphere" />
+            <item value="kit" />
+        </enumeration>
+    </field>
+    <field name="concentration" type="NX_FLOAT" units="NX_MASS_DENSITY">
+        <doc>Concentration of each component</doc>
+        <dimensions rank="1">
+            <dim index="1" value="n_comp"/>
+        </dimensions>
+    </field>
+    <field name="volume_fraction" type="NX_FLOAT">
+        <doc>Volume fraction of each component</doc>
+        <dimensions rank="1">
+            <dim index="1" value="n_comp"/>
+        </dimensions>
+    </field>
+    <field name="scattering_length_density" type="NX_FLOAT" units="NX_SCATTERING_LENGTH_DENSITY">
+        <doc>Scattering length density of each component</doc>
+        <dimensions rank="1">
+            <dim index="1" value="n_comp"/>
+        </dimensions>
+    </field>
         <field name="unit_cell_class">
                 <doc>
                         In case it is all we know and we want to record/document it
@@ -306,83 +306,82 @@
         </field>
         <field name="space_group">
                 <doc>Crystallographic space group</doc>
-		<dimensions>
-			<dim index="1" value="n_comp"/>
-		</dimensions>
+        <dimensions>
+            <dim index="1" value="n_comp"/>
+        </dimensions>
         </field>
         <field name="point_group">
                 <doc>Crystallographic point group, deprecated if space_group present</doc>
-		<dimensions>
-			<dim index="1" value="n_comp"/>
-        </dimensions>
-		</field>
-	<field name="path_length" type="NX_FLOAT" units="NX_LENGTH">
-		<doc>
-			Path length through sample/can for simple case when 
-			it does not vary with scattering direction
-		</doc>
-	</field>
-	<field name="path_length_window" type="NX_FLOAT" units="NX_LENGTH">
-		<doc>
-			Thickness of a beam entry/exit window on the can (mm) 
-			- assumed same for entry and exit
-		</doc>
-	</field>
-	<field name="thickness" type="NX_FLOAT" units="NX_LENGTH">
-		<doc>sample thickness</doc>
-	</field>
-	<group name="transmission" type="NXdata">
-		<doc>As a function of Wavelength</doc>
-	</group>
-	<group name="temperature_log" type="NXlog"
-		deprecated="use ``temperature``, see: https://github.com/nexusformat/definitions/issues/816">
-		<doc>temperature_log.value is a link to e.g. temperature_env.sensor1.value_log.value</doc>
-	</group>
-	<group name="temperature_env" type="NXenvironment">
-		<doc>Additional sample temperature environment information</doc>
-	</group>
-	<group name="magnetic_field" type="NXlog">
-		<doc>magnetic_field.value is a link to e.g. magnetic_field_env.sensor1.value</doc>
-	</group>
-	<group name="magnetic_field_log" type="NXlog"
-		deprecated="use ``magnetic_field``, see: https://github.com/nexusformat/definitions/issues/816">
-		<doc>magnetic_field_log.value is a link to e.g. magnetic_field_env.sensor1.value_log.value</doc>
-	</group>
-	<group name="magnetic_field_env" type="NXenvironment">
-		<doc>Additional sample magnetic environment information</doc>
-	</group>
-	<field name="external_DAC" type="NX_FLOAT" units="NX_ANY">
-		<doc>value sent to user's sample setup</doc>
-	</field>
-	<group name="external_ADC" type="NXlog">
-		<doc>logged value (or logic state) read from user's setup</doc>
-	</group>
-	<field name="short_title">
-		<doc>20 character fixed length sample description for legends</doc>
-		<!-- How is the string length limitation imposed by the XSD? -->
-	</field>
-	<field name="rotation_angle" type="NX_FLOAT" units="NX_ANGLE">
-		<doc>
-			Optional rotation angle for the case when the powder diagram has 
-			been obtained through an omega-2theta scan like from a traditional 
-			single detector powder diffractometer.
-			Note, it is recommended to use NXtransformations instead.
-		</doc>
-	</field>
-	<field name="x_translation" type="NX_FLOAT" units="NX_LENGTH">
-		<doc>
-			Translation of the sample along the X-direction of the laboratory coordinate system
-			Note, it is recommended to use NXtransformations instead.
-		</doc>
-	</field>
-	<field name="distance" type="NX_FLOAT" units="NX_LENGTH">
-		<doc>
-			Translation of the sample along the Z-direction of the laboratory coordinate system.
-			Note, it is recommended to use NXtransformations instead.
-		</doc>
-	</field>
-	<group type="NXpositioner">
-<<<<<<< HEAD
+        <dimensions>
+            <dim index="1" value="n_comp"/>
+        </dimensions>
+        </field>
+    <field name="path_length" type="NX_FLOAT" units="NX_LENGTH">
+        <doc>
+            Path length through sample/can for simple case when 
+            it does not vary with scattering direction
+        </doc>
+    </field>
+    <field name="path_length_window" type="NX_FLOAT" units="NX_LENGTH">
+        <doc>
+            Thickness of a beam entry/exit window on the can (mm) 
+            - assumed same for entry and exit
+        </doc>
+    </field>
+    <field name="thickness" type="NX_FLOAT" units="NX_LENGTH">
+        <doc>sample thickness</doc>
+    </field>
+    <group name="transmission" type="NXdata">
+        <doc>As a function of Wavelength</doc>
+    </group>
+    <group name="temperature_log" type="NXlog"
+        deprecated="use ``temperature``, see: https://github.com/nexusformat/definitions/issues/816">
+        <doc>temperature_log.value is a link to e.g. temperature_env.sensor1.value_log.value</doc>
+    </group>
+    <group name="temperature_env" type="NXenvironment">
+        <doc>Additional sample temperature environment information</doc>
+    </group>
+    <group name="magnetic_field" type="NXlog">
+        <doc>magnetic_field.value is a link to e.g. magnetic_field_env.sensor1.value</doc>
+    </group>
+    <group name="magnetic_field_log" type="NXlog"
+        deprecated="use ``magnetic_field``, see: https://github.com/nexusformat/definitions/issues/816">
+        <doc>magnetic_field_log.value is a link to e.g. magnetic_field_env.sensor1.value_log.value</doc>
+    </group>
+    <group name="magnetic_field_env" type="NXenvironment">
+        <doc>Additional sample magnetic environment information</doc>
+    </group>
+    <field name="external_DAC" type="NX_FLOAT" units="NX_ANY">
+        <doc>value sent to user's sample setup</doc>
+    </field>
+    <group name="external_ADC" type="NXlog">
+        <doc>logged value (or logic state) read from user's setup</doc>
+    </group>
+    <field name="short_title">
+        <doc>20 character fixed length sample description for legends</doc>
+        <!-- How is the string length limitation imposed by the XSD? -->
+    </field>
+    <field name="rotation_angle" type="NX_FLOAT" units="NX_ANGLE">
+        <doc>
+            Optional rotation angle for the case when the powder diagram has 
+            been obtained through an omega-2theta scan like from a traditional 
+            single detector powder diffractometer.
+            Note, it is recommended to use NXtransformations instead.
+        </doc>
+    </field>
+    <field name="x_translation" type="NX_FLOAT" units="NX_LENGTH">
+        <doc>
+            Translation of the sample along the X-direction of the laboratory coordinate system
+            Note, it is recommended to use NXtransformations instead.
+        </doc>
+    </field>
+    <field name="distance" type="NX_FLOAT" units="NX_LENGTH">
+        <doc>
+            Translation of the sample along the Z-direction of the laboratory coordinate system.
+            Note, it is recommended to use NXtransformations instead.
+        </doc>
+    </field>
+    <group type="NXpositioner">
         <doc>Any positioner (motor, PZT, ...) used to locate the sample</doc>
     </group>
     <group type="NXoff_geometry" minOccurs="0">
@@ -391,113 +390,23 @@
         </doc>
     </group>
     <field name="physical_form">
-        <doc>
-             Physical form of the sample material.
-             Examples include single crystal, foil, pellet, powder, thin film, disc, foam, gas, liquid, amorphous.
-        </doc>
-    </field>
-    <group type="NXsingle_crystal">
-        <doc>
-             If the sample is a single crystal, add description of single crystal and unit
-             cell.
-        </doc>
-    </group>
-    <group type="NXsample_component_set">
-        <doc>
-             Set of sample components and their configuration.
-             There can only be one NXsample_component_set in one component.
-        </doc>
-    </group>
-    <!--exists: [max, 1]-->
-    <group type="NXsubstance">
-        <doc>
-             If the sample is made from a pure substance and cannot be further divided using
-             NXsample_component.
-        </doc>
-    </group>
-    <!--exists: [max, 1]-->
-    <group type="NXfabrication">
-        <doc>
-             Details about the sample vendor (company or research group)
-        </doc>
-    </group>
-    <group name="identifier" type="NXidentifier">
-        <doc>
-             An (ideally) globally unique identifier for the sample.
-        </doc>
-    </group>
+        <!-- REVISIT: should this be an open enumeration? -->
+        <doc>
+            Physical form of the sample material.
+            Examples include single crystal, foil, pellet, powder, thin film, disc, foam, gas, liquid, amorphous.
+        </doc>
+    </field>
     <group type="NXenvironment">
-        <!-- eventually, this should be stored in the application definitions-->
-        <doc>
-             Any environmental or external stimuli/measurements.
-             These can include, among others:
-             applied pressure, surrounding gas phase and gas pressure,
-             external electric/magnetic/mechanical fields, temperature, ...
+        <doc>
+            Any environmental or external stimuli/measurements.
+            These can include, among others:
+            applied pressure, surrounding gas phase and gas pressure,
+            external electric/magnetic/mechanical fields, temperature, ...
         </doc>
     </group>
     <group name="history" type="NXhistory">
         <doc>
-             A set of physical processes that occurred to the sample prior/during experiment.
-        </doc>
-    </group>
-    <attribute name="default">
-        <doc>
-            .. index:: plotting
-            
-            Declares which child group contains a path leading 
-            to a :ref:`NXdata` group.
-            
-            It is recommended (as of NIAC2014) to use this attribute
-            to help define the path to the default dataset to be plotted.
-            See https://www.nexusformat.org/2014_How_to_find_default_data.html
-            for a summary of the discussion.
-        </doc>
-    </attribute>
-    <field name="depends_on" type="NX_CHAR">
-        <doc>
-            NeXus positions components by applying a set of translations and rotations
-            to apply to the component starting from 0, 0, 0. The order of these operations
-            is critical and forms what NeXus calls a dependency chain. The depends_on
-            field defines the path to the top most operation of the dependency chain or the
-            string "." if located in the origin. Usually these operations are stored in a
-            NXtransformations group. But NeXus allows them to be stored anywhere.
-        </doc>
-    </field>
-    <group type="NXtransformations">
-        <doc>
-            This is the group recommended for holding the chain of translation
-            and rotation operations necessary to position the component within
-            the instrument. The dependency chain may however traverse similar groups in
-            other component groups.
-        </doc>
-    </group>
-=======
-		<doc>Any positioner (motor, PZT, ...) used to locate the sample</doc>
-	</group>
-	<group type="NXoff_geometry" minOccurs="0">
-		<doc>
-			This group describes the shape of the sample
-		</doc>
-	</group>
-	<field name="physical_form">
-	    <!-- REVISIT: should this be an open enumeration? -->
-		<doc>
-			Physical form of the sample material.
-			Examples include single crystal, foil, pellet, powder, thin film, disc, foam, gas, liquid, amorphous.
-		</doc>
-	</field>
-	<group type="NXenvironment">
-		<doc>
-			Any environmental or external stimuli/measurements.
-			These can include, among others:
-			applied pressure, surrounding gas phase and gas pressure,
-			external electric/magnetic/mechanical fields, temperature, ...
-		</doc>
-	</group>
-	<group name="history" type="NXhistory">
-		<doc>
-        	A set of physical processes that occurred to the sample prior/during experiment.
-		</doc>
-	</group>
->>>>>>> 0cf7fe53
+            A set of physical processes that occurred to the sample prior/during experiment.
+        </doc>
+    </group>
 </definition>