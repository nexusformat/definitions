--- conflicted
+++ resolved
@@ -65,11 +65,7 @@
 
     </doc>
     
-<<<<<<< HEAD
-    <group type="NXgeometry" deprecated="Use NXoff_geometry to describe the shape of the guide instead">
-=======
-    <group type="NXgeometry" deprecated="Use the field `depends_on` and :ref:`NXtransformations` instead.">
->>>>>>> f8727871
+    <group type="NXgeometry" deprecated="Use the field `depends_on` and :ref:`NXtransformations` to position the guid and NXoff_geometry to describe its shape instead">
         <doc>TODO:  Explain what this NXgeometry group means.  What is intended here?</doc>
     </group>
     <field name="description">
