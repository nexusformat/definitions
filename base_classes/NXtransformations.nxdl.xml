<?xml version='1.0' encoding='UTF-8'?>
<?xml-stylesheet type="text/xsl" href="nxdlformat.xsl"?>
<!--
# NeXus - Neutron and X-ray Common Data Format
<<<<<<< HEAD
#
# Copyright (C) 2014-2024 NeXus International Advisory Committee (NIAC)
#
=======
# 
# Copyright (C) 2014-2024 NeXus International Advisory Committee (NIAC)
# 
>>>>>>> c94f58d5
# This library is free software; you can redistribute it and/or
# modify it under the terms of the GNU Lesser General Public
# License as published by the Free Software Foundation; either
# version 3 of the License, or (at your option) any later version.
#
# This library is distributed in the hope that it will be useful,
# but WITHOUT ANY WARRANTY; without even the implied warranty of
# MERCHANTABILITY or FITNESS FOR A PARTICULAR PURPOSE.  See the GNU
# Lesser General Public License for more details.
#
# You should have received a copy of the GNU Lesser General Public
# License along with this library; if not, write to the Free Software
# Foundation, Inc., 59 Temple Place, Suite 330, Boston, MA  02111-1307  USA
#
# For further information, see http://www.nexusformat.org
-->
<<<<<<< HEAD
<definition xmlns="http://definition.nexusformat.org/nxdl/3.1" xmlns:xsi="http://www.w3.org/2001/XMLSchema-instance" category="base" type="group" ignoreExtraGroups="true" ignoreExtraFields="true" ignoreExtraAttributes="true" name="NXtransformations" extends="NXobject" xsi:schemaLocation="http://definition.nexusformat.org/nxdl/3.1 ../nxdl.xsd">
    <doc>
         Collection of axis-based translations and rotations to describe a geometry.
         May also contain axes that do not move and therefore do not have a transformation
         type specified, but are useful in understanding coordinate frames within which
         transformations are done, or in documenting important directions, such as the
         direction of gravity.
         
         A nested sequence of transformations lists the translation and rotation steps
         needed to describe the position and orientation of any movable or fixed device.
         
         There will be one or more transformations (axes) defined by one or more fields
         for each transformation. Transformations can also be described by NXlog groups when
         the values change with time. The all-caps name ``AXISNAME`` designates the
         particular axis generating a transformation (e.g. a rotation axis or a translation
         axis or a general axis).   The attribute ``units="NX_TRANSFORMATION"`` designates the
         units will be appropriate to the ``transformation_type`` attribute:
         
         * ``NX_LENGTH`` for ``translation``
         * ``NX_ANGLE`` for ``rotation``
         * ``NX_UNITLESS`` for axes for which no transformation type is specified
         
         This class will usually contain all axes of a sample stage or goniometer or
         a detector. The NeXus default :ref:`McSTAS coordinate frame&lt;Design-CoordinateSystem&gt;`
         is assumed, but additional useful coordinate axes may be defined by using axes for which
         no transformation type has been specified.
         
         **Transformation chain**
         
         The entry point of a chain of transformations is a field called ``depends_on``
         will be outside of this class and points to a field in here. Following the chain may
         also require following ``depends_on`` links to transformations outside, for example
         to a common base table.  If a relative path is given, it is relative to the group
         enclosing the ``depends_on`` specification.
         
         For a chain of three transformations, where :math:`T_1` depends on :math:`T_2`
         which in turn depends on :math:`T_3`, the final *active* transformation
         matrix :math:`T_f` is
         
         .. math:: T_f = T_3 . T_2 . T_1
         
         For example when positioning a flat detector, its pixel positions in the laboratory
         reference frame (:ref:`McSTAS coordinate frame&lt;Design-CoordinateSystem&gt;` by default)
         can be calculated by
         
         .. math:: X_\text{lab} = T_f . X_\text{pixel} = T_3 . T_2 . T_1 . X_\text{pixel}
         
         Note that :math:`T_1` comes first in the *depends-on* chain and is also applied first
         to the pixel coordinates.
         
         When we say transformation :math:`A` *depends on* transformation :math:`B` we mean that
         the physical motor that realizes :math:`A` is *stacked on top of* the motor that realizes :math:`B`.
         So the activate coordinate transformation :math:`A` needs to be applied to a coordinate
         before applying :math:`B`. In other words :math:`X' = B . A . X`.
         
         **Transformation matrix**
         
         In explicit terms, the transformations are a subset of affine transformations expressed as
         4x4 active transformation matrices that act on homogeneous coordinates, :math:`X=[x,y,z,1]^T`.
         
         For rotation and translation,
         
         .. math:: T_r &amp;= \begin{pmatrix} R &amp; o \\ 0_3 &amp; 1 \end{pmatrix} \\ T_t &amp;= \begin{pmatrix} I_3  &amp; t + o \\ 0_3 &amp; 1 \end{pmatrix}
         
         where :math:`R` is the usual 3x3 rotation matrix, :math:`o` is an offset vector,
         :math:`0_3` is a row of 3 zeros, :math:`I_3` is the 3x3 identity matrix and
         :math:`t` is the translation vector.
         
         :math:`o` is given by the ``offset`` attribute, :math:`t` is given by the ``vector``
         attribute multiplied by the field value, and :math:`R` is defined as a rotation
         about an axis in the direction of ``vector``, of angle of the field value.
         
         **Usage**
         
         One possible use of ``NXtransformations`` is to define the motors and
         transformations for a diffractometer (goniometer).  Such use is mentioned
         in the ``NXinstrument`` base class.  Use one ``NXtransformations`` group
         for each diffractometer and name the group appropriate to the device.
         Collecting the motors of a sample table or xyz-stage in an NXtransformations
         group is equally possible.
         
         Following the section on the general description of axis in NXtransformations is a section which
         documents the fields commonly used within NeXus for positioning purposes and their meaning. Whenever
         there is a need for positioning a beam line component please use the existing names. Use as many fields
         as needed in order to position the component. Feel free to add more axis if required. In the description
         given below, only those atttributes which are defined through the name are spcified. Add the other attributes
         of the full set:
         
         * vector
         * offset
         * transformation_type
         * depends_on
         
         as needed.
         
         **Example 1: goniometer**
         
         Position a sample mounted on a goniometer in the :ref:`McSTAS coordinate frame&lt;Design-CoordinateSystem&gt;`.
         
         The sample is oriented as follows
         
         .. math:: X_\text{lab} = R(\vec{v}_\omega, \omega) .
                                  T(\vec{v}_z, \text{sam}_z) .
                                  T(\vec{v}_y, \text{sam}_y) .
                                  T(\vec{v}_x, \text{sam}_x) .
                                  R(\vec{v}_\chi, \chi) .
                                  R(\vec{v}_\varphi, \varphi) . X_s
         
         where
         
         * :math:`R(\vec{v},a)` is a rotation around vector :math:`\vec{v}` with angle :math:`a`
         * :math:`T(\vec{u},t)` is a translation along vector :math:`\vec{u}` over a distance :math:`t`
         * :math:`X_s` a coordinate in the sample reference frame.
         
         .. code-block::
         
           entry:NXentry
             sample:NXsample
               depends_on=transformations/phi
               transformations:NXtransformations
                 phi=0
                   @depends_on=chi
                   @transformation_type=rotation
                   @vector=[-1 -0.0037 -0.002]
                   @units=degrees
                 chi=0
                   @depends_on=sam_x
                   @transformation_type=rotation
                   @vector=[0.0046 0.0372 0.9993]
                   @units=degrees
                 sam_x=0
                   @depends_on=sam_y
                   @transformation_type=translation
                   @vector=[1 0 0]
                   @units=mm
                 sam_y=0
                   @depends_on=sam_z
                   @transformation_type=translation
                   @vector=[0 1 0]
                   @units=mm
                 sam_z=0
                   @depends_on=omega
                   @transformation_type=translation
                   @vector=[0 0 1]
                   @units=mm
                 omega=174
                   @depends_on=.
                   @transformation_type=rotation
                   @vector=[-1 0 0]
                   @units=degrees
         
         **Example 2: different coordinate system**
         
         Define a laboratory reference frame with the X-axis along the beam and the Z-axis opposite to the direction of gravity.
         Three point detectors are positioned in this reference:
         
         * *transmission*:
             * point detector in the beam
             * 20 cm downstream from the sample (the origin of the reference frame)
         * *vertical*:
             * point detector 10 cm downstream from the sample
             * making an angle of 5 degrees with the beam w.r.t. the sample
             * positioned in the XZ-plane above the XY-plane
         * *horizontal*:
             * point detector 11 cm downstream from the sample
             * making an angle of 6 degrees with the beam w.r.t. the sample
             * positioned in the XY-plane above the XZ-plane
         
         The coordinates of the point detectors in the laboratory reference frame are
         
         * *transmission*: :math:`X_\text{lab} = T_x(20) . X_d`
         * *vertical*: :math:`X_\text{lab} = R_y(-5) . T_x(10) . X_d`
         * *horizontal*: :math:`X_\text{lab} = R_x(-90) . R_y(-6) . T_x(11) . X_d`
         
         where
         
         * :math:`T_x`, :math:`T_y`, :math:`T_z`: active transformation matrices for translation along the X, Y and Z axes
         * :math:`R_x`, :math:`R_y`, :math:`R_z`: active transformation matrices for rotation around the X, Y and Z axes
         * :math:`X_d` is a coordinate in the detector reference frame.
         
         Note that as these are point detectors, we only have one coordinate :math:`X_d=[0,0,0,1]^T`.
         
         .. code-block::
         
           entry:NXentry
             instrument:NXinstrument
               vertical:NXdetector
                 depends_on=position/distance
                 position:NXtransformations
                   distance=10         # move downstream from the sample
                     @depends_on=polar
                     @units=cm
                     @vector=[1 0 0]
                   polar=5             # title above the horizontal plane
                     @depends_on=azimuth
                     @units=degrees
                     @vector=[0 -1 0]
                   azimuth=0         # stay in the vertical plane
                     @depends_on=/entry/coordinate_system/beam
                     @units=degrees
                     @vector=[-1 0 0]
               horizontal:NXdetector
                 depends_on=position/distance
                 position:NXtransformations
                   distance=11         # move downstream from the sample
                     @depends_on=polar
                     @units=cm
                     @vector=[1 0 0]
                   polar=6             # title above the horizontal plane
                     @depends_on=azimuth
                     @units=degrees
                     @vector=[0 -1 0]
                   azimuth=90           # rotate to the horizontal plane
                     @depends_on=/entry/coordinate_system/beam
                     @units=degrees
                     @vector=[-1 0 0]
               transmission:NXdetector
                 depends_on=position/distance
                 position:NXtransformations
                   distance=20         # move downstream from the sample
                     @depends_on=/entry/coordinate_system/beam
                     @units=cm
                     @vector=[1 0 0]
             coordinate_system:NXtransformations
               beam=NaN               # value is never used
                 @depends_on=gravity
                 @vector=[1 0 0]     # X-axis points in the beam direction
               gravity=NaN             # value is never used
                 @depends_on=.         # end of the chain
                 @vector=[0 0 -1]       # Z-axis points up
    </doc>
    <field name="AXISNAME" type="NX_NUMBER" nameType="any" units="NX_TRANSFORMATION" maxOccurs="unbounded">
        <doc>
             Units need to be appropriate for translation or rotation
             
             The name of this field is not forced.  The user is free to use any name
             that does not cause confusion.  When using more than one ``AXISNAME`` field,
             make sure that each field name is unique in the same group, as required
             by HDF5.
             
             The values given should be the start points of exposures for the corresponding
             frames.  The end points should be given in ``AXISNAME_end``.
        </doc>
        <attribute name="transformation_type" optional="true">
            <doc>
                 The transformation_type may be ``translation``, in which case the
                 values are linear displacements along the axis, ``rotation``,
                 in which case the values are angular rotations around the axis.
                 
                 If this attribute is omitted, this is an axis for which there
                 is no motion to be specifies, such as the direction of gravity,
                 or the direction to the source, or a basis vector of a
                 coordinate frame.
            </doc>
            <!--<item value="general" />-->
            <enumeration>
                <item value="translation"/>
                <item value="rotation"/>
            </enumeration>
        </attribute>
        <attribute name="vector" optional="true" type="NX_NUMBER">
            <doc>
                 Three values that define the axis for this transformation.
                 The axis should be normalized to unit length, making it
                 dimensionless.  For ``rotation`` axes, the direction should be
                 chosen for a right-handed rotation with increasing angle.
                 For ``translation`` axes the direction should be chosen for
                 increasing displacement. For general axes, an appropriate direction
                 should be chosen.
            </doc>
            <dimensions rank="1">
                <dim index="1" value="3"/>
            </dimensions>
        </attribute>
        <attribute name="offset" type="NX_NUMBER">
            <doc>
                 A fixed offset applied before the transformation (three vector components).
                 This is not intended to be a substitute for a fixed ``translation`` axis but, for example,
                 as the mechanical offset from mounting the axis to its dependency.
            </doc>
            <dimensions rank="1">
                <dim index="1" value="3"/>
            </dimensions>
        </attribute>
        <attribute name="offset_units" type="NX_CHAR">
            <doc>
                 Units of the offset.  Values should be consistent with NX_LENGTH.
            </doc>
        </attribute>
        <attribute name="depends_on" type="NX_CHAR">
            <doc>
                 Points to the path of a field defining the axis on which this instance of
                 NXtransformations depends or the string ".". It can also point to an instance of
                 ``NX_coordinate_system`` if this transformation depends on it.
            </doc>
        </attribute>
        <attribute name="equipment_component" type="NX_CHAR">
            <doc>
                 An arbitrary identifier of a component of the equipment to which
                 the transformation belongs, such as 'detector_arm' or 'detector_module'.
                 NXtransformations with the same equipment_component label form a logical
                 grouping which can be combined together into a single change-of-basis
                 operation.
            </doc>
        </attribute>
    </field>
    <field name="AXISNAME_end" type="NX_NUMBER" units="NX_TRANSFORMATION" nameType="any" minOccurs="0">
        <doc>
             ``AXISNAME_end`` is a placeholder for a name constructed from the actual
             name of an axis to which ``_end`` has been appended.
             
             The values in this field are the end points of the motions that start
             at the corresponding positions given in the ``AXISNAME`` field.
        </doc>
    </field>
    <field name="AXISNAME_increment_set" type="NX_NUMBER" units="NX_TRANSFORMATION" nameType="any" minOccurs="0">
        <doc>
             ``AXISNAME_increment_set`` is a placeholder for a name constructed from the actual
             name of an axis to which ``_increment_set`` has been appended.
             
             The value of this optional field is the intended average range through which
             the corresponding axis moves during the exposure of a frame.  Ideally, the
             value of this field added to each value of ``AXISNAME`` would agree with the
             corresponding values of ``AXISNAME_end``, but there is a possibility of significant
             differences. Use of ``AXISNAME_end`` is recommended.
        </doc>
    </field>
    <attribute name="default">
        <doc>
             .. index:: plotting
             
             Declares which child group contains a path leading
             to a :ref:`NXdata` group.
             
             It is recommended (as of NIAC2014) to use this attribute
             to help define the path to the default dataset to be plotted.
             See https://www.nexusformat.org/2014_How_to_find_default_data.html
             for a summary of the discussion.
        </doc>
    </attribute>
=======
<definition xmlns="http://definition.nexusformat.org/nxdl/3.1"
	category="base"
	name="NXtransformations"
	type="group"
	extends="NXobject"
	ignoreExtraGroups="true"
	ignoreExtraFields="true"
	ignoreExtraAttributes="true"
	xmlns:xsi="http://www.w3.org/2001/XMLSchema-instance"
	xsi:schemaLocation="http://definition.nexusformat.org/nxdl/3.1 ../nxdl.xsd"
	>

	<doc>
		Collection of axis-based translations and rotations to describe a geometry.
		May also contain axes that do not move and therefore do not have a transformation
		type specified, but are useful in understanding coordinate frames within which
		transformations are done, or in documenting important directions, such as the
		direction of gravity.

		A nested sequence of transformations lists the translation and rotation steps
		needed to describe the position and orientation of any movable or fixed device.

		There will be one or more transformations (axes) defined by one or more fields
		for each transformation. Transformations can also be described by NXlog groups when
		the values change with time. The all-caps name ``AXISNAME`` designates the
		particular axis generating a transformation (e.g. a rotation axis or a translation
		axis or a general axis).   The attribute ``units="NX_TRANSFORMATION"`` designates the
		units will be appropriate to the ``transformation_type`` attribute:

		* ``NX_LENGTH`` for ``translation``
		* ``NX_ANGLE`` for ``rotation``
		* ``NX_UNITLESS`` for axes for which no transformation type is specified

		This class will usually contain all axes of a sample stage or goniometer or
		a detector.  The NeXus default McSTAS coordinate frame is assumed, but additional
		useful coordinate axes may be defined by using axes for which no transformation
		type has been specified.

		The entry point (``depends_on``) will be outside of this class and point to a
		field in here. Following the chain may also require following ``depends_on``
		links to transformations outside, for example to a common base table.  If
		a relative path is given, it is relative to the group enclosing the ``depends_on``
		specification.

		For a chain of three transformations, where :math:`T_1` depends on :math:`T_2`
		and that in turn depends on :math:`T_3`, the final transformation :math:`T_f` is

		.. math:: T_f = T_3 T_2 T_1

		In explicit terms, the transformations are a subset of affine transformations
		expressed as 4x4 matrices that act on homogeneous coordinates, :math:`w=(x,y,z,1)^T`.

		For rotation and translation,

		.. math:: T_r &amp;= \begin{pmatrix} R &amp; o \\ 0_3 &amp; 1 \end{pmatrix} \\ T_t &amp;= \begin{pmatrix} I_3  &amp; t + o \\ 0_3 &amp; 1 \end{pmatrix}

		where :math:`R` is the usual 3x3 rotation matrix, :math:`o` is an offset vector,
		:math:`0_3` is a row of 3 zeros, :math:`I_3` is the 3x3 identity matrix and
		:math:`t` is the translation vector.

		:math:`o` is given by the ``offset`` attribute, :math:`t` is given by the ``vector``
		attribute multiplied by the field value, and :math:`R` is defined as a rotation
		about an axis in the direction of ``vector``, of angle of the field value.

		NOTE
		
		One possible use of ``NXtransformations`` is to define the motors and
		transformations for a diffractometer (goniometer).  Such use is mentioned
		in the ``NXinstrument`` base class.  Use one ``NXtransformations`` group 
		for each diffractometer and name the group appropriate to the device.
		Collecting the motors of a sample table or xyz-stage in an NXtransformations
		group is equally possible.


		Following the section on the general dscription of axis in NXtransformations is a section which
		documents the fields commonly used within NeXus for positioning purposes and their meaning. Whenever
		there is a need for positioning a beam line component please use the existing names. Use as many fields
		as needed in order to position the component. Feel free to add more axis if required. In the description
		given below, only those atttributes which are defined through the name are spcified. Add the other attributes
		of the full set:

		* vector
		* offset
		* transformation_type
		* depends_on

		as needed.
	</doc>
	<field name="AXISNAME" nameType="any" units="NX_TRANSFORMATION" type="NX_NUMBER" maxOccurs="unbounded">
		<doc>
			Units need to be appropriate for translation or rotation

			The name of this field is not forced.  The user is free to use any name
			that does not cause confusion.  When using more than one ``AXISNAME`` field,
			make sure that each field name is unique in the same group, as required
			by HDF5.

			The values given should be the start points of exposures for the corresponding
			frames.  The end points should be given in ``AXISNAME_end``.
		</doc>
		<attribute name="transformation_type" optional="true">
			<doc>
				The transformation_type may be ``translation``, in which case the
				values are linear displacements along the axis, ``rotation``,
				in which case the values are angular rotations around the axis.

				If this attribute is omitted, this is an axis for which there
				is no motion to be specifies, such as the direction of gravity,
				or the direction to the source, or a basis vector of a
				coordinate frame. In this case the value of the ``AXISNAME`` field
				is not used and can be set to the number ``NaN``.
			</doc>
			<enumeration>
				<item value="translation" />
				<item value="rotation" />
				<!-- <item value="general" /> -->
			</enumeration>
		</attribute>
		<attribute name="vector" optional="false" type="NX_NUMBER">
			<doc>
				Three values that define the axis for this transformation.
				The axis should be normalized to unit length, making it
				dimensionless.  For ``rotation`` axes, the direction should be
				chosen for a right-handed rotation with increasing angle.
				For ``translation`` axes the direction should be chosen for
				increasing displacement. For general axes, an appropriate direction
				should be chosen.
			</doc>
			<dimensions rank="1">
				<dim index="1" value="3" />
			</dimensions>
		</attribute>
		<attribute name="offset" type="NX_NUMBER">
			<doc>
				A fixed offset applied before the transformation (three vector components).
				This is not intended to be a substitute for a fixed ``translation`` axis but, for example,
				as the mechanical offset from mounting the axis to its dependency.
			</doc>
			<dimensions rank="1">
				<dim index="1" value="3" />
			</dimensions>
		</attribute>
		<attribute name="offset_units" type="NX_CHAR">
			<doc>
				Units of the offset.  Values should be consistent with NX_LENGTH.
			</doc>
		</attribute>
		<attribute name="depends_on" type="NX_CHAR">
			<doc>
				Points to the path to a field defining the axis on which this
				depends or the string ".".
			</doc>
		</attribute>
		<attribute name="equipment_component" type="NX_CHAR">
			<doc>
				An arbitrary identifier of a component of the equipment to which
				the transformation belongs, such as 'detector_arm' or 'detector_module'.
				NXtransformations with the same equipment_component label form a logical
				grouping which can be combined together into a single change-of-basis
				operation.
			</doc>
		</attribute>
	</field>
	<field name="AXISNAME_end" units="NX_TRANSFORMATION" nameType="any" type="NX_NUMBER" minOccurs="0" maxOccurs="unbounded">
		<doc>
			``AXISNAME_end`` is a placeholder for a name constructed from the actual
			name of an axis to which ``_end`` has been appended.

			The values in this field are the end points of the motions that start
			at the corresponding positions given in the ``AXISNAME`` field.
		</doc>
	</field>
	<field name="AXISNAME_increment_set" units="NX_TRANSFORMATION"  nameType="any" type="NX_NUMBER" minOccurs="0">
		<doc>
			``AXISNAME_increment_set`` is a placeholder for a name constructed from the actual
			name of an axis to which ``_increment_set`` has been appended.

			The value of this optional field is the intended average range through which
			the corresponding axis moves during the exposure of a frame.  Ideally, the
			value of this field added to each value of ``AXISNAME`` would agree with the
			corresponding values of ``AXISNAME_end``, but there is a possibility of significant
			differences.  Use of ``AXISNAME_end`` is recommended.
		</doc>
	</field>
>>>>>>> c94f58d5
</definition><|MERGE_RESOLUTION|>--- conflicted
+++ resolved
@@ -2,15 +2,9 @@
 <?xml-stylesheet type="text/xsl" href="nxdlformat.xsl"?>
 <!--
 # NeXus - Neutron and X-ray Common Data Format
-<<<<<<< HEAD
-#
-# Copyright (C) 2014-2024 NeXus International Advisory Committee (NIAC)
-#
-=======
 # 
 # Copyright (C) 2014-2024 NeXus International Advisory Committee (NIAC)
 # 
->>>>>>> c94f58d5
 # This library is free software; you can redistribute it and/or
 # modify it under the terms of the GNU Lesser General Public
 # License as published by the Free Software Foundation; either
@@ -27,531 +21,331 @@
 #
 # For further information, see http://www.nexusformat.org
 -->
-<<<<<<< HEAD
 <definition xmlns="http://definition.nexusformat.org/nxdl/3.1" xmlns:xsi="http://www.w3.org/2001/XMLSchema-instance" category="base" type="group" ignoreExtraGroups="true" ignoreExtraFields="true" ignoreExtraAttributes="true" name="NXtransformations" extends="NXobject" xsi:schemaLocation="http://definition.nexusformat.org/nxdl/3.1 ../nxdl.xsd">
     <doc>
-         Collection of axis-based translations and rotations to describe a geometry.
-         May also contain axes that do not move and therefore do not have a transformation
-         type specified, but are useful in understanding coordinate frames within which
-         transformations are done, or in documenting important directions, such as the
-         direction of gravity.
-         
-         A nested sequence of transformations lists the translation and rotation steps
-         needed to describe the position and orientation of any movable or fixed device.
-         
-         There will be one or more transformations (axes) defined by one or more fields
-         for each transformation. Transformations can also be described by NXlog groups when
-         the values change with time. The all-caps name ``AXISNAME`` designates the
-         particular axis generating a transformation (e.g. a rotation axis or a translation
-         axis or a general axis).   The attribute ``units="NX_TRANSFORMATION"`` designates the
-         units will be appropriate to the ``transformation_type`` attribute:
-         
-         * ``NX_LENGTH`` for ``translation``
-         * ``NX_ANGLE`` for ``rotation``
-         * ``NX_UNITLESS`` for axes for which no transformation type is specified
-         
-         This class will usually contain all axes of a sample stage or goniometer or
-         a detector. The NeXus default :ref:`McSTAS coordinate frame&lt;Design-CoordinateSystem&gt;`
-         is assumed, but additional useful coordinate axes may be defined by using axes for which
-         no transformation type has been specified.
-         
-         **Transformation chain**
-         
-         The entry point of a chain of transformations is a field called ``depends_on``
-         will be outside of this class and points to a field in here. Following the chain may
-         also require following ``depends_on`` links to transformations outside, for example
-         to a common base table.  If a relative path is given, it is relative to the group
-         enclosing the ``depends_on`` specification.
-         
-         For a chain of three transformations, where :math:`T_1` depends on :math:`T_2`
-         which in turn depends on :math:`T_3`, the final *active* transformation
-         matrix :math:`T_f` is
-         
-         .. math:: T_f = T_3 . T_2 . T_1
-         
-         For example when positioning a flat detector, its pixel positions in the laboratory
-         reference frame (:ref:`McSTAS coordinate frame&lt;Design-CoordinateSystem&gt;` by default)
-         can be calculated by
-         
-         .. math:: X_\text{lab} = T_f . X_\text{pixel} = T_3 . T_2 . T_1 . X_\text{pixel}
-         
-         Note that :math:`T_1` comes first in the *depends-on* chain and is also applied first
-         to the pixel coordinates.
-         
-         When we say transformation :math:`A` *depends on* transformation :math:`B` we mean that
-         the physical motor that realizes :math:`A` is *stacked on top of* the motor that realizes :math:`B`.
-         So the activate coordinate transformation :math:`A` needs to be applied to a coordinate
-         before applying :math:`B`. In other words :math:`X' = B . A . X`.
-         
-         **Transformation matrix**
-         
-         In explicit terms, the transformations are a subset of affine transformations expressed as
-         4x4 active transformation matrices that act on homogeneous coordinates, :math:`X=[x,y,z,1]^T`.
-         
-         For rotation and translation,
-         
-         .. math:: T_r &amp;= \begin{pmatrix} R &amp; o \\ 0_3 &amp; 1 \end{pmatrix} \\ T_t &amp;= \begin{pmatrix} I_3  &amp; t + o \\ 0_3 &amp; 1 \end{pmatrix}
-         
-         where :math:`R` is the usual 3x3 rotation matrix, :math:`o` is an offset vector,
-         :math:`0_3` is a row of 3 zeros, :math:`I_3` is the 3x3 identity matrix and
-         :math:`t` is the translation vector.
-         
-         :math:`o` is given by the ``offset`` attribute, :math:`t` is given by the ``vector``
-         attribute multiplied by the field value, and :math:`R` is defined as a rotation
-         about an axis in the direction of ``vector``, of angle of the field value.
-         
-         **Usage**
-         
-         One possible use of ``NXtransformations`` is to define the motors and
-         transformations for a diffractometer (goniometer).  Such use is mentioned
-         in the ``NXinstrument`` base class.  Use one ``NXtransformations`` group
-         for each diffractometer and name the group appropriate to the device.
-         Collecting the motors of a sample table or xyz-stage in an NXtransformations
-         group is equally possible.
-         
-         Following the section on the general description of axis in NXtransformations is a section which
-         documents the fields commonly used within NeXus for positioning purposes and their meaning. Whenever
-         there is a need for positioning a beam line component please use the existing names. Use as many fields
-         as needed in order to position the component. Feel free to add more axis if required. In the description
-         given below, only those atttributes which are defined through the name are spcified. Add the other attributes
-         of the full set:
-         
-         * vector
-         * offset
-         * transformation_type
-         * depends_on
-         
-         as needed.
-         
-         **Example 1: goniometer**
-         
-         Position a sample mounted on a goniometer in the :ref:`McSTAS coordinate frame&lt;Design-CoordinateSystem&gt;`.
-         
-         The sample is oriented as follows
-         
-         .. math:: X_\text{lab} = R(\vec{v}_\omega, \omega) .
-                                  T(\vec{v}_z, \text{sam}_z) .
-                                  T(\vec{v}_y, \text{sam}_y) .
-                                  T(\vec{v}_x, \text{sam}_x) .
-                                  R(\vec{v}_\chi, \chi) .
-                                  R(\vec{v}_\varphi, \varphi) . X_s
-         
-         where
-         
-         * :math:`R(\vec{v},a)` is a rotation around vector :math:`\vec{v}` with angle :math:`a`
-         * :math:`T(\vec{u},t)` is a translation along vector :math:`\vec{u}` over a distance :math:`t`
-         * :math:`X_s` a coordinate in the sample reference frame.
-         
-         .. code-block::
-         
-           entry:NXentry
-             sample:NXsample
-               depends_on=transformations/phi
-               transformations:NXtransformations
-                 phi=0
-                   @depends_on=chi
-                   @transformation_type=rotation
-                   @vector=[-1 -0.0037 -0.002]
-                   @units=degrees
-                 chi=0
-                   @depends_on=sam_x
-                   @transformation_type=rotation
-                   @vector=[0.0046 0.0372 0.9993]
-                   @units=degrees
-                 sam_x=0
-                   @depends_on=sam_y
-                   @transformation_type=translation
-                   @vector=[1 0 0]
-                   @units=mm
-                 sam_y=0
-                   @depends_on=sam_z
-                   @transformation_type=translation
-                   @vector=[0 1 0]
-                   @units=mm
-                 sam_z=0
-                   @depends_on=omega
-                   @transformation_type=translation
-                   @vector=[0 0 1]
-                   @units=mm
-                 omega=174
-                   @depends_on=.
-                   @transformation_type=rotation
-                   @vector=[-1 0 0]
-                   @units=degrees
-         
-         **Example 2: different coordinate system**
-         
-         Define a laboratory reference frame with the X-axis along the beam and the Z-axis opposite to the direction of gravity.
-         Three point detectors are positioned in this reference:
-         
-         * *transmission*:
-             * point detector in the beam
-             * 20 cm downstream from the sample (the origin of the reference frame)
-         * *vertical*:
-             * point detector 10 cm downstream from the sample
-             * making an angle of 5 degrees with the beam w.r.t. the sample
-             * positioned in the XZ-plane above the XY-plane
-         * *horizontal*:
-             * point detector 11 cm downstream from the sample
-             * making an angle of 6 degrees with the beam w.r.t. the sample
-             * positioned in the XY-plane above the XZ-plane
-         
-         The coordinates of the point detectors in the laboratory reference frame are
-         
-         * *transmission*: :math:`X_\text{lab} = T_x(20) . X_d`
-         * *vertical*: :math:`X_\text{lab} = R_y(-5) . T_x(10) . X_d`
-         * *horizontal*: :math:`X_\text{lab} = R_x(-90) . R_y(-6) . T_x(11) . X_d`
-         
-         where
-         
-         * :math:`T_x`, :math:`T_y`, :math:`T_z`: active transformation matrices for translation along the X, Y and Z axes
-         * :math:`R_x`, :math:`R_y`, :math:`R_z`: active transformation matrices for rotation around the X, Y and Z axes
-         * :math:`X_d` is a coordinate in the detector reference frame.
-         
-         Note that as these are point detectors, we only have one coordinate :math:`X_d=[0,0,0,1]^T`.
-         
-         .. code-block::
-         
-           entry:NXentry
-             instrument:NXinstrument
-               vertical:NXdetector
-                 depends_on=position/distance
-                 position:NXtransformations
-                   distance=10         # move downstream from the sample
-                     @depends_on=polar
-                     @units=cm
-                     @vector=[1 0 0]
-                   polar=5             # title above the horizontal plane
-                     @depends_on=azimuth
-                     @units=degrees
-                     @vector=[0 -1 0]
-                   azimuth=0         # stay in the vertical plane
-                     @depends_on=/entry/coordinate_system/beam
-                     @units=degrees
-                     @vector=[-1 0 0]
-               horizontal:NXdetector
-                 depends_on=position/distance
-                 position:NXtransformations
-                   distance=11         # move downstream from the sample
-                     @depends_on=polar
-                     @units=cm
-                     @vector=[1 0 0]
-                   polar=6             # title above the horizontal plane
-                     @depends_on=azimuth
-                     @units=degrees
-                     @vector=[0 -1 0]
-                   azimuth=90           # rotate to the horizontal plane
-                     @depends_on=/entry/coordinate_system/beam
-                     @units=degrees
-                     @vector=[-1 0 0]
-               transmission:NXdetector
-                 depends_on=position/distance
-                 position:NXtransformations
-                   distance=20         # move downstream from the sample
-                     @depends_on=/entry/coordinate_system/beam
-                     @units=cm
-                     @vector=[1 0 0]
-             coordinate_system:NXtransformations
-               beam=NaN               # value is never used
-                 @depends_on=gravity
-                 @vector=[1 0 0]     # X-axis points in the beam direction
-               gravity=NaN             # value is never used
-                 @depends_on=.         # end of the chain
-                 @vector=[0 0 -1]       # Z-axis points up
+        Collection of axis-based translations and rotations to describe a geometry.
+        May also contain axes that do not move and therefore do not have a transformation
+        type specified, but are useful in understanding coordinate frames within which
+        transformations are done, or in documenting important directions, such as the
+        direction of gravity.
+        
+        A nested sequence of transformations lists the translation and rotation steps
+        needed to describe the position and orientation of any movable or fixed device.
+        
+        There will be one or more transformations (axes) defined by one or more fields
+        for each transformation. Transformations can also be described by NXlog groups when
+        the values change with time. The all-caps name ``AXISNAME`` designates the
+        particular axis generating a transformation (e.g. a rotation axis or a translation
+        axis or a general axis).   The attribute ``units="NX_TRANSFORMATION"`` designates the
+        units will be appropriate to the ``transformation_type`` attribute:
+        
+        * ``NX_LENGTH`` for ``translation``
+        * ``NX_ANGLE`` for ``rotation``
+        * ``NX_UNITLESS`` for axes for which no transformation type is specified
+        
+        This class will usually contain all axes of a sample stage or goniometer or
+        a detector. The NeXus default :ref:`McSTAS coordinate frame&lt;Design-CoordinateSystem&gt;`
+        is assumed, but additional useful coordinate axes may be defined by using axes for which
+        no transformation type has been specified.
+        
+        **Transformation chain**
+        
+        The entry point of a chain of transformations is a field called ``depends_on``
+        will be outside of this class and points to a field in here. Following the chain may
+        also require following ``depends_on`` links to transformations outside, for example
+        to a common base table.  If a relative path is given, it is relative to the group
+        enclosing the ``depends_on`` specification.
+        
+        For a chain of three transformations, where :math:`T_1` depends on :math:`T_2`
+        which in turn depends on :math:`T_3`, the final *active* transformation
+        matrix :math:`T_f` is
+        
+        .. math:: T_f = T_3 . T_2 . T_1
+        
+        For example when positioning a flat detector, its pixel positions in the laboratory
+        reference frame (:ref:`McSTAS coordinate frame&lt;Design-CoordinateSystem&gt;` by default)
+        can be calculated by
+        
+        .. math:: X_\text{lab} = T_f . X_\text{pixel} = T_3 . T_2 . T_1 . X_\text{pixel}
+        
+        Note that :math:`T_1` comes first in the *depends-on* chain and is also applied first
+        to the pixel coordinates.
+        
+        When we say transformation :math:`A` *depends on* transformation :math:`B` we mean that
+        the physical motor that realizes :math:`A` is *stacked on top of* the motor that realizes :math:`B`.
+        So the activate coordinate transformation :math:`A` needs to be applied to a coordinate
+        before applying :math:`B`. In other words :math:`X' = B . A . X`.
+        
+        **Transformation matrix**
+        
+        In explicit terms, the transformations are a subset of affine transformations expressed as
+        4x4 active transformation matrices that act on homogeneous coordinates, :math:`X=[x,y,z,1]^T`.
+        
+        For rotation and translation,
+        
+        .. math:: T_r &amp;= \begin{pmatrix} R &amp; o \\ 0_3 &amp; 1 \end{pmatrix} \\ T_t &amp;= \begin{pmatrix} I_3  &amp; t + o \\ 0_3 &amp; 1 \end{pmatrix}
+        
+        where :math:`R` is the usual 3x3 rotation matrix, :math:`o` is an offset vector,
+        :math:`0_3` is a row of 3 zeros, :math:`I_3` is the 3x3 identity matrix and
+        :math:`t` is the translation vector.
+        
+        :math:`o` is given by the ``offset`` attribute, :math:`t` is given by the ``vector``
+        attribute multiplied by the field value, and :math:`R` is defined as a rotation
+        about an axis in the direction of ``vector``, of angle of the field value.
+        
+        **Usage**
+        
+        One possible use of ``NXtransformations`` is to define the motors and
+        transformations for a diffractometer (goniometer).  Such use is mentioned
+        in the ``NXinstrument`` base class.  Use one ``NXtransformations`` group
+        for each diffractometer and name the group appropriate to the device.
+        Collecting the motors of a sample table or xyz-stage in an NXtransformations
+        group is equally possible.
+        
+        Following the section on the general description of axis in NXtransformations is a section which
+        documents the fields commonly used within NeXus for positioning purposes and their meaning. Whenever
+        there is a need for positioning a beam line component please use the existing names. Use as many fields
+        as needed in order to position the component. Feel free to add more axis if required. In the description
+        given below, only those atttributes which are defined through the name are spcified. Add the other attributes
+        of the full set:
+        
+        * vector
+        * offset
+        * transformation_type
+        * depends_on
+        
+        as needed.
+        
+        **Example 1: goniometer**
+        
+        Position a sample mounted on a goniometer in the :ref:`McSTAS coordinate frame&lt;Design-CoordinateSystem&gt;`.
+        
+        The sample is oriented as follows
+        
+        .. math:: X_\text{lab} = R(\vec{v}_\omega, \omega) .
+                                T(\vec{v}_z, \text{sam}_z) .
+                                T(\vec{v}_y, \text{sam}_y) .
+                                T(\vec{v}_x, \text{sam}_x) .
+                                R(\vec{v}_\chi, \chi) .
+                                R(\vec{v}_\varphi, \varphi) . X_s
+        
+        where
+        
+        * :math:`R(\vec{v},a)` is a rotation around vector :math:`\vec{v}` with angle :math:`a`
+        * :math:`T(\vec{u},t)` is a translation along vector :math:`\vec{u}` over a distance :math:`t`
+        * :math:`X_s` a coordinate in the sample reference frame.
+        
+        .. code-block::
+        
+          entry:NXentry
+            sample:NXsample
+              depends_on=transformations/phi
+              transformations:NXtransformations
+                phi=0
+                  @depends_on=chi
+                  @transformation_type=rotation
+                  @vector=[-1 -0.0037 -0.002]
+                  @units=degrees
+                chi=0
+                  @depends_on=sam_x
+                  @transformation_type=rotation
+                  @vector=[0.0046 0.0372 0.9993]
+                  @units=degrees
+                sam_x=0
+                  @depends_on=sam_y
+                  @transformation_type=translation
+                  @vector=[1 0 0]
+                  @units=mm
+                sam_y=0
+                  @depends_on=sam_z
+                  @transformation_type=translation
+                  @vector=[0 1 0]
+                  @units=mm
+                sam_z=0
+                  @depends_on=omega
+                  @transformation_type=translation
+                  @vector=[0 0 1]
+                  @units=mm
+                omega=174
+                  @depends_on=.
+                  @transformation_type=rotation
+                  @vector=[-1 0 0]
+                  @units=degrees
+        
+        **Example 2: different coordinate system**
+        
+        Define a laboratory reference frame with the X-axis along the beam and the Z-axis opposite to the direction of gravity.
+        Three point detectors are positioned in this reference:
+        
+        * *transmission*:
+            * point detector in the beam
+            * 20 cm downstream from the sample (the origin of the reference frame)
+        * *vertical*:
+            * point detector 10 cm downstream from the sample
+            * making an angle of 5 degrees with the beam w.r.t. the sample
+            * positioned in the XZ-plane above the XY-plane
+        * *horizontal*:
+            * point detector 11 cm downstream from the sample
+            * making an angle of 6 degrees with the beam w.r.t. the sample
+            * positioned in the XY-plane above the XZ-plane
+        
+        The coordinates of the point detectors in the laboratory reference frame are
+        
+        * *transmission*: :math:`X_\text{lab} = T_x(20) . X_d`
+        * *vertical*: :math:`X_\text{lab} = R_y(-5) . T_x(10) . X_d`
+        * *horizontal*: :math:`X_\text{lab} = R_x(-90) . R_y(-6) . T_x(11) . X_d`
+        
+        where
+        
+        * :math:`T_x`, :math:`T_y`, :math:`T_z`: active transformation matrices for translation along the X, Y and Z axes
+        * :math:`R_x`, :math:`R_y`, :math:`R_z`: active transformation matrices for rotation around the X, Y and Z axes
+        * :math:`X_d` is a coordinate in the detector reference frame.
+        
+        Note that as these are point detectors, we only have one coordinate :math:`X_d=[0,0,0,1]^T`.
+        
+        .. code-block::
+        
+          entry:NXentry
+            instrument:NXinstrument
+              vertical:NXdetector
+                depends_on=position/distance
+                position:NXtransformations
+                  distance=10         # move downstream from the sample
+                    @depends_on=polar
+                    @units=cm
+                    @vector=[1 0 0]
+                  polar=5             # title above the horizontal plane
+                    @depends_on=azimuth
+                    @units=degrees
+                    @vector=[0 -1 0]
+                  azimuth=0         # stay in the vertical plane
+                    @depends_on=/entry/coordinate_system/beam
+                    @units=degrees
+                    @vector=[-1 0 0]
+              horizontal:NXdetector
+                depends_on=position/distance
+                position:NXtransformations
+                  distance=11         # move downstream from the sample
+                    @depends_on=polar
+                    @units=cm
+                    @vector=[1 0 0]
+                  polar=6             # title above the horizontal plane
+                    @depends_on=azimuth
+                    @units=degrees
+                    @vector=[0 -1 0]
+                  azimuth=90           # rotate to the horizontal plane
+                    @depends_on=/entry/coordinate_system/beam
+                    @units=degrees
+                    @vector=[-1 0 0]
+              transmission:NXdetector
+                depends_on=position/distance
+                position:NXtransformations
+                  distance=20         # move downstream from the sample
+                    @depends_on=/entry/coordinate_system/beam
+                    @units=cm
+                    @vector=[1 0 0]
+            coordinate_system:NXtransformations
+              beam=NaN               # value is never used
+                @depends_on=gravity
+                @vector=[1 0 0]     # X-axis points in the beam direction
+              gravity=NaN             # value is never used
+                @depends_on=.         # end of the chain
+                @vector=[0 0 -1]       # Z-axis points up
     </doc>
-    <field name="AXISNAME" type="NX_NUMBER" nameType="any" units="NX_TRANSFORMATION" maxOccurs="unbounded">
+    <field name="AXISNAME" nameType="any" units="NX_TRANSFORMATION" type="NX_NUMBER" maxOccurs="unbounded">
         <doc>
-             Units need to be appropriate for translation or rotation
-             
-             The name of this field is not forced.  The user is free to use any name
-             that does not cause confusion.  When using more than one ``AXISNAME`` field,
-             make sure that each field name is unique in the same group, as required
-             by HDF5.
-             
-             The values given should be the start points of exposures for the corresponding
-             frames.  The end points should be given in ``AXISNAME_end``.
+            Units need to be appropriate for translation or rotation
+
+            The name of this field is not forced.  The user is free to use any name
+            that does not cause confusion.  When using more than one ``AXISNAME`` field,
+            make sure that each field name is unique in the same group, as required
+            by HDF5.
+
+            The values given should be the start points of exposures for the corresponding
+            frames. The end points should be given in ``AXISNAME_end``.
         </doc>
-        <attribute name="transformation_type" optional="true">
-            <doc>
-                 The transformation_type may be ``translation``, in which case the
-                 values are linear displacements along the axis, ``rotation``,
-                 in which case the values are angular rotations around the axis.
-                 
-                 If this attribute is omitted, this is an axis for which there
-                 is no motion to be specifies, such as the direction of gravity,
-                 or the direction to the source, or a basis vector of a
-                 coordinate frame.
-            </doc>
-            <!--<item value="general" />-->
-            <enumeration>
-                <item value="translation"/>
-                <item value="rotation"/>
-            </enumeration>
-        </attribute>
-        <attribute name="vector" optional="true" type="NX_NUMBER">
-            <doc>
-                 Three values that define the axis for this transformation.
-                 The axis should be normalized to unit length, making it
-                 dimensionless.  For ``rotation`` axes, the direction should be
-                 chosen for a right-handed rotation with increasing angle.
-                 For ``translation`` axes the direction should be chosen for
-                 increasing displacement. For general axes, an appropriate direction
-                 should be chosen.
-            </doc>
-            <dimensions rank="1">
-                <dim index="1" value="3"/>
-            </dimensions>
-        </attribute>
-        <attribute name="offset" type="NX_NUMBER">
-            <doc>
-                 A fixed offset applied before the transformation (three vector components).
-                 This is not intended to be a substitute for a fixed ``translation`` axis but, for example,
-                 as the mechanical offset from mounting the axis to its dependency.
-            </doc>
-            <dimensions rank="1">
-                <dim index="1" value="3"/>
-            </dimensions>
-        </attribute>
-        <attribute name="offset_units" type="NX_CHAR">
-            <doc>
-                 Units of the offset.  Values should be consistent with NX_LENGTH.
-            </doc>
-        </attribute>
-        <attribute name="depends_on" type="NX_CHAR">
-            <doc>
-                 Points to the path of a field defining the axis on which this instance of
-                 NXtransformations depends or the string ".". It can also point to an instance of
-                 ``NX_coordinate_system`` if this transformation depends on it.
-            </doc>
-        </attribute>
-        <attribute name="equipment_component" type="NX_CHAR">
-            <doc>
-                 An arbitrary identifier of a component of the equipment to which
-                 the transformation belongs, such as 'detector_arm' or 'detector_module'.
-                 NXtransformations with the same equipment_component label form a logical
-                 grouping which can be combined together into a single change-of-basis
-                 operation.
-            </doc>
-        </attribute>
+      <attribute name="transformation_type" optional="true">
+          <doc>
+              The transformation_type may be ``translation``, in which case the
+              values are linear displacements along the axis, ``rotation``,
+              in which case the values are angular rotations around the axis.
+
+              If this attribute is omitted, this is an axis for which there
+              is no motion to be specifies, such as the direction of gravity,
+              or the direction to the source, or a basis vector of a
+              coordinate frame. In this case the value of the ``AXISNAME`` field
+              is not used and can be set to the number ``NaN``.
+          </doc>
+          <enumeration>
+            <item value="translation" />
+            <item value="rotation" />
+            <!-- <item value="general" /> -->
+          </enumeration>
+      </attribute>
+      <attribute name="vector" optional="false" type="NX_NUMBER">
+          <doc>
+              Three values that define the axis for this transformation.
+              The axis should be normalized to unit length, making it
+              dimensionless.  For ``rotation`` axes, the direction should be
+              chosen for a right-handed rotation with increasing angle.
+              For ``translation`` axes the direction should be chosen for
+              increasing displacement. For general axes, an appropriate direction
+              should be chosen.
+          </doc>
+          <dimensions rank="1">
+              <dim index="1" value="3" />
+          </dimensions>
+      </attribute>
+      <attribute name="offset" type="NX_NUMBER">
+          <doc>
+              A fixed offset applied before the transformation (three vector components).
+              This is not intended to be a substitute for a fixed ``translation`` axis but, for example,
+              as the mechanical offset from mounting the axis to its dependency.
+          </doc>
+          <dimensions rank="1">
+            <dim index="1" value="3" />
+          </dimensions>
+      </attribute>
+      <attribute name="offset_units" type="NX_CHAR">
+          <doc>
+              Units of the offset.  Values should be consistent with NX_LENGTH.
+          </doc>
+      </attribute>
+      <attribute name="depends_on" type="NX_CHAR">
+          <doc>
+              Points to the path to a field defining the axis on which this
+              depends or the string ".".
+          </doc>
+      </attribute>
+      <attribute name="equipment_component" type="NX_CHAR">
+          <doc>
+            An arbitrary identifier of a component of the equipment to which
+            the transformation belongs, such as 'detector_arm' or 'detector_module'.
+            NXtransformations with the same equipment_component label form a logical
+            grouping which can be combined together into a single change-of-basis
+            operation.
+          </doc>
+      </attribute>
     </field>
-    <field name="AXISNAME_end" type="NX_NUMBER" units="NX_TRANSFORMATION" nameType="any" minOccurs="0">
+    <field name="AXISNAME_end" units="NX_TRANSFORMATION" nameType="any" type="NX_NUMBER" minOccurs="0" maxOccurs="unbounded">
         <doc>
-             ``AXISNAME_end`` is a placeholder for a name constructed from the actual
-             name of an axis to which ``_end`` has been appended.
-             
-             The values in this field are the end points of the motions that start
-             at the corresponding positions given in the ``AXISNAME`` field.
+            ``AXISNAME_end`` is a placeholder for a name constructed from the actual
+            name of an axis to which ``_end`` has been appended.
+
+            The values in this field are the end points of the motions that start
+            at the corresponding positions given in the ``AXISNAME`` field.
         </doc>
     </field>
-    <field name="AXISNAME_increment_set" type="NX_NUMBER" units="NX_TRANSFORMATION" nameType="any" minOccurs="0">
-        <doc>
-             ``AXISNAME_increment_set`` is a placeholder for a name constructed from the actual
-             name of an axis to which ``_increment_set`` has been appended.
-             
-             The value of this optional field is the intended average range through which
-             the corresponding axis moves during the exposure of a frame.  Ideally, the
-             value of this field added to each value of ``AXISNAME`` would agree with the
-             corresponding values of ``AXISNAME_end``, but there is a possibility of significant
-             differences. Use of ``AXISNAME_end`` is recommended.
-        </doc>
+    <field name="AXISNAME_increment_set" units="NX_TRANSFORMATION"  nameType="any" type="NX_NUMBER" minOccurs="0">
+      <doc>
+          ``AXISNAME_increment_set`` is a placeholder for a name constructed from the actual
+          name of an axis to which ``_increment_set`` has been appended.
+
+          The value of this optional field is the intended average range through which
+          the corresponding axis moves during the exposure of a frame.  Ideally, the
+          value of this field added to each value of ``AXISNAME`` would agree with the
+          corresponding values of ``AXISNAME_end``, but there is a possibility of significant
+          differences.  Use of ``AXISNAME_end`` is recommended.
+      </doc>
     </field>
-    <attribute name="default">
-        <doc>
-             .. index:: plotting
-             
-             Declares which child group contains a path leading
-             to a :ref:`NXdata` group.
-             
-             It is recommended (as of NIAC2014) to use this attribute
-             to help define the path to the default dataset to be plotted.
-             See https://www.nexusformat.org/2014_How_to_find_default_data.html
-             for a summary of the discussion.
-        </doc>
-    </attribute>
-=======
-<definition xmlns="http://definition.nexusformat.org/nxdl/3.1"
-	category="base"
-	name="NXtransformations"
-	type="group"
-	extends="NXobject"
-	ignoreExtraGroups="true"
-	ignoreExtraFields="true"
-	ignoreExtraAttributes="true"
-	xmlns:xsi="http://www.w3.org/2001/XMLSchema-instance"
-	xsi:schemaLocation="http://definition.nexusformat.org/nxdl/3.1 ../nxdl.xsd"
-	>
-
-	<doc>
-		Collection of axis-based translations and rotations to describe a geometry.
-		May also contain axes that do not move and therefore do not have a transformation
-		type specified, but are useful in understanding coordinate frames within which
-		transformations are done, or in documenting important directions, such as the
-		direction of gravity.
-
-		A nested sequence of transformations lists the translation and rotation steps
-		needed to describe the position and orientation of any movable or fixed device.
-
-		There will be one or more transformations (axes) defined by one or more fields
-		for each transformation. Transformations can also be described by NXlog groups when
-		the values change with time. The all-caps name ``AXISNAME`` designates the
-		particular axis generating a transformation (e.g. a rotation axis or a translation
-		axis or a general axis).   The attribute ``units="NX_TRANSFORMATION"`` designates the
-		units will be appropriate to the ``transformation_type`` attribute:
-
-		* ``NX_LENGTH`` for ``translation``
-		* ``NX_ANGLE`` for ``rotation``
-		* ``NX_UNITLESS`` for axes for which no transformation type is specified
-
-		This class will usually contain all axes of a sample stage or goniometer or
-		a detector.  The NeXus default McSTAS coordinate frame is assumed, but additional
-		useful coordinate axes may be defined by using axes for which no transformation
-		type has been specified.
-
-		The entry point (``depends_on``) will be outside of this class and point to a
-		field in here. Following the chain may also require following ``depends_on``
-		links to transformations outside, for example to a common base table.  If
-		a relative path is given, it is relative to the group enclosing the ``depends_on``
-		specification.
-
-		For a chain of three transformations, where :math:`T_1` depends on :math:`T_2`
-		and that in turn depends on :math:`T_3`, the final transformation :math:`T_f` is
-
-		.. math:: T_f = T_3 T_2 T_1
-
-		In explicit terms, the transformations are a subset of affine transformations
-		expressed as 4x4 matrices that act on homogeneous coordinates, :math:`w=(x,y,z,1)^T`.
-
-		For rotation and translation,
-
-		.. math:: T_r &amp;= \begin{pmatrix} R &amp; o \\ 0_3 &amp; 1 \end{pmatrix} \\ T_t &amp;= \begin{pmatrix} I_3  &amp; t + o \\ 0_3 &amp; 1 \end{pmatrix}
-
-		where :math:`R` is the usual 3x3 rotation matrix, :math:`o` is an offset vector,
-		:math:`0_3` is a row of 3 zeros, :math:`I_3` is the 3x3 identity matrix and
-		:math:`t` is the translation vector.
-
-		:math:`o` is given by the ``offset`` attribute, :math:`t` is given by the ``vector``
-		attribute multiplied by the field value, and :math:`R` is defined as a rotation
-		about an axis in the direction of ``vector``, of angle of the field value.
-
-		NOTE
-		
-		One possible use of ``NXtransformations`` is to define the motors and
-		transformations for a diffractometer (goniometer).  Such use is mentioned
-		in the ``NXinstrument`` base class.  Use one ``NXtransformations`` group 
-		for each diffractometer and name the group appropriate to the device.
-		Collecting the motors of a sample table or xyz-stage in an NXtransformations
-		group is equally possible.
-
-
-		Following the section on the general dscription of axis in NXtransformations is a section which
-		documents the fields commonly used within NeXus for positioning purposes and their meaning. Whenever
-		there is a need for positioning a beam line component please use the existing names. Use as many fields
-		as needed in order to position the component. Feel free to add more axis if required. In the description
-		given below, only those atttributes which are defined through the name are spcified. Add the other attributes
-		of the full set:
-
-		* vector
-		* offset
-		* transformation_type
-		* depends_on
-
-		as needed.
-	</doc>
-	<field name="AXISNAME" nameType="any" units="NX_TRANSFORMATION" type="NX_NUMBER" maxOccurs="unbounded">
-		<doc>
-			Units need to be appropriate for translation or rotation
-
-			The name of this field is not forced.  The user is free to use any name
-			that does not cause confusion.  When using more than one ``AXISNAME`` field,
-			make sure that each field name is unique in the same group, as required
-			by HDF5.
-
-			The values given should be the start points of exposures for the corresponding
-			frames.  The end points should be given in ``AXISNAME_end``.
-		</doc>
-		<attribute name="transformation_type" optional="true">
-			<doc>
-				The transformation_type may be ``translation``, in which case the
-				values are linear displacements along the axis, ``rotation``,
-				in which case the values are angular rotations around the axis.
-
-				If this attribute is omitted, this is an axis for which there
-				is no motion to be specifies, such as the direction of gravity,
-				or the direction to the source, or a basis vector of a
-				coordinate frame. In this case the value of the ``AXISNAME`` field
-				is not used and can be set to the number ``NaN``.
-			</doc>
-			<enumeration>
-				<item value="translation" />
-				<item value="rotation" />
-				<!-- <item value="general" /> -->
-			</enumeration>
-		</attribute>
-		<attribute name="vector" optional="false" type="NX_NUMBER">
-			<doc>
-				Three values that define the axis for this transformation.
-				The axis should be normalized to unit length, making it
-				dimensionless.  For ``rotation`` axes, the direction should be
-				chosen for a right-handed rotation with increasing angle.
-				For ``translation`` axes the direction should be chosen for
-				increasing displacement. For general axes, an appropriate direction
-				should be chosen.
-			</doc>
-			<dimensions rank="1">
-				<dim index="1" value="3" />
-			</dimensions>
-		</attribute>
-		<attribute name="offset" type="NX_NUMBER">
-			<doc>
-				A fixed offset applied before the transformation (three vector components).
-				This is not intended to be a substitute for a fixed ``translation`` axis but, for example,
-				as the mechanical offset from mounting the axis to its dependency.
-			</doc>
-			<dimensions rank="1">
-				<dim index="1" value="3" />
-			</dimensions>
-		</attribute>
-		<attribute name="offset_units" type="NX_CHAR">
-			<doc>
-				Units of the offset.  Values should be consistent with NX_LENGTH.
-			</doc>
-		</attribute>
-		<attribute name="depends_on" type="NX_CHAR">
-			<doc>
-				Points to the path to a field defining the axis on which this
-				depends or the string ".".
-			</doc>
-		</attribute>
-		<attribute name="equipment_component" type="NX_CHAR">
-			<doc>
-				An arbitrary identifier of a component of the equipment to which
-				the transformation belongs, such as 'detector_arm' or 'detector_module'.
-				NXtransformations with the same equipment_component label form a logical
-				grouping which can be combined together into a single change-of-basis
-				operation.
-			</doc>
-		</attribute>
-	</field>
-	<field name="AXISNAME_end" units="NX_TRANSFORMATION" nameType="any" type="NX_NUMBER" minOccurs="0" maxOccurs="unbounded">
-		<doc>
-			``AXISNAME_end`` is a placeholder for a name constructed from the actual
-			name of an axis to which ``_end`` has been appended.
-
-			The values in this field are the end points of the motions that start
-			at the corresponding positions given in the ``AXISNAME`` field.
-		</doc>
-	</field>
-	<field name="AXISNAME_increment_set" units="NX_TRANSFORMATION"  nameType="any" type="NX_NUMBER" minOccurs="0">
-		<doc>
-			``AXISNAME_increment_set`` is a placeholder for a name constructed from the actual
-			name of an axis to which ``_increment_set`` has been appended.
-
-			The value of this optional field is the intended average range through which
-			the corresponding axis moves during the exposure of a frame.  Ideally, the
-			value of this field added to each value of ``AXISNAME`` would agree with the
-			corresponding values of ``AXISNAME_end``, but there is a possibility of significant
-			differences.  Use of ``AXISNAME_end`` is recommended.
-		</doc>
-	</field>
->>>>>>> c94f58d5
 </definition>