<?xml version="1.0" encoding="UTF-8"?>
<?xml-stylesheet type="text/xsl" href="nxdlformat.xsl" ?>
<!--
# NeXus - Neutron and X-ray Common Data Format
# 
# Copyright (C) 2014-2017 NeXus International Advisory Committee (NIAC)
# 
# This library is free software; you can redistribute it and/or
# modify it under the terms of the GNU Lesser General Public
# License as published by the Free Software Foundation; either
# version 3 of the License, or (at your option) any later version.
#
# This library is distributed in the hope that it will be useful,
# but WITHOUT ANY WARRANTY; without even the implied warranty of
# MERCHANTABILITY or FITNESS FOR A PARTICULAR PURPOSE.  See the GNU
# Lesser General Public License for more details.
#
# You should have received a copy of the GNU Lesser General Public
# License along with this library; if not, write to the Free Software
# Foundation, Inc., 59 Temple Place, Suite 330, Boston, MA  02111-1307  USA
#
# For further information, see http://www.nexusformat.org
-->
<definition xmlns="http://definition.nexusformat.org/nxdl/3.1" 
	category="base"
	name="NXtransformations" 
	version="1.1"
	type="group" 
	extends="NXobject"
	ignoreExtraGroups="true"
	ignoreExtraFields="true"
	ignoreExtraAttributes="true"
	xmlns:xsi="http://www.w3.org/2001/XMLSchema-instance"
	xsi:schemaLocation="http://definition.nexusformat.org/nxdl/3.1 ../nxdl.xsd"
	>

	<doc>
		Collection of axis-based translations and rotations to describe a geometry.
		May also contain axes that do not move and therefore do not have a transformation
		type specified, but are useful in understanding coordinate frames within which
		transformations are done, or in documenting important directions, such as the
		direction of gravity.
		
		A nested sequence of transformations lists the offset and rotation steps 
		needed to describe the position and orientation of any movable or fixed device.

		There will be one or more transformations (axes) defined by one or more fields
		for each transformation.  The all-caps name ``AXISNAME`` designates the
		particular axis generating a transformation (e.g. a rotation axis or a translation
		axis or a general axis).   ``NX_TRANSFORMATION`` designates the
		units will be appropriate to the ``transformation_type`` attribute:
		
		* ``NX_LENGTH`` for ``translation``
		* ``NX_ANGLE`` for ``rotation`` 
		* ``NX_UNITLESS`` for axes for which no transformation type is specified

		This class will usually contain all axes of a sample stage or goniometer or
		a detector.  The NeXus default McSTAS coordinate frame is assumed, but additional
		useful coordinate axes may be defined by using axes for which no transformation
		type has been specified.

		The entry point (``depends_on``) will be outside of this class and point to a
		field in here. Following the chain may also require following ``depends_on`` 
		links to transformations outside, for example to a common base table.  If
		a relative path is given, it is relative to the group enclosing the ``depends_on``
		specification.

		For a chain of three transformations, where :math:`T_1` depends on :math:`T_2`
		and that in turn depends on :math:`T_3`, the final transformation :math:`T_f` is
		
		.. math::

		   T_f = T_3 T_2 T_1

		In explicit terms, the transformations are a subset of affine transformations
		expressed as 4x4 matrices that act on homogeneous coordinates, :math:`w=(x,y,z,1)^T`.

		For rotation and translation,

		  .. math::

		    T_r &amp;= \left( \begin{matrix} R  &amp; o \\
		      0_3 &amp; 1 \end{matrix} \right) \\
		    T_t &amp;= \left( \begin{matrix} I_3  &amp; t + o \\
		      0_3 &amp; 1 \end{matrix} \right)

		where :math:`R` is the usual 3x3 rotation matrix, :math:`o` is an offset vector,
		:math:`0_3` is a row of 3 zeros, :math:`I_3` is the 3x3 identity matrix and
		:math:`t` is the translation vector.

		:math:`o` is given the ``offset`` attribute, :math:`t` is given by the ``vector``
		attribute multiplied by the field value, and :math:`R` is defined as a rotation
		about an axis in the direction of ``vector``, of angle of the field value.
	</doc>
<<<<<<< HEAD
	<!-- see: http://wiki.nexusformat.org/Main_Page/NXdetector_2012_10
		
		This entire explanation is not clear.
		-->

	<field name="AXISNAME" nameType="any" units="NX_TRANSFORMATION" type="NX_NUMBER" maxOccurs="unbounded">
=======
	<field name="AXISNAME" nameType="any" units="AXISUNITS" type="NX_NUMBER" maxOccurs="unbounded">
>>>>>>> 33710029
		<doc>
			Units need to be appropriate for translation or rotation
			
			The name of this field is not forced.  The user is free to use any name
			that does not cause confusion.  When using more than one ``AXISNAME`` field,
			make sure that each field name is unique in the same group, as required
			by HDF5.

			The values given should be the start points of exposures for the corresponding
			frames.  The end points should be given in ``AXISNAME_end``.
		</doc>
		<attribute name="transformation_type" optional="true">
			<doc>
				The transformation_type may be ``translation``, in which case the
				values are linear displacements along the axis, ``rotation``,
				in which case the values are angular rotations around the axis.

				If this attribute is omitted, this field does not specify a transformation
				of an object, but is used to document a general axis or direction, 
				such as the direction of gravity, or of the source. 
				As such it cannot be used in a depends_on transformation chain.
			</doc>
			<enumeration>
				<item value="translation" />
				<item value="rotation" />
			</enumeration>
		</attribute>
		<attribute name="vector" type="NX_NUMBER">
			<doc>
				Three values that define the axis for this transformation.
				The axis should be normalized to unit length, making it
				dimensionless.  For ``rotation`` axes, the direction should be
				chosen for a right-handed rotation with increasing angle.
				For ``translation`` axes the direction should be chosen for
				increasing displacement.
			</doc>
			<dimensions rank="1" value="3" />
		</attribute>
		<attribute name="offset" type="NX_NUMBER">
			<doc>
				A fixed offset applied before the transformation (three vector components).
			</doc>
			<dimensions rank="1" value="3" />
		</attribute>
		<attribute name="offset_units" type="NX_CHAR">
			<doc>
				Units of the offset.  Values should be consistent with NX_LENGTH.
			</doc>
		</attribute>
		<attribute name="depends_on" type="NX_CHAR">
			<doc>
				Points to the path to a field defining the axis on which this
				depends or the string ".".
			</doc>
		</attribute>
	</field>
	<field name="AXISNAME_end" units="NX_TRANSFORMATION" nameType="any" type="NX_NUMBER" minOccurs="0">
		<doc>
			``AXISNAME_end`` is a placeholder for a name constructed from the actual
			name of an axis to which ``_end`` has been appended.

			The values in this field are the end points of the motions that start
			at the corresponding positions given in the ``AXISNAME`` field.
		</doc>
	</field>
<<<<<<< HEAD
	<!-- as per NIAC discussion, 13 Oct 2016, we have removed AXISNAME_range as duplicative.	
	<field name="AXISNAME_range" units="NX_TRANSFORMATION"  nameType="any" type="NX_NUMBER" minOccurs="0">
		<doc>
			AXISNAME_range is a placeholder for a name constructed from the actual
			name of an axis to which ``_range`` has been appended.

			The values in this optional field are differences between the values
			in the field AXISNAME_end and the field AXISNAME.
		</doc>
	</field>
	-->
	<field name="AXISNAME_increment_set" units="NX_TRANSFORMATION"  nameType="any" type="NX_NUMBER" minOccurs="0">
=======
	<field name="AXISNAME_increment_set" units="AXISUNITS"  nameType="any" type="NX_NUMBER" minOccurs="0">
>>>>>>> 33710029
		<doc>
			``AXISNAME_increment_set`` is a placeholder for a name constructed from the actual
			name of an axis to which ``_increment_set`` has been appended.

			The value of this optional field is the intended average range through which
			the corresponding axis moves during the exposure of a frame.  Ideally, the
			value of this field added to each value of ``AXISNAME`` would agree with the
			corresponding values of ``AXISNAME_end``, but there is a possibility of significant
			differences.  Use of ``AXISNAME_end`` is recommended. 
		</doc>
	</field>
</definition><|MERGE_RESOLUTION|>--- conflicted
+++ resolved
@@ -92,16 +92,12 @@
 		attribute multiplied by the field value, and :math:`R` is defined as a rotation
 		about an axis in the direction of ``vector``, of angle of the field value.
 	</doc>
-<<<<<<< HEAD
 	<!-- see: http://wiki.nexusformat.org/Main_Page/NXdetector_2012_10
 		
 		This entire explanation is not clear.
 		-->
 
 	<field name="AXISNAME" nameType="any" units="NX_TRANSFORMATION" type="NX_NUMBER" maxOccurs="unbounded">
-=======
-	<field name="AXISNAME" nameType="any" units="AXISUNITS" type="NX_NUMBER" maxOccurs="unbounded">
->>>>>>> 33710029
 		<doc>
 			Units need to be appropriate for translation or rotation
 			
@@ -113,23 +109,24 @@
 			The values given should be the start points of exposures for the corresponding
 			frames.  The end points should be given in ``AXISNAME_end``.
 		</doc>
-		<attribute name="transformation_type" optional="true">
+		<attribute name="transformation_type" minOccurs="0">
 			<doc>
 				The transformation_type may be ``translation``, in which case the
 				values are linear displacements along the axis, ``rotation``,
 				in which case the values are angular rotations around the axis.
 
-				If this attribute is omitted, this field does not specify a transformation
-				of an object, but is used to document a general axis or direction, 
-				such as the direction of gravity, or of the source. 
-				As such it cannot be used in a depends_on transformation chain.
+				If this attribute is omitted, this is an axis for which there
+				is no motion to be specifies, such as the direction of gravity,
+				or the direction to the source, or a basis vector of a
+				coordinate frame.
 			</doc>
 			<enumeration>
 				<item value="translation" />
 				<item value="rotation" />
+				<!-- <item value="general" /> -->
 			</enumeration>
 		</attribute>
-		<attribute name="vector" type="NX_NUMBER">
+		<attribute name="vector" units="NX_DIMENSIONLESS" type="NX_NUMBER">
 			<doc>
 				Three values that define the axis for this transformation.
 				The axis should be normalized to unit length, making it
@@ -167,22 +164,7 @@
 			at the corresponding positions given in the ``AXISNAME`` field.
 		</doc>
 	</field>
-<<<<<<< HEAD
-	<!-- as per NIAC discussion, 13 Oct 2016, we have removed AXISNAME_range as duplicative.	
-	<field name="AXISNAME_range" units="NX_TRANSFORMATION"  nameType="any" type="NX_NUMBER" minOccurs="0">
-		<doc>
-			AXISNAME_range is a placeholder for a name constructed from the actual
-			name of an axis to which ``_range`` has been appended.
-
-			The values in this optional field are differences between the values
-			in the field AXISNAME_end and the field AXISNAME.
-		</doc>
-	</field>
-	-->
 	<field name="AXISNAME_increment_set" units="NX_TRANSFORMATION"  nameType="any" type="NX_NUMBER" minOccurs="0">
-=======
-	<field name="AXISNAME_increment_set" units="AXISUNITS"  nameType="any" type="NX_NUMBER" minOccurs="0">
->>>>>>> 33710029
 		<doc>
 			``AXISNAME_increment_set`` is a placeholder for a name constructed from the actual
 			name of an axis to which ``_increment_set`` has been appended.
@@ -194,4 +176,4 @@
 			differences.  Use of ``AXISNAME_end`` is recommended. 
 		</doc>
 	</field>
-</definition>+</definition>
