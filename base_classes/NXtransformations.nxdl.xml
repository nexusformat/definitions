<?xml version="1.0" encoding="UTF-8"?>
<?xml-stylesheet type="text/xsl" href="nxdlformat.xsl" ?>
<!--
# NeXus - Neutron and X-ray Common Data Format
# 
# Copyright (C) 2014-2017 NeXus International Advisory Committee (NIAC)
# 
# This library is free software; you can redistribute it and/or
# modify it under the terms of the GNU Lesser General Public
# License as published by the Free Software Foundation; either
# version 3 of the License, or (at your option) any later version.
#
# This library is distributed in the hope that it will be useful,
# but WITHOUT ANY WARRANTY; without even the implied warranty of
# MERCHANTABILITY or FITNESS FOR A PARTICULAR PURPOSE.  See the GNU
# Lesser General Public License for more details.
#
# You should have received a copy of the GNU Lesser General Public
# License along with this library; if not, write to the Free Software
# Foundation, Inc., 59 Temple Place, Suite 330, Boston, MA  02111-1307  USA
#
# For further information, see http://www.nexusformat.org
-->
<definition xmlns="http://definition.nexusformat.org/nxdl/3.1" 
	category="base"
	name="NXtransformations" 
	version="1.1"
	type="group" 
	extends="NXobject"
	ignoreExtraGroups="true"
	ignoreExtraFields="true"
	ignoreExtraAttributes="true"
	xmlns:xsi="http://www.w3.org/2001/XMLSchema-instance"
	xsi:schemaLocation="http://definition.nexusformat.org/nxdl/3.1 ../nxdl.xsd"
	>
				<!--	
						nxdl.xsd rules do not allow us to show this as a variable name
						- we'll use AXISNAME in ALL CAPS for consistency with the
						use in NXDATA.  We'll use ``AXISUNITS`` for the units appropriate
						to the type of axis.
				-->

	<doc>
		Collection of axis-based translations and rotations to describe a geometry.
		May also contain axes that do not move and therefore do not have a transformation
		type specified, but are useful in understanding coordinate frames within which
		transformations are done, or in documenting important directions, such as the
		direction of gravity.
		
<<<<<<< HEAD
<<<<<<< 876fb36f8bb7c2afa8521112509bf3096c42a98d
		A nested sequence of transformations lists the offset and rotation steps 
		needed to describe the position and orientation of any movable or fixed device.
=======
=======
>>>>>>> 85d31b49
		A nested sequence of transformations lists the offset and rotation steps needed 
		to describe the position and orientation of any movable or fixed device.
>>>>>>> As per discussion in NIAC 13 Oct 14, remove redundant point-by-point

		There will be one or more transformations (axes) defined by one or more fields
		for each transformation.  The all-caps name ``AXISNAME`` designates the
		particular axis generating a transformation (e.g. a rotation axis or a translation
		axis or a general axis).   The all-caps name ``AXISUNITS`` designates the
		units appropriate to the transformation_type value, i.e. ``NX_LENGTH`` for
		``translation``, ``NX_ANGLE`` for ``rotation``, and ``NX_UNITLESS`` for
		axes for which no transformation type is specified.

		This class will usually contain all axes of a sample stage or goniometer or
		a detector.  The NeXus default McSTAS coordinate frame is assumed, but additional
		useful coordinate axes may be defined by using axes for which no transformation
		type has been specified.

		The entry point (``depends_on``) will be outside of this class and point to a
		field in here. Following the chain may also require following ``depends_on`` 
		links to transformations outside, for example to a common base table.  If
		a relative path is given, it is relative to the group enclosing the ``depends_on``
		specification.

		For a chain of three transformations, where :math:`T_1` depends on :math:`T_2`
		and that in turn depends on :math:`T_3`, the final transformation :math:`T_f` is
		
		.. math::

		   T_f = T_3 T_2 T_1

		In explicit terms, the transformations are a subset of affine transformations
		expressed as 4x4 matrices that act on homogeneous coordinates, :math:`w=(x,y,z,1)^T`.

		For rotation and translation,

		  .. math::

		    T_r &amp;= \left( \begin{matrix} R  &amp; o \\
		      0_3 &amp; 1 \end{matrix} \right) \\
		    T_t &amp;= \left( \begin{matrix} I_3  &amp; t + o \\
		      0_3 &amp; 1 \end{matrix} \right)

		where :math:`R` is the usual 3x3 rotation matrix, :math:`o` is an offset vector,
		:math:`0_3` is a row of 3 zeros, :math:`I_3` is the 3x3 identity matrix and
		:math:`t` is the translation vector.

		:math:`o` is given the ``offset`` attribute, :math:`t` is given by the ``vector``
		attribute multiplied by the field value, and :math:`R` is defined as a rotation
		about an axis in the direction of ``vector``, of angle of the field value.
	</doc>
	<!-- see: http://wiki.nexusformat.org/Main_Page/NXdetector_2012_10
		
		This entire explanation is not clear.
		-->

	<field name="AXISNAME" nameType="any" units="AXISUNITS" type="NX_NUMBER" maxOccurs="unbounded">
		<doc>
			Units need to be appropriate for translation or rotation
			
			The name of this field is not forced.  The user is free to use any name
			that does not cause confusion.  When using more than one ``AXISNAME`` field,
			make sure that each field name is unique in the same group, as required
			by HDF5.

			The values given should be the start points of exposures for the corresponding
			frames.  The end points should be given in ``AXISNAME_end``.
		</doc>
		<attribute name="transformation_type" minOccurs="0">
			<doc>
				The transformation_type may be ``translation``, in which case the
				values are linear displacements along the axis, ``rotation``,
				in which case the values are angular rotations around the axis.

				If this attribute is omitted, this is an axis for which there
				is no motion to be specifies, such as the direction of gravity,
				or the direction to the source, or a basis vector of a
				coordinate frame.
			</doc>
			<enumeration>
				<item value="translation" />
				<item value="rotation" />
				<!-- <item value="general" /> -->
			</enumeration>
		</attribute>
		<attribute name="vector" units="NX_DIMENSIONLESS" type="NX_NUMBER">
			<doc>
				Three values that define the axis for this transformation.
				The axis should be normalized to unit length, making it
				dimensionless.  For ``rotation`` axes, the direction should be
				chosen for a right-handed rotation with increasing angle.
				For ``translation`` axes the direction should be chosen for
				increasing displacement.
			</doc>
			<dimensions rank="1" value="3" />
		</attribute>
		<attribute name="offset" type="NX_NUMBER">
			<doc>
				A fixed offset applied before the transformation (three vector components).
			</doc>
			<dimensions rank="1" value="3" />
		</attribute>
		<attribute name="offset_units" type="NX_CHAR">
			<doc>
				Units of the offset.  Values should be consistent with NX_LENGTH.
			</doc>
		</attribute>
		<attribute name="depends_on" type="NX_CHAR">
			<doc>
				Points to the path to a field defining the axis on which this
				depends or the string ".".
			</doc>
		</attribute>
	</field>
	<field name="AXISNAME_end" units="AXISUNITS" nameType="any" type="NX_NUMBER" minOccurs="0">
		<doc>
			``AXISNAME_end`` is a placeholder for a name constructed from the actual
			name of an axis to which ``_end`` has been appended.

			The values in this field are the end points of the motions that start
			at the corresponding positions given in the ``AXISNAME`` field.
		</doc>
	</field>
	<!-- as per NIAC discussion, 13 Oct 2016, we have removed AXISNAME_range as duplicative.	
	<field name="AXISNAME_range" units="AXISUNITS"  nameType="any" type="NX_NUMBER" minOccurs="0">
		<doc>
			AXISNAME_range is a placeholder for a name constructed from the actual
			name of an axis to which ``_range`` has been appended.

			The values in this optional field are differences between the values
			in the field AXISNAME_end and the field AXISNAME.
		</doc>
	</field>
	-->
	<field name="AXISNAME_increment_set" units="AXISUNITS"  nameType="any" type="NX_NUMBER" minOccurs="0">
		<doc>
			``AXISNAME_increment_set`` is a placeholder for a name constructed from the actual
			name of an axis to which ``_increment_set`` has been appended.

			The value of this optional field is the intended average range through which
			the corresponding axis moves during the exposure of a frame.  Ideally, the
			value of this field added to each value of ``AXISNAME`` would agree with the
			corresponding values of ``AXISNAME_end``, but there is a possibility of significant
			differences.  Use of ``AXISNAME_end`` is recommended. 
		</doc>
	</field>
<<<<<<< HEAD
</definition>
=======
</definition>
>>>>>>> 85d31b49
<|MERGE_RESOLUTION|>--- conflicted
+++ resolved
@@ -47,16 +47,8 @@
 		transformations are done, or in documenting important directions, such as the
 		direction of gravity.
 		
-<<<<<<< HEAD
-<<<<<<< 876fb36f8bb7c2afa8521112509bf3096c42a98d
 		A nested sequence of transformations lists the offset and rotation steps 
 		needed to describe the position and orientation of any movable or fixed device.
-=======
-=======
->>>>>>> 85d31b49
-		A nested sequence of transformations lists the offset and rotation steps needed 
-		to describe the position and orientation of any movable or fixed device.
->>>>>>> As per discussion in NIAC 13 Oct 14, remove redundant point-by-point
 
 		There will be one or more transformations (axes) defined by one or more fields
 		for each transformation.  The all-caps name ``AXISNAME`` designates the
@@ -199,8 +191,4 @@
 			differences.  Use of ``AXISNAME_end`` is recommended. 
 		</doc>
 	</field>
-<<<<<<< HEAD
 </definition>
-=======
-</definition>
->>>>>>> 85d31b49
