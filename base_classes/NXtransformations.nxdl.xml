--- conflicted
+++ resolved
@@ -46,19 +46,11 @@
 		There will be one or more transformations (axes) defined by one or more fields
 		for each transformation.  The all-caps name ``AXISNAME`` designates the
 		particular axis generating a transformation (e.g. a rotation axis or a translation
-<<<<<<< HEAD
-		axis or a general axis).   ``NX_TRANSFORMATION`` designates the
-		units will be appropriate to the ``transformation_type`` attribute:
-		
-		* ``NX_LENGTH`` for ``translation``
-		* ``NX_ANGLE`` for ``rotation`` 
-=======
 		axis or a general axis).   The attribute ``units="NX_TRANSFORMATION"`` designates the
 		units will be appropriate to the ``transformation_type`` attribute:
 
 		* ``NX_LENGTH`` for ``translation``
 		* ``NX_ANGLE`` for ``rotation``
->>>>>>> fbc8c0c6
 		* ``NX_UNITLESS`` for axes for which no transformation type is specified
 
 		This class will usually contain all axes of a sample stage or goniometer or
@@ -101,14 +93,6 @@
 		Collecting the motors of a sample table or xyz-stage in an NXtransformation
 		group is equally possible.
 	</doc>
-<<<<<<< HEAD
-	<!-- see: http://wiki.nexusformat.org/Main_Page/NXdetector_2012_10
-		
-		This entire explanation is not clear.
-		-->
-
-=======
->>>>>>> fbc8c0c6
 	<field name="AXISNAME" nameType="any" units="NX_TRANSFORMATION" type="NX_NUMBER" maxOccurs="unbounded">
 		<doc>
 			Units need to be appropriate for translation or rotation
