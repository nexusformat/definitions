<?xml version="1.0" encoding="UTF-8"?>
<?xml-stylesheet type="text/xsl" href="nxdlformat.xsl" ?>
<!--
# NeXus - Neutron and X-ray Common Data Format
# 
# Copyright (C) 2014-2018 NeXus International Advisory Committee (NIAC)
# 
# This library is free software; you can redistribute it and/or
# modify it under the terms of the GNU Lesser General Public
# License as published by the Free Software Foundation; either
# version 3 of the License, or (at your option) any later version.
#
# This library is distributed in the hope that it will be useful,
# but WITHOUT ANY WARRANTY; without even the implied warranty of
# MERCHANTABILITY or FITNESS FOR A PARTICULAR PURPOSE.  See the GNU
# Lesser General Public License for more details.
#
# You should have received a copy of the GNU Lesser General Public
# License along with this library; if not, write to the Free Software
# Foundation, Inc., 59 Temple Place, Suite 330, Boston, MA  02111-1307  USA
#
# For further information, see http://www.nexusformat.org
-->
<definition xmlns="http://definition.nexusformat.org/nxdl/3.1"
	category="base"
	name="NXtransformations"
	type="group"
	extends="NXobject"
	ignoreExtraGroups="true"
	ignoreExtraFields="true"
	ignoreExtraAttributes="true"
	xmlns:xsi="http://www.w3.org/2001/XMLSchema-instance"
	xsi:schemaLocation="http://definition.nexusformat.org/nxdl/3.1 ../nxdl.xsd"
	>

	<doc>
		Collection of axis-based translations and rotations to describe a geometry.
		May also contain axes that do not move and therefore do not have a transformation
		type specified, but are useful in understanding coordinate frames within which
		transformations are done, or in documenting important directions, such as the
		direction of gravity.

		A nested sequence of transformations lists the offset and rotation steps
		needed to describe the position and orientation of any movable or fixed device.

		There will be one or more transformations (axes) defined by one or more fields
		for each transformation.  The all-caps name ``AXISNAME`` designates the
		particular axis generating a transformation (e.g. a rotation axis or a translation
<<<<<<< HEAD
		axis or a general axis).   ``NX_TRANSFORMATION`` designates the
		units will be appropriate to the ``transformation_type`` attribute:
		
		* ``NX_LENGTH`` for ``translation``
		* ``NX_ANGLE`` for ``rotation`` 
=======
		axis or a general axis).   The attribute ``units="NX_TRANSFORMATION"`` designates the
		units will be appropriate to the ``transformation_type`` attribute:

		* ``NX_LENGTH`` for ``translation``
		* ``NX_ANGLE`` for ``rotation``
>>>>>>> acf729e9
		* ``NX_UNITLESS`` for axes for which no transformation type is specified

		This class will usually contain all axes of a sample stage or goniometer or
		a detector.  The NeXus default McSTAS coordinate frame is assumed, but additional
		useful coordinate axes may be defined by using axes for which no transformation
		type has been specified.

		The entry point (``depends_on``) will be outside of this class and point to a
		field in here. Following the chain may also require following ``depends_on``
		links to transformations outside, for example to a common base table.  If
		a relative path is given, it is relative to the group enclosing the ``depends_on``
		specification.

		For a chain of three transformations, where :math:`T_1` depends on :math:`T_2`
		and that in turn depends on :math:`T_3`, the final transformation :math:`T_f` is

		.. math:: T_f = T_3 T_2 T_1

		In explicit terms, the transformations are a subset of affine transformations
		expressed as 4x4 matrices that act on homogeneous coordinates, :math:`w=(x,y,z,1)^T`.

		For rotation and translation,

		.. math:: T_r &amp;= \begin{pmatrix} R &amp; o \\ 0_3 &amp; 1 \end{pmatrix} \\ T_t &amp;= \begin{pmatrix} I_3  &amp; t + o \\ 0_3 &amp; 1 \end{pmatrix}

		where :math:`R` is the usual 3x3 rotation matrix, :math:`o` is an offset vector,
		:math:`0_3` is a row of 3 zeros, :math:`I_3` is the 3x3 identity matrix and
		:math:`t` is the translation vector.

		:math:`o` is given the ``offset`` attribute, :math:`t` is given by the ``vector``
		attribute multiplied by the field value, and :math:`R` is defined as a rotation
		about an axis in the direction of ``vector``, of angle of the field value.
		
<<<<<<< HEAD
		This entire explanation is not clear.
		-->

=======
		NOTE
		
		One possible use of ``NXtransformations`` is to define the motors and
		transformations for a diffractometer (goniometer).  Such use is mentioned
		in the ``NXinstrument`` base class.  Use one ``NXtransformations`` group 
		for each diffractometer and name the group appropriate to the device.
		Collecting the motors of a sample table or xyz-stage in an NXtransformation
		group is equally possible.
	</doc>
>>>>>>> acf729e9
	<field name="AXISNAME" nameType="any" units="NX_TRANSFORMATION" type="NX_NUMBER" maxOccurs="unbounded">
		<doc>
			Units need to be appropriate for translation or rotation

			The name of this field is not forced.  The user is free to use any name
			that does not cause confusion.  When using more than one ``AXISNAME`` field,
			make sure that each field name is unique in the same group, as required
			by HDF5.

			The values given should be the start points of exposures for the corresponding
			frames.  The end points should be given in ``AXISNAME_end``.
		</doc>
		<attribute name="transformation_type" optional="true">
			<doc>
				The transformation_type may be ``translation``, in which case the
				values are linear displacements along the axis, ``rotation``,
				in which case the values are angular rotations around the axis.

				If this attribute is omitted, this is an axis for which there
				is no motion to be specifies, such as the direction of gravity,
				or the direction to the source, or a basis vector of a
				coordinate frame.
			</doc>
			<enumeration>
				<item value="translation" />
				<item value="rotation" />
				<!-- <item value="general" /> -->
			</enumeration>
		</attribute>
		<attribute name="vector" type="NX_NUMBER">
			<doc>
				Three values that define the axis for this transformation.
				The axis should be normalized to unit length, making it
				dimensionless.  For ``rotation`` axes, the direction should be
				chosen for a right-handed rotation with increasing angle.
				For ``translation`` axes the direction should be chosen for
				increasing displacement.
			</doc>
			<dimensions rank="1">
				<dim index="1" value="3" />
			</dimensions>
		</attribute>
		<attribute name="offset" type="NX_NUMBER">
			<doc>
				A fixed offset applied before the transformation (three vector components).
			</doc>
			<dimensions rank="1">
				<dim index="1" value="3" />
			</dimensions>
		</attribute>
		<attribute name="offset_units" type="NX_CHAR">
			<doc>
				Units of the offset.  Values should be consistent with NX_LENGTH.
			</doc>
		</attribute>
		<attribute name="depends_on" type="NX_CHAR">
			<doc>
				Points to the path to a field defining the axis on which this
				depends or the string ".".
			</doc>
		</attribute>
	</field>
	<field name="AXISNAME_end" units="NX_TRANSFORMATION" nameType="any" type="NX_NUMBER" minOccurs="0">
		<doc>
			``AXISNAME_end`` is a placeholder for a name constructed from the actual
			name of an axis to which ``_end`` has been appended.

			The values in this field are the end points of the motions that start
			at the corresponding positions given in the ``AXISNAME`` field.
		</doc>
	</field>
<<<<<<< HEAD
	<!-- as per NIAC discussion, 13 Oct 2016, we have removed AXISNAME_range as duplicative.	
	<field name="AXISNAME_range" units="NX_TRANSFORMATION"  nameType="any" type="NX_NUMBER" minOccurs="0">
		<doc>
			AXISNAME_range is a placeholder for a name constructed from the actual
			name of an axis to which ``_range`` has been appended.

			The values in this optional field are differences between the values
			in the field AXISNAME_end and the field AXISNAME.
		</doc>
	</field>
	-->
=======
>>>>>>> acf729e9
	<field name="AXISNAME_increment_set" units="NX_TRANSFORMATION"  nameType="any" type="NX_NUMBER" minOccurs="0">
		<doc>
			``AXISNAME_increment_set`` is a placeholder for a name constructed from the actual
			name of an axis to which ``_increment_set`` has been appended.

			The value of this optional field is the intended average range through which
			the corresponding axis moves during the exposure of a frame.  Ideally, the
			value of this field added to each value of ``AXISNAME`` would agree with the
			corresponding values of ``AXISNAME_end``, but there is a possibility of significant
			differences.  Use of ``AXISNAME_end`` is recommended.
		</doc>
	</field>
</definition><|MERGE_RESOLUTION|>--- conflicted
+++ resolved
@@ -46,19 +46,11 @@
 		There will be one or more transformations (axes) defined by one or more fields
 		for each transformation.  The all-caps name ``AXISNAME`` designates the
 		particular axis generating a transformation (e.g. a rotation axis or a translation
-<<<<<<< HEAD
-		axis or a general axis).   ``NX_TRANSFORMATION`` designates the
-		units will be appropriate to the ``transformation_type`` attribute:
-		
-		* ``NX_LENGTH`` for ``translation``
-		* ``NX_ANGLE`` for ``rotation`` 
-=======
 		axis or a general axis).   The attribute ``units="NX_TRANSFORMATION"`` designates the
 		units will be appropriate to the ``transformation_type`` attribute:
 
 		* ``NX_LENGTH`` for ``translation``
 		* ``NX_ANGLE`` for ``rotation``
->>>>>>> acf729e9
 		* ``NX_UNITLESS`` for axes for which no transformation type is specified
 
 		This class will usually contain all axes of a sample stage or goniometer or
@@ -92,11 +84,6 @@
 		attribute multiplied by the field value, and :math:`R` is defined as a rotation
 		about an axis in the direction of ``vector``, of angle of the field value.
 		
-<<<<<<< HEAD
-		This entire explanation is not clear.
-		-->
-
-=======
 		NOTE
 		
 		One possible use of ``NXtransformations`` is to define the motors and
@@ -106,7 +93,6 @@
 		Collecting the motors of a sample table or xyz-stage in an NXtransformation
 		group is equally possible.
 	</doc>
->>>>>>> acf729e9
 	<field name="AXISNAME" nameType="any" units="NX_TRANSFORMATION" type="NX_NUMBER" maxOccurs="unbounded">
 		<doc>
 			Units need to be appropriate for translation or rotation
@@ -178,20 +164,6 @@
 			at the corresponding positions given in the ``AXISNAME`` field.
 		</doc>
 	</field>
-<<<<<<< HEAD
-	<!-- as per NIAC discussion, 13 Oct 2016, we have removed AXISNAME_range as duplicative.	
-	<field name="AXISNAME_range" units="NX_TRANSFORMATION"  nameType="any" type="NX_NUMBER" minOccurs="0">
-		<doc>
-			AXISNAME_range is a placeholder for a name constructed from the actual
-			name of an axis to which ``_range`` has been appended.
-
-			The values in this optional field are differences between the values
-			in the field AXISNAME_end and the field AXISNAME.
-		</doc>
-	</field>
-	-->
-=======
->>>>>>> acf729e9
 	<field name="AXISNAME_increment_set" units="NX_TRANSFORMATION"  nameType="any" type="NX_NUMBER" minOccurs="0">
 		<doc>
 			``AXISNAME_increment_set`` is a placeholder for a name constructed from the actual
