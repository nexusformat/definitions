--- conflicted
+++ resolved
@@ -341,7 +341,6 @@
           ``AXISNAME_increment_set`` is a placeholder for a name constructed from the actual
           name of an axis to which ``_increment_set`` has been appended.
 
-<<<<<<< HEAD
           The value of this optional field is the intended average range through which
           the corresponding axis moves during the exposure of a frame.  Ideally, the
           value of this field added to each value of ``AXISNAME`` would agree with the
@@ -349,157 +348,4 @@
           differences.  Use of ``AXISNAME_end`` is recommended.
       </doc>
     </field>
-=======
-		This class will usually contain all axes of a sample stage or goniometer or
-		a detector.  The NeXus default McSTAS coordinate frame is assumed, but additional
-		useful coordinate axes may be defined by using axes for which no transformation
-		type has been specified.
-
-		The entry point (``depends_on``) will be outside of this class and point to a
-		field in here. Following the chain may also require following ``depends_on``
-		links to transformations outside, for example to a common base table.  If
-		a relative path is given, it is relative to the group enclosing the ``depends_on``
-		specification.
-
-		For a chain of three transformations, where :math:`T_1` depends on :math:`T_2`
-		and that in turn depends on :math:`T_3`, the final transformation :math:`T_f` is
-
-		.. math:: T_f = T_3 T_2 T_1
-
-		In explicit terms, the transformations are a subset of affine transformations
-		expressed as 4x4 matrices that act on homogeneous coordinates, :math:`w=(x,y,z,1)^T`.
-
-		For rotation and translation,
-
-		.. math:: T_r &amp;= \begin{pmatrix} R &amp; o \\ 0_3 &amp; 1 \end{pmatrix} \\ T_t &amp;= \begin{pmatrix} I_3  &amp; t + o \\ 0_3 &amp; 1 \end{pmatrix}
-
-		where :math:`R` is the usual 3x3 rotation matrix, :math:`o` is an offset vector,
-		:math:`0_3` is a row of 3 zeros, :math:`I_3` is the 3x3 identity matrix and
-		:math:`t` is the translation vector.
-
-		:math:`o` is given by the ``offset`` attribute, :math:`t` is given by the ``vector``
-		attribute multiplied by the field value, and :math:`R` is defined as a rotation
-		about an axis in the direction of ``vector``, of angle of the field value.
-
-		NOTE
-		
-		One possible use of ``NXtransformations`` is to define the motors and
-		transformations for a diffractometer (goniometer).  Such use is mentioned
-		in the ``NXinstrument`` base class.  Use one ``NXtransformations`` group 
-		for each diffractometer and name the group appropriate to the device.
-		Collecting the motors of a sample table or xyz-stage in an NXtransformations
-		group is equally possible.
-
-
-		Following the section on the general dscription of axis in NXtransformations is a section which
-		documents the fields commonly used within NeXus for positioning purposes and their meaning. Whenever
-		there is a need for positioning a beam line component please use the existing names. Use as many fields
-		as needed in order to position the component. Feel free to add more axis if required. In the description
-		given below, only those atttributes which are defined through the name are specified. Add the other attributes
-		of the full set:
-
-		* vector
-		* offset
-		* transformation_type
-		* depends_on
-
-		as needed.
-	</doc>
-	<field name="AXISNAME" nameType="any" units="NX_TRANSFORMATION" type="NX_NUMBER" maxOccurs="unbounded">
-		<doc>
-			Units need to be appropriate for translation or rotation
-
-			The name of this field is not forced.  The user is free to use any name
-			that does not cause confusion.  When using more than one ``AXISNAME`` field,
-			make sure that each field name is unique in the same group, as required
-			by HDF5.
-
-			The values given should be the start points of exposures for the corresponding
-			frames.  The end points should be given in ``AXISNAME_end``.
-		</doc>
-		<attribute name="transformation_type" optional="true">
-			<doc>
-				The transformation_type may be ``translation``, in which case the
-				values are linear displacements along the axis, ``rotation``,
-				in which case the values are angular rotations around the axis.
-
-				If this attribute is omitted, this is an axis for which there
-				is no motion to be specifies, such as the direction of gravity,
-				or the direction to the source, or a basis vector of a
-				coordinate frame. In this case the value of the ``AXISNAME`` field
-				is not used and can be set to the number ``NaN``.
-			</doc>
-			<enumeration>
-				<item value="translation" />
-				<item value="rotation" />
-				<!-- <item value="general" /> -->
-			</enumeration>
-		</attribute>
-		<attribute name="vector" optional="false" type="NX_NUMBER">
-			<doc>
-				Three values that define the axis for this transformation.
-				The axis should be normalized to unit length, making it
-				dimensionless.  For ``rotation`` axes, the direction should be
-				chosen for a right-handed rotation with increasing angle.
-				For ``translation`` axes the direction should be chosen for
-				increasing displacement. For general axes, an appropriate direction
-				should be chosen.
-			</doc>
-			<dimensions rank="1">
-				<dim index="1" value="3" />
-			</dimensions>
-		</attribute>
-		<attribute name="offset" type="NX_NUMBER">
-			<doc>
-				A fixed offset applied before the transformation (three vector components).
-				This is not intended to be a substitute for a fixed ``translation`` axis but, for example,
-				as the mechanical offset from mounting the axis to its dependency.
-			</doc>
-			<dimensions rank="1">
-				<dim index="1" value="3" />
-			</dimensions>
-		</attribute>
-		<attribute name="offset_units" type="NX_CHAR">
-			<doc>
-				Units of the offset.  Values should be consistent with NX_LENGTH.
-			</doc>
-		</attribute>
-		<attribute name="depends_on" type="NX_CHAR">
-			<doc>
-				Points to the path to a field defining the axis on which this
-				depends or the string ".".
-			</doc>
-		</attribute>
-		<attribute name="equipment_component" type="NX_CHAR">
-			<doc>
-				An arbitrary identifier of a component of the equipment to which
-				the transformation belongs, such as 'detector_arm' or 'detector_module'.
-				NXtransformations with the same equipment_component label form a logical
-				grouping which can be combined together into a single change-of-basis
-				operation.
-			</doc>
-		</attribute>
-	</field>
-	<field name="AXISNAME_end" units="NX_TRANSFORMATION" nameType="partial" type="NX_NUMBER" minOccurs="0" maxOccurs="unbounded">
-		<doc>
-			``AXISNAME_end`` is a placeholder for a name constructed from the actual
-			name of an axis to which ``_end`` has been appended.
-
-			The values in this field are the end points of the motions that start
-			at the corresponding positions given in the ``AXISNAME`` field.
-		</doc>
-	</field>
-	<field name="AXISNAME_increment_set" units="NX_TRANSFORMATION"  nameType="partial" type="NX_NUMBER" minOccurs="0">
-		<doc>
-			``AXISNAME_increment_set`` is a placeholder for a name constructed from the actual
-			name of an axis to which ``_increment_set`` has been appended.
-
-			The value of this optional field is the intended average range through which
-			the corresponding axis moves during the exposure of a frame.  Ideally, the
-			value of this field added to each value of ``AXISNAME`` would agree with the
-			corresponding values of ``AXISNAME_end``, but there is a possibility of significant
-			differences.  Use of ``AXISNAME_end`` is recommended.
-		</doc>
-	</field>
->>>>>>> 57884f66
 </definition>