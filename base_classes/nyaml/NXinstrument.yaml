--- conflicted
+++ resolved
@@ -16,30 +16,7 @@
     \@short_name:
       doc: |
         short name for instrument, perhaps the acronym
-<<<<<<< HEAD
-  energy_resolution(NX_FLOAT):
-    unit: NX_ENERGY
-    doc: |
-      Energy resolution of the experiment (FWHM or gaussian broadening)
-  momentum_resolution(NX_FLOAT):
-    unit: NX_WAVENUMBER
-    doc: |
-      Momentum resolution of the experiment (FWHM)
-  angular_resolution(NX_FLOAT):
-    unit: NX_ANGLE
-    doc: |
-      Angular resolution of the experiment (FWHM)
-  spatial_resolution(NX_FLOAT):
-    unit: NX_LENGTH
-    doc: |
-      Spatial resolution of the experiment (Airy disk radius)
-  temporal_resolution(NX_FLOAT):
-    unit: NX_TIME
-    doc: |
-      Temporal resolution of the experiment (FWHM)
   (NXactuator):
-=======
->>>>>>> 0b3e18e1
   (NXaperture):
   (NXattenuator):
   (NXbeam):
@@ -64,11 +41,8 @@
   (NXmonochromator):
   (NXpolarizer):
   (NXpositioner):
-<<<<<<< HEAD
   (NXsensor):
-=======
   (NXresolution):
->>>>>>> 0b3e18e1
   (NXsource):
   (NXtransformations)DIFFRACTOMETER:
   (NXvelocity_selector):
