category: base
doc: |
  Definition of the root NeXus group.
type: group
NXroot(NXobject):
  \@NX_class:
    doc: |
      The root of any NeXus data file is an ``NXroot`` class
      (no other choice is allowed for a valid NeXus data file).
      This attribute cements that definition.
    enumeration: [NXroot]
  \@file_time:
    type: NX_DATE_TIME
    doc: |
      Date and time file was originally created
  \@file_name:
    doc: |
      File name of original NeXus file
  \@file_update_time:
    type: NX_DATE_TIME
    doc: |
      Date and time of last file change at close
  \@NeXus_repository:
    doc: |
      A repository containing the application definitions
      used for creating this file.
      If the NeXus_version attribute contains a commit distance and hash
      this should refer to this repository.
  \@NeXus_version:
    doc: |
      Version of NeXus definitions used in writing the file.
      This may either be a date based version tag of the form `vYYYY.MM`
      or a version tag with a commit distance and source control (e.g., git) hash of
      the form `vYYYY.MM.post1.dev<commit-distance>.g<git-hash>`.
      It may contain an additional `.dYYYYMMDD` timestamp appendix
      for dirty repositories.
      If the version contains a commit distance and hash the
      NeXus_repository attribute should be written with the 
      repository url containing this version.
      
      Only used when the NAPI or pynxtools has written the file.
      Note that this is different from the version of the
      base class or application definition version number.
  \@partial:
    doc: |
      A list of concepts in an application definition this file describes.
      This is for partially filling an application definition.
      If this attribute is not present the application definition is assumed
<<<<<<< HEAD
      to be valid, if not the specified concepts/paths are assumed to be valid.
=======
      to be valid, if not only the specified concepts/paths are assumed to be valid.
>>>>>>> 1016aa05
  \@HDF_version:
    doc: |
      Version of HDF (version 4) library used in writing the file
  \@HDF5_Version:
    doc: |
      Version of HDF5 library used in writing the file.
      
      Note this attribute is spelled with uppercase "V",
      different than other version attributes.
  \@XML_version:
    doc: |
      Version of XML support library used in writing the XML file
  \@h5py_version:
    doc: |
      Version of h5py Python package used in writing the file
  \@creator:
    doc: |
      facility or program where file originated
  \@creator_version:
    doc: |
      Version of facility or program used in writing the file
  (NXentry):
    exists: ['min', '1']
    doc: |
      entries
  \@default:
    doc: |
      .. index:: find the default plottable data
      .. index:: plotting
      .. index:: default attribute value
      
      Declares which :ref:`NXentry` group contains
      the data to be shown by default.
      It is used to resolve ambiguity when
      more than one :ref:`NXentry` group exists.
      The value :ref:`names <validItemName>` the default :ref:`NXentry` group.  The
      value must be the name of a child of the current group. The child must be a
      NeXus group or a link to a NeXus group.
      
      It is recommended (as of NIAC2014) to use this attribute
      to help define the path to the default dataset to be plotted.
      See https://www.nexusformat.org/2014_How_to_find_default_data.html
      for a summary of the discussion.

# ++++++++++++++++++++++++++++++++++ SHA HASH ++++++++++++++++++++++++++++++++++
# 076e6c02e65767061d84e6f18bdef2d2caaf1c555f8ce414fd5744e68cc3685c
# <?xml version="1.0" encoding="UTF-8"?>
# <?xml-stylesheet type="text/xsl" href="nxdlformat.xsl"?>
# <!--
# # NeXus - Neutron and X-ray Common Data Format
# # 
# # Copyright (C) 2014-2022 NeXus International Advisory Committee (NIAC)
# # 
# # This library is free software; you can redistribute it and/or
# # modify it under the terms of the GNU Lesser General Public
# # License as published by the Free Software Foundation; either
# # version 3 of the License, or (at your option) any later version.
# #
# # This library is distributed in the hope that it will be useful,
# # but WITHOUT ANY WARRANTY; without even the implied warranty of
# # MERCHANTABILITY or FITNESS FOR A PARTICULAR PURPOSE.  See the GNU
# # Lesser General Public License for more details.
# #
# # You should have received a copy of the GNU Lesser General Public
# # License along with this library; if not, write to the Free Software
# # Foundation, Inc., 59 Temple Place, Suite 330, Boston, MA  02111-1307  USA
# #
# # For further information, see http://www.nexusformat.org
# -->
# <definition xmlns="http://definition.nexusformat.org/nxdl/3.1" xmlns:xsi="http://www.w3.org/2001/XMLSchema-instance" category="base" type="group" name="NXroot" extends="NXobject" xsi:schemaLocation="http://definition.nexusformat.org/nxdl/3.1 ../nxdl.xsd">
#     <doc>
#          Definition of the root NeXus group.
#     </doc>
#     <attribute name="NX_class">
#         <doc>
#              The root of any NeXus data file is an ``NXroot`` class
#              (no other choice is allowed for a valid NeXus data file).
#              This attribute cements that definition.
#         </doc>
#         <enumeration>
#             <item value="NXroot"/>
#         </enumeration>
#     </attribute>
#     <attribute name="file_time" type="NX_DATE_TIME">
#         <doc>
#              Date and time file was originally created
#         </doc>
#     </attribute>
#     <attribute name="file_name">
#         <doc>
#              File name of original NeXus file
#         </doc>
#     </attribute>
#     <attribute name="file_update_time" type="NX_DATE_TIME">
#         <doc>
#              Date and time of last file change at close
#         </doc>
#     </attribute>
#     <attribute name="NeXus_version">
#         <doc>
#              Version of NeXus API used in writing the file.
#              
#              Only used when the NAPI has written the file.
#              Note that this is different from the version of the
#              base class or application definition version number.
#         </doc>
#     </attribute>
#     <attribute name="partial">
#         <doc>
#              A list of concepts in an application definition this file describes.
#              This is for partially filling an application definition.
#              If this attribute is not present the application definition is assumed
#              to be valid, if not the specified concepts/paths are assumed to be valid.
#         </doc>
#     </attribute>
#     <attribute name="HDF_version">
#         <doc>
#              Version of HDF (version 4) library used in writing the file
#         </doc>
#     </attribute>
#     <attribute name="HDF5_Version">
#         <doc>
#              Version of HDF5 library used in writing the file.
#              
#              Note this attribute is spelled with uppercase &quot;V&quot;,
#              different than other version attributes.
#         </doc>
#     </attribute>
#     <attribute name="XML_version">
#         <doc>
#              Version of XML support library used in writing the XML file
#         </doc>
#     </attribute>
#     <attribute name="h5py_version">
#         <doc>
#              Version of h5py Python package used in writing the file
#         </doc>
#     </attribute>
#     <attribute name="creator">
#         <doc>
#              facility or program where file originated
#         </doc>
#     </attribute>
#     <attribute name="creator_version">
#         <doc>
#              Version of facility or program used in writing the file
#         </doc>
#     </attribute>
#     <group type="NXentry" minOccurs="1">
#         <doc>
#              entries
#         </doc>
#     </group>
#     <attribute name="default">
#         <doc>
#              .. index:: find the default plottable data
#              .. index:: plotting
#              .. index:: default attribute value
#              
#              Declares which :ref:`NXentry` group contains
#              the data to be shown by default.
#              It is used to resolve ambiguity when
#              more than one :ref:`NXentry` group exists.
#              The value :ref:`names &lt;validItemName&gt;` the default :ref:`NXentry` group.  The
#              value must be the name of a child of the current group. The child must be a
#              NeXus group or a link to a NeXus group.
#              
#              It is recommended (as of NIAC2014) to use this attribute
#              to help define the path to the default dataset to be plotted.
#              See https://www.nexusformat.org/2014_How_to_find_default_data.html
#              for a summary of the discussion.
#         </doc>
#     </attribute>
# </definition><|MERGE_RESOLUTION|>--- conflicted
+++ resolved
@@ -46,11 +46,7 @@
       A list of concepts in an application definition this file describes.
       This is for partially filling an application definition.
       If this attribute is not present the application definition is assumed
-<<<<<<< HEAD
-      to be valid, if not the specified concepts/paths are assumed to be valid.
-=======
       to be valid, if not only the specified concepts/paths are assumed to be valid.
->>>>>>> 1016aa05
   \@HDF_version:
     doc: |
       Version of HDF (version 4) library used in writing the file
