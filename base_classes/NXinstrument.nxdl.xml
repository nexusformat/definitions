--- conflicted
+++ resolved
@@ -22,26 +22,28 @@
 # For further information, see http://www.nexusformat.org
 -->
 <definition xmlns="http://definition.nexusformat.org/nxdl/3.1" category="base"
-	xmlns:xsi="http://www.w3.org/2001/XMLSchema-instance"
-	xsi:schemaLocation="http://definition.nexusformat.org/nxdl/3.1 ../nxdl.xsd"
-	name="NXinstrument" 
+    xmlns:xsi="http://www.w3.org/2001/XMLSchema-instance"
+    xsi:schemaLocation="http://definition.nexusformat.org/nxdl/3.1 ../nxdl.xsd"
+    name="NXinstrument" 
     type="group" extends="NXobject">
-	<doc>
-		Collection of the components of the instrument or beamline.
-		
-		Template of instrument descriptions comprising various beamline components. 
-		Each component will also be a NeXus group defined by its distance from the 
-		sample. Negative distances represent beamline components that are before the 
-		sample while positive distances represent components that are after the sample. 
-		This device allows the unique identification of beamline components in a way 
-		that is valid for both reactor and pulsed instrumentation.
-	</doc>
-	<field name="name">
-		<doc>Name of instrument</doc>
-	    <attribute name="short_name">
-	        <doc>short name for instrument, perhaps the acronym</doc>
-	    </attribute>
-	</field>
+    <doc>
+        Collection of the components of the instrument or beamline.
+
+        Template of instrument descriptions comprising various beamline components. 
+        Each component will also be a NeXus group defined by its distance from the 
+        sample. Negative distances represent beamline components that are before the 
+        sample while positive distances represent components that are after the sample. 
+        This device allows the unique identification of beamline components in a way 
+        that is valid for both reactor and pulsed instrumentation.
+    </doc>
+    <field name="name">
+        <doc>Name of instrument</doc>
+        <attribute name="short_name">
+            <doc>
+                Short name for instrument, perhaps the acronym
+            </doc>
+        </attribute>
+    </field>
     <group type="NXactuator"/>
     <group type="NXaperture" />
     <group type="NXattenuator" />
@@ -68,10 +70,6 @@
     <group type="NXmonochromator" />
     <group type="NXpolarizer" />
     <group type="NXpositioner" />
-<<<<<<< HEAD
-    <group type="NXresolution"/>
-=======
->>>>>>> 0cf7fe53
     <group type="NXsensor"/>
     <group type="NXsource" />
     <group type="NXtransformations" name="DIFFRACTOMETER" />
