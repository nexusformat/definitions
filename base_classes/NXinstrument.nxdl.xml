<?xml version='1.0' encoding='UTF-8'?>
<?xml-stylesheet type="text/xsl" href="nxdlformat.xsl"?>
<!--
# NeXus - Neutron and X-ray Common Data Format
<<<<<<< HEAD
#
# Copyright (C) 2014-2024 NeXus International Advisory Committee (NIAC)
#
=======
# 
# Copyright (C) 2008-2024 NeXus International Advisory Committee (NIAC)
# 
>>>>>>> c94f58d5
# This library is free software; you can redistribute it and/or
# modify it under the terms of the GNU Lesser General Public
# License as published by the Free Software Foundation; either
# version 3 of the License, or (at your option) any later version.
#
# This library is distributed in the hope that it will be useful,
# but WITHOUT ANY WARRANTY; without even the implied warranty of
# MERCHANTABILITY or FITNESS FOR A PARTICULAR PURPOSE.  See the GNU
# Lesser General Public License for more details.
#
# You should have received a copy of the GNU Lesser General Public
# License along with this library; if not, write to the Free Software
# Foundation, Inc., 59 Temple Place, Suite 330, Boston, MA  02111-1307  USA
#
# For further information, see http://www.nexusformat.org
-->
<<<<<<< HEAD
<definition xmlns="http://definition.nexusformat.org/nxdl/3.1" xmlns:xsi="http://www.w3.org/2001/XMLSchema-instance" category="base" type="group" name="NXinstrument" extends="NXobject" xsi:schemaLocation="http://definition.nexusformat.org/nxdl/3.1 ../nxdl.xsd">
    <doc>
         Collection of the components of the instrument or beamline.
         
         Template of instrument descriptions comprising various beamline components.
         Each component will also be a NeXus group defined by its distance from the
         sample. Negative distances represent beamline components that are before the
         sample while positive distances represent components that are after the sample.
         This device allows the unique identification of beamline components in a way
         that is valid for both reactor and pulsed instrumentation.
    </doc>
    <field name="name">
        <doc>
             Name of instrument
        </doc>
        <attribute name="short_name">
            <doc>
                 short name for instrument, perhaps the acronym
            </doc>
        </attribute>
    </field>
    <group type="NXactuator"/>
    <group type="NXaperture"/>
    <group type="NXattenuator"/>
    <group type="NXbeam"/>
    <group type="NXbeam_stop"/>
    <group type="NXbending_magnet"/>
    <group type="NXcollimator"/>
    <group type="NXcollection"/>
    <group type="NXcapillary"/>
    <group type="NXcrystal"/>
    <group type="NXdetector"/>
    <group type="NXdetector_group"/>
    <group type="NXdisk_chopper"/>
    <group type="NXevent_data"/>
    <group type="NXfabrication"/>
    <group type="NXfermi_chopper"/>
    <group type="NXfilter"/>
    <group type="NXflipper"/>
    <group type="NXguide"/>
    <group type="NXhistory"/>
    <group type="NXinsertion_device"/>
    <group type="NXmirror"/>
    <group type="NXmoderator"/>
    <group type="NXmonochromator"/>
    <group type="NXpolarizer"/>
    <group type="NXpositioner"/>
    <group type="NXsensor"/>
    <group type="NXresolution"/>
    <group type="NXsource"/>
    <group type="NXtransformations" name="DIFFRACTOMETER"/>
    <group type="NXvelocity_selector"/>
    <group type="NXxraylens"/>
    <attribute name="default">
        <doc>
             .. index:: plotting
             
             Declares which child group contains a path leading
             to a :ref:`NXdata` group.
             
             It is recommended (as of NIAC2014) to use this attribute
             to help define the path to the default dataset to be plotted.
             See https://www.nexusformat.org/2014_How_to_find_default_data.html
             for a summary of the discussion.
        </doc>
    </attribute>
=======
<definition xmlns="http://definition.nexusformat.org/nxdl/3.1" category="base"
	xmlns:xsi="http://www.w3.org/2001/XMLSchema-instance"
	xsi:schemaLocation="http://definition.nexusformat.org/nxdl/3.1 ../nxdl.xsd"
	name="NXinstrument" 
    type="group" extends="NXobject">
	<doc>
		Collection of the components of the instrument or beamline.
		
		Template of instrument descriptions comprising various beamline components. 
		Each component will also be a NeXus group defined by its distance from the 
		sample. Negative distances represent beamline components that are before the 
		sample while positive distances represent components that are after the sample. 
		This device allows the unique identification of beamline components in a way 
		that is valid for both reactor and pulsed instrumentation.
	</doc>
	<field name="name">
		<doc>Name of instrument</doc>
	    <attribute name="short_name">
	        <doc>short name for instrument, perhaps the acronym</doc>
	    </attribute>
	</field>
    <group type="NXactuator"/>
    <group type="NXaperture" />
    <group type="NXattenuator" />
    <group type="NXbeam" />
    <group type="NXbeam_stop" />
    <group type="NXbending_magnet" />
    <group type="NXcollimator" />
    <group type="NXcollection" />
    <group type="NXcapillary" />
    <group type="NXcrystal" />
    <group type="NXdetector" />
    <group type="NXdetector_group" />
    <group type="NXdisk_chopper" />
    <group type="NXevent_data" />
    <group type="NXfabrication"/>
    <group type="NXfermi_chopper" />
    <group type="NXfilter" />
    <group type="NXflipper" />
    <group type="NXguide" />
    <group type="NXhistory"/>
    <group type="NXinsertion_device" />
    <group type="NXmirror" />
    <group type="NXmoderator" />
    <group type="NXmonochromator" />
    <group type="NXpolarizer" />
    <group type="NXpositioner" />
    <group type="NXsensor"/>
    <group type="NXsource" />
    <group type="NXtransformations" name="DIFFRACTOMETER" />
    <group type="NXvelocity_selector" />
    <group type="NXxraylens" />
>>>>>>> c94f58d5
</definition><|MERGE_RESOLUTION|>--- conflicted
+++ resolved
@@ -2,15 +2,9 @@
 <?xml-stylesheet type="text/xsl" href="nxdlformat.xsl"?>
 <!--
 # NeXus - Neutron and X-ray Common Data Format
-<<<<<<< HEAD
-#
-# Copyright (C) 2014-2024 NeXus International Advisory Committee (NIAC)
-#
-=======
 # 
 # Copyright (C) 2008-2024 NeXus International Advisory Committee (NIAC)
 # 
->>>>>>> c94f58d5
 # This library is free software; you can redistribute it and/or
 # modify it under the terms of the GNU Lesser General Public
 # License as published by the Free Software Foundation; either
@@ -27,74 +21,6 @@
 #
 # For further information, see http://www.nexusformat.org
 -->
-<<<<<<< HEAD
-<definition xmlns="http://definition.nexusformat.org/nxdl/3.1" xmlns:xsi="http://www.w3.org/2001/XMLSchema-instance" category="base" type="group" name="NXinstrument" extends="NXobject" xsi:schemaLocation="http://definition.nexusformat.org/nxdl/3.1 ../nxdl.xsd">
-    <doc>
-         Collection of the components of the instrument or beamline.
-         
-         Template of instrument descriptions comprising various beamline components.
-         Each component will also be a NeXus group defined by its distance from the
-         sample. Negative distances represent beamline components that are before the
-         sample while positive distances represent components that are after the sample.
-         This device allows the unique identification of beamline components in a way
-         that is valid for both reactor and pulsed instrumentation.
-    </doc>
-    <field name="name">
-        <doc>
-             Name of instrument
-        </doc>
-        <attribute name="short_name">
-            <doc>
-                 short name for instrument, perhaps the acronym
-            </doc>
-        </attribute>
-    </field>
-    <group type="NXactuator"/>
-    <group type="NXaperture"/>
-    <group type="NXattenuator"/>
-    <group type="NXbeam"/>
-    <group type="NXbeam_stop"/>
-    <group type="NXbending_magnet"/>
-    <group type="NXcollimator"/>
-    <group type="NXcollection"/>
-    <group type="NXcapillary"/>
-    <group type="NXcrystal"/>
-    <group type="NXdetector"/>
-    <group type="NXdetector_group"/>
-    <group type="NXdisk_chopper"/>
-    <group type="NXevent_data"/>
-    <group type="NXfabrication"/>
-    <group type="NXfermi_chopper"/>
-    <group type="NXfilter"/>
-    <group type="NXflipper"/>
-    <group type="NXguide"/>
-    <group type="NXhistory"/>
-    <group type="NXinsertion_device"/>
-    <group type="NXmirror"/>
-    <group type="NXmoderator"/>
-    <group type="NXmonochromator"/>
-    <group type="NXpolarizer"/>
-    <group type="NXpositioner"/>
-    <group type="NXsensor"/>
-    <group type="NXresolution"/>
-    <group type="NXsource"/>
-    <group type="NXtransformations" name="DIFFRACTOMETER"/>
-    <group type="NXvelocity_selector"/>
-    <group type="NXxraylens"/>
-    <attribute name="default">
-        <doc>
-             .. index:: plotting
-             
-             Declares which child group contains a path leading
-             to a :ref:`NXdata` group.
-             
-             It is recommended (as of NIAC2014) to use this attribute
-             to help define the path to the default dataset to be plotted.
-             See https://www.nexusformat.org/2014_How_to_find_default_data.html
-             for a summary of the discussion.
-        </doc>
-    </attribute>
-=======
 <definition xmlns="http://definition.nexusformat.org/nxdl/3.1" category="base"
 	xmlns:xsi="http://www.w3.org/2001/XMLSchema-instance"
 	xsi:schemaLocation="http://definition.nexusformat.org/nxdl/3.1 ../nxdl.xsd"
@@ -147,5 +73,4 @@
     <group type="NXtransformations" name="DIFFRACTOMETER" />
     <group type="NXvelocity_selector" />
     <group type="NXxraylens" />
->>>>>>> c94f58d5
 </definition>