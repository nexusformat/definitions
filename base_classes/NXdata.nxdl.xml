<?xml version="1.0" encoding="UTF-8"?>
<?xml-stylesheet type="text/xsl" href="nxdlformat.xsl" ?>
<!--
# NeXus - Neutron and X-ray Common Data Format
# 
# Copyright (C) 2008-2020 NeXus International Advisory Committee (NIAC)
# 
# This library is free software; you can redistribute it and/or
# modify it under the terms of the GNU Lesser General Public
# License as published by the Free Software Foundation; either
# version 3 of the License, or (at your option) any later version.
#
# This library is distributed in the hope that it will be useful,
# but WITHOUT ANY WARRANTY; without even the implied warranty of
# MERCHANTABILITY or FITNESS FOR A PARTICULAR PURPOSE.  See the GNU
# Lesser General Public License for more details.
#
# You should have received a copy of the GNU Lesser General Public
# License along with this library; if not, write to the Free Software
# Foundation, Inc., 59 Temple Place, Suite 330, Boston, MA  02111-1307  USA
#
# For further information, see http://www.nexusformat.org
-->
<definition name="NXdata" 
	type="group" 
	extends="NXobject"
	category="base"
	ignoreExtraFields="true"
	ignoreExtraAttributes="true" 
	xmlns="http://definition.nexusformat.org/nxdl/3.1"
	xmlns:xsi="http://www.w3.org/2001/XMLSchema-instance"
	xsi:schemaLocation="http://definition.nexusformat.org/nxdl/3.1 ../nxdl.xsd"
	>
	
	<!-- 
		The ignoreExtra* attributes are used in the definition to
		avoid warning messages that would be generated from unexpected fields or attributes.
		Since common use of NXdata indicates field names of any value, _many_
		instances of this class would generate a warning message during validation
		without this attribute being set to "true".
	-->

	<symbols>
		<doc>These symbols will be used below to coordinate fields with the same shape.</doc>
		<symbol name="dataRank"><doc>rank of the ``DATA`` field</doc></symbol>
		<symbol name="n"><doc>length of the ``AXIS`` field</doc></symbol>
	</symbols>
	
	<attribute name="signal">
		<doc>
			.. index:: plotting
			
			Declares which field contains the default plottable data. 
			The value is the name of the field to be plotted.
			A field of this name *must* exist (either as field 
			or as a link to a field in another group).
			
			It is recommended (as of NIAC2014) to use this attribute
			rather than adding a signal attribute to the field.
			See http://wiki.nexusformat.org/2014_How_to_find_default_data
			for a summary of the discussion.
		</doc>
	</attribute>
	<attribute name="axes">
		<!-- http://www.nexusformat.org/2014_axes_and_uncertainties -->
		<doc>
			.. index:: plotting
			
			String array that defines the names of independent data fields used 
			in the default plot for each of the dimensions of the *signal* field.
			One entry is provided for every dimension in the *signal* field.
			The field(s) named in this attribute *must* exist. 
			
			An axis slice is specified using a field named 
			``AXIS_indices`` as described below (where the text shown here
			as ``AXIS`` is to be replaced by the actual field name).
			
			When no default axis is available for a particular dimension 
			of the plottable data, use a "." in that position.  
			Such as::
			
				@axes=["time", ".", "."]
			
			In this example, since there are three items in the list, the 
			*signal* field must must be a three-dimensional array (rank=3).  The 
			first dimension is described by the values of a one-dimensional 
			array named ``time`` while the other two dimensions have no fields 
			to be used as dimension scales. If the dimension scale does not 
			exist, it is assumed the data will be plotted against the 
			corresponding array index.
			
			See examples provided on the NeXus wiki:
			http://www.nexusformat.org/2014_axes_and_uncertainties
			
			If there are no axes at all (such as with a stack of images), 
			the axes attribute can be omitted.
		</doc>
	</attribute>
	<attribute name="AXIS_indices">
		<!-- 
			nxdl.xsd rules do not allow us to show this as a variable name 
			- we'll use ALL CAPS (see #562)
		-->
		<!-- AXIS_indices documentation copied from datarules.rst -->
		<doc>
			Each ``AXIS_indices`` attribute indicates the dependency
			relationship of the ``AXIS`` field (where ``AXIS`` 
			is the name of a field that exists in this ``NXdata`` group) 
			with one or more dimensions of the plottable data.
		
			Integer array that defines the indices of the *signal* field 
			(that field will be a multidimensional array)
			which need to be used in the *AXIS* field in 
			order to reference the corresponding axis value.
			
			The first index of an array is ``0`` (zero).
			
			Here, *AXIS* is to be replaced by the name of each 
			field described in the ``axes`` attribute.  

			An example with 2-D data, :math:`d(t,P)`, will illustrate::
			
			  data_2d:NXdata
				@signal="data"
				@axes=["time", "pressure"]
				@time_indices=0
				@pressure_indices=1
				data: float[1000,20]
				time: float[1000]
				pressure: float[20]
			
			This attribute should be provided in all situations. 
			
			.. note::  Attributes potentially containing multiple values 
			   (axes and _indices) are to be written as string or integer arrays, 
			   to avoid string parsing in reading applications.
		</doc>
	</attribute>
	
	<doc>
		:ref:`NXdata` describes the plottable data and related dimension scales. 
		
		.. index:: plotting
		
		It is recommended that there is at least one :ref:`NXdata` group 
		in each :ref:`NXentry` group.  
		The ``signal`` and ``axes`` attributes of the ``data`` group define 
		which fields are plottable data and which are the independent variables,
		or *dimension scales*, respectively.
		
		:ref:`NXdata` is used to implement one of the basic motivations in NeXus,
		to identify plottable data in each :ref:`NXentry`.  The actual data
		might be stored in another group and linked to the :ref:`NXdata` group.

		..note :: Note that, in the following, ``DATA`` and ``AXIS`` 
				represent the names of fields containing the plottable data and 
				axes, respectively. The names are not fixed by the standard.  

		* Each :ref:`NXdata` group will define only one field
		  containing plottable data, one for each of the dimension scales, and, 
		  optionally, associated uncertainties. Other fields may be present in 
		  the group.
		* The plottable data may be of arbitrary rank up to a maximum
		  of ``NX_MAXRANK=32``.
		* The name of the plottable data will be defined by the value of 
		  the group ``signal`` attribute, such as::
		  
		    data:NXdata
		      @signal = "counts"
		      @axes = "mr"
		      @mr_indices = 0
		      counts: float[100]  --> the default dependent data
		      mr: float[100]  --> the default independent data
		  
		  The field named in the ``signal`` attribute **must** exist, either
		  directly as a field or defined through a link.
		
		* If available, the standard deviations of the data are to be
		  stored in a field of the same rank and dimensions, either with the 
		  name ``DATA_errors`` or with a name specified in the data's 
		  ``uncertainties`` attribute. 

		* For each data dimension of size ``n``, there should be a 
		  one-dimensional array of size ``n`` or ``n+1``, which contain the 
		  *dimension scales* of the data,  *i.e*., the values of the independent 
		  variables at which the data is measured, such as scattering angle or 
		  energy transfer (size ``n``) or the bin boundaries when the data is
		  histogrammed (size ``n+1 ``).
		
		.. index:: link
		.. index:: axes (attribute)

		* The group ``axes`` attribute will list these *dimension scales*.
		  associated with the plottable data in the order of their respective
		  dimension, *i.e.*, starting with the slowest-changing dimension in 
		  row major order.
		
		The preferred method to associate each data dimension with
		its respective dimension scale is to specify the field name
		of each dimension scale in the group ``axes`` attribute as a string list.
		Here is an example for 2-D data, *data*, plotted 
		against *time*, and *pressure*.  (An additional *temperature* data set 
		is provided and could be selected as an alternate for the *pressure* 
		axis.)::

		  data_2d:NXdata
		    @signal="data"
		    @axes=["time", "pressure"]
		    @pressure_indices=1
		    @temperature_indices=1
		    @time_indices=0
		    data: float[1000,20]
		    pressure: float[20]
		    temperature: float[20]
		    time: float[1000]

		.. rubric:: Old methods to identify the plottable data
		
		There are two older methods of associating 
		each data dimension to its respective dimension scale.
		Neither should be used when writing new data files, but
		client software should expect to see legacy data files
		written with any of these methods.
		
		  * One method adds the ``axes`` attribute to the data, rather than to
		    the group. This is not recommended because the data field could be
		    linked from another group, which does not contain all the 
		    *dimension scales*.
		
<<<<<<< HEAD
		  * The oldest method adds an ``axis`` attribute to each
		    *dimension scale* set to an integer corresponding to the 
		    corresponding dimension.
=======
		  * The oldest method uses the ``axis`` attribute on each
		    *dimension scale* to identify
		    with an integer the axis whose value is the number of the dimension.

		.. index: !plot; axis label
		   plot, axis units
		   units
		   dimension scale

		Each axis of the plot may be labeled with information from the 
		dimension scale for that axis.  The optional ``@long_name`` attribute
		is provided as the axis label default.  If ``@long_name`` is not
		defined, then use the name of the dimension scale.  A ``@units`` attribute,
		if available, may be added to the axis label for further description.
		See the section :ref:`Design-Units` for more information.

		.. index: !plot; axis title

		The optional ``title`` field, if available, provides a suggested
		title for the plot.  If no ``title`` field is found in the :ref:`NXdata`
		group, look for a ``title`` field in the parent :ref:`NXentry` group,
		with a fallback to displaying the path to the :ref:`NXdata` group.

		NeXus is about how to find and annotate the data to be plotted 
		but not to describe how the data is to be plotted.
		(https://www.nexusformat.org/NIAC2018Minutes.html#nxdata-plottype--attribute)
>>>>>>> b4f08d8d
	</doc>
	<field name="AXIS" type="NX_NUMBER" nameType="any">
		<doc>
	 		Dimension scale defining an axis of the data. There should be one
	 		of these for each dimension of the ``DATA`` field.
	 		Client is responsible for defining the dimensions of the data.
	 		The name of this field may be changed to fit the circumstances.
	 		Standard NeXus client tools will use the attributes to determine
	 		how to use this field.
	 	</doc>
		<dimensions rank="1">
			<doc>
				A *dimension scale* must have a rank of 1 and has length ``n``
				or ``n+1``.
			</doc>
			<dim index="1" value="n"/>
		</dimensions>
		<attribute name="long_name"><doc>Axis label</doc></attribute>
		<attribute name="distribution" type="NX_BOOLEAN">
			<doc>
				``0|false``: single value, 
				``1|true``: multiple values
			</doc>
		</attribute>
		<attribute name="first_good" type="NX_INT"><doc>Index of first good value</doc></attribute>
		<attribute name="last_good" type="NX_INT"><doc>Index of last good value</doc></attribute>
		<attribute name="axis" type="NX_POSINT"
			deprecated="Use the group ``axes`` attribute   (NIAC2014)">
			<doc>
				Index (positive integer) identifying this specific set of numbers.
				
				N.B. The ``axis`` attribute is now deprecated and should not be 
				used in writing new files.  
			</doc>
		</attribute>
	</field>
	<field name="AXIS_errors" type="NX_NUMBER" nameType="any">
		<doc>
<<<<<<< HEAD
			Errors (uncertainties) associated with axis ``AXIS``.
			Client is responsible for defining the dimensions of the data.
			The name of this field may be changed to fit the circumstances 
			but is matched with the *AXIS*
			field with ``_errors`` appended.
=======
			"Errors" (actually *uncertainties*) associated with axis ``VARIABLE``.
			Client is responsible for defining the dimensions of the data.
			The name of this field may be changed to fit the circumstances 
			but is matched with the *VARIABLE* field with ``_errors`` appended.
			
			This pattern of using ``VARIABLE_errors`` can be used 
			throughout a NeXus data file to associate uncertainties 
			with a dataset named ``VARIABLE``.  This pattern also 
			applies to other relationships such as ``VARIABLE_resolutions``
			to connect additional data with a certain dataset. 
>>>>>>> b4f08d8d
		</doc>
		<dimensions rank="1">
			<doc>
				A dimension scale must have a rank of 1 and has length ``n``, 
				same as ``AXIS``.
			</doc>
			<dim index="1" value="n"/>
		</dimensions>
	</field>
	<field name="DATA" type="NX_NUMBER" nameType="any">
		<doc>
			.. index:: plotting
		
			This field contains the data values to be used as the 
			NeXus *plottable data*.
			Client is responsible for defining the dimensions of the data.
			The name of this field may be changed to fit the circumstances.
			Standard NeXus client tools will use the attributes to determine
			how to use this field.
		</doc>
		<dimensions rank="dataRank">
			<doc>
				The rank (``dataRank``) of the ``data`` must satisfy
				``1 &lt;= dataRank &lt;= NX_MAXRANK=32``.  
				At least one ``dim`` must have length ``n``.
			</doc>
			<dim index="0" value="n"><!-- index="0": cannot know to which dimension this applies a priori --></dim>
		</dimensions>
		<attribute name="signal" type="NX_POSINT"
			deprecated="Use the group ``signal`` attribute   (NIAC2014)">
			<doc>
				.. index:: plotting
	
				Plottable (independent) axis, with a value designating its 
				priority in the :ref:`NXdata` group.
				Only one field in a :ref:`NXdata` group may have the
				``signal=1`` attribute.
				
				N.B. The ``signal`` attribute is now deprecated
				and should not be used in writing new files.  
			</doc>
		</attribute>
		<attribute name="axes"
			deprecated="Use the group ``axes`` attribute   (NIAC2014)">
			<doc>
				Defines the names of the dimension scales
				(independent axes) for this data set
				as a colon-delimited array.

				N.B. The ``axes`` attribute is now deprecated and should not be 
				used in writing new files.  
			</doc>
		</attribute>
		<!--
			NIAC2018 voted to use VARIABLE_errors, not @uncertainties
			https://github.com/nexusformat/definitions/issues/634
		-->
		<attribute name="long_name">
			<doc>data label</doc>
		</attribute>
	</field>
	<field name="DATA_errors" type="NX_NUMBER" nameType="any">
		<doc>
			Errors (uncertainties) associated with data ``DATA``. It is now
			recommended that uncertainties are defined using the 
			``uncertainties`` attribute of the signal field. The name of this 
			field does not therefore have to conform to this pattern, i.e., 
			the name of the signal field with ``_errors`` appended. However,
			it does make the association of the two fields clear.
			Client is responsible for defining the dimensions of the data.
			
		</doc>
		<dimensions rank="dataRank">
			<doc>
				The dimensions should match those of ``DATA``.
			</doc>
			<dim index="0" value="n"><!-- index="0": cannot know to which dimension this applies a priori --></dim>
		</dimensions>
	</field>
	<field name="errors" type="NX_NUMBER">
		<doc>
			Standard deviations of data values - 
			the data array is identified by the group attribute ``signal``. 
			The ``errors`` array must have the same dimensions as ``data``.
			Client is responsible for defining the dimensions of the data.
		</doc>
		<dimensions rank="dataRank">
			<doc>
				The ``errors`` must have 
				the same rank (``dataRank``) 
				as the ``DATA``.  
				At least one ``dim`` must have length ``n``.
			</doc>
			<dim index="0" value="n"><!-- index="0": cannot know to which dimension this applies a priori --></dim>
		</dimensions>
	</field>
	<field name="scaling_factor" type="NX_FLOAT">
		<doc>
			The elements in data are usually float values really. For
			efficiency reasons these are usually stored as integers
			after scaling with a scale factor. This value is the scale
			factor. It is required to get the actual physical value,
			when necessary.
		</doc>
	</field>
	<field name="offset" type="NX_FLOAT">
		<doc>
			An optional offset to apply to the values in data.
		</doc>
	</field>
<<<<<<< HEAD
</definition>
=======
	<field name="title">
		<doc>
			Title for the plot.
		</doc>
	</field>
	<field name="x" type="NX_FLOAT" units="NX_ANY">
		<doc>
			This is an array holding the values to use for the x-axis of
			data.  The units must be appropriate for the measurement.
		</doc>
		<dimensions rank="1">
			<dim index="1" value="nx" />
		</dimensions>
	</field>
	<field name="y" type="NX_FLOAT" units="NX_ANY">
		<doc>
			This is an array holding the values to use for the y-axis of
			data.  The units must be appropriate for the measurement.
		</doc>
		<dimensions rank="1">
			<dim index="1" value="ny" />
		</dimensions>
	</field>
	<field name="z" type="NX_FLOAT" units="NX_ANY">
		<doc>
			This is an array holding the values to use for the z-axis of
			data.  The units must be appropriate for the measurement.
		</doc>
		<dimensions rank="1">
			<dim index="1" value="nz" />
		</dimensions>
	</field>
</definition>
>>>>>>> b4f08d8d
<|MERGE_RESOLUTION|>--- conflicted
+++ resolved
@@ -227,14 +227,9 @@
 		    linked from another group, which does not contain all the 
 		    *dimension scales*.
 		
-<<<<<<< HEAD
 		  * The oldest method adds an ``axis`` attribute to each
 		    *dimension scale* set to an integer corresponding to the 
 		    corresponding dimension.
-=======
-		  * The oldest method uses the ``axis`` attribute on each
-		    *dimension scale* to identify
-		    with an integer the axis whose value is the number of the dimension.
 
 		.. index: !plot; axis label
 		   plot, axis units
@@ -258,7 +253,6 @@
 		NeXus is about how to find and annotate the data to be plotted 
 		but not to describe how the data is to be plotted.
 		(https://www.nexusformat.org/NIAC2018Minutes.html#nxdata-plottype--attribute)
->>>>>>> b4f08d8d
 	</doc>
 	<field name="AXIS" type="NX_NUMBER" nameType="any">
 		<doc>
@@ -297,24 +291,11 @@
 	</field>
 	<field name="AXIS_errors" type="NX_NUMBER" nameType="any">
 		<doc>
-<<<<<<< HEAD
 			Errors (uncertainties) associated with axis ``AXIS``.
 			Client is responsible for defining the dimensions of the data.
 			The name of this field may be changed to fit the circumstances 
 			but is matched with the *AXIS*
 			field with ``_errors`` appended.
-=======
-			"Errors" (actually *uncertainties*) associated with axis ``VARIABLE``.
-			Client is responsible for defining the dimensions of the data.
-			The name of this field may be changed to fit the circumstances 
-			but is matched with the *VARIABLE* field with ``_errors`` appended.
-			
-			This pattern of using ``VARIABLE_errors`` can be used 
-			throughout a NeXus data file to associate uncertainties 
-			with a dataset named ``VARIABLE``.  This pattern also 
-			applies to other relationships such as ``VARIABLE_resolutions``
-			to connect additional data with a certain dataset. 
->>>>>>> b4f08d8d
 		</doc>
 		<dimensions rank="1">
 			<doc>
@@ -425,40 +406,9 @@
 			An optional offset to apply to the values in data.
 		</doc>
 	</field>
-<<<<<<< HEAD
-</definition>
-=======
 	<field name="title">
 		<doc>
 			Title for the plot.
 		</doc>
 	</field>
-	<field name="x" type="NX_FLOAT" units="NX_ANY">
-		<doc>
-			This is an array holding the values to use for the x-axis of
-			data.  The units must be appropriate for the measurement.
-		</doc>
-		<dimensions rank="1">
-			<dim index="1" value="nx" />
-		</dimensions>
-	</field>
-	<field name="y" type="NX_FLOAT" units="NX_ANY">
-		<doc>
-			This is an array holding the values to use for the y-axis of
-			data.  The units must be appropriate for the measurement.
-		</doc>
-		<dimensions rank="1">
-			<dim index="1" value="ny" />
-		</dimensions>
-	</field>
-	<field name="z" type="NX_FLOAT" units="NX_ANY">
-		<doc>
-			This is an array holding the values to use for the z-axis of
-			data.  The units must be appropriate for the measurement.
-		</doc>
-		<dimensions rank="1">
-			<dim index="1" value="nz" />
-		</dimensions>
-	</field>
-</definition>
->>>>>>> b4f08d8d
+</definition>