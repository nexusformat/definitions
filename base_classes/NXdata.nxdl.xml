<?xml version="1.0" encoding="UTF-8"?>
<?xml-stylesheet type="text/xsl" href="nxdlformat.xsl" ?>
<!--
# NeXus - Neutron and X-ray Common Data Format
# 
# Copyright (C) 2008-2022 NeXus International Advisory Committee (NIAC)
# 
# This library is free software; you can redistribute it and/or
# modify it under the terms of the GNU Lesser General Public
# License as published by the Free Software Foundation; either
# version 3 of the License, or (at your option) any later version.
#
# This library is distributed in the hope that it will be useful,
# but WITHOUT ANY WARRANTY; without even the implied warranty of
# MERCHANTABILITY or FITNESS FOR A PARTICULAR PURPOSE.  See the GNU
# Lesser General Public License for more details.
#
# You should have received a copy of the GNU Lesser General Public
# License along with this library; if not, write to the Free Software
# Foundation, Inc., 59 Temple Place, Suite 330, Boston, MA  02111-1307  USA
#
# For further information, see http://www.nexusformat.org
-->
<definition name="NXdata" 
	type="group" 
	extends="NXobject"
	category="base"
	ignoreExtraFields="true"
	ignoreExtraAttributes="true" 
	xmlns="http://definition.nexusformat.org/nxdl/3.1"
	xmlns:xsi="http://www.w3.org/2001/XMLSchema-instance"
	xsi:schemaLocation="http://definition.nexusformat.org/nxdl/3.1 ../nxdl.xsd"
	>
	
	<!-- 
		The ignoreExtra* attributes are used in the definition to
		avoid warning messages that would be generated from unexpected fields or attributes.
		Since common use of NXdata indicates field names of any value, _many_
		instances of this class would generate a warning message during validation
		without this attribute being set to "true".
	-->

	<symbols>
		<doc>These symbols will be used below to coordinate fields with the same shape.</doc>
		<symbol name="dataRank"><doc>rank of the ``DATA`` field(s)</doc></symbol>
		<symbol name="nx"><doc>length of the ``x`` field</doc></symbol>
		<symbol name="ny"><doc>length of the ``y`` field</doc></symbol>
		<symbol name="nz"><doc>length of the ``z`` field</doc></symbol>
	</symbols>
	
	<doc>
		The :ref:`NXdata` class is designed to encapsulate all the information required for a set of data to be plotted.
		NXdata groups contain plottable data (sometimes referred to as *signals* or *dependent variables*) and their
		associated axis coordinates (sometimes referred to as *axes* or *independent variables*).

		The actual names of the :ref:`DATA &lt;/NXdata/DATA-field&gt;` and :ref:`AXISNAME &lt;/NXdata/AXISNAME-field&gt;` fields
		can be chosen :ref:`freely &lt;validItemName&gt;`, as indicated by the upper case (this is a common convention in all NeXus classes).
		
		.. note:: ``NXdata`` provides data and coordinates to be plotted but
			does not describe how the data is to be plotted or even the dimensionality of the plot.
			https://www.nexusformat.org/NIAC2018Minutes.html#nxdata-plottype--attribute

		**Signals:**

		.. index:: plotting
		
		The :ref:`DATA &lt;/NXdata/DATA-field&gt;` fields contain the signal values to be plotted. The name of the field
		to be used as the *default plot signal* is provided by the :ref:`signal &lt;/NXdata@signal-attribute&gt;` attribute.
		The names of the fields to be used as *secondary plot signals* are provided by the
		:ref:`auxiliary_signals&lt;/NXdata@auxiliary_signals-attribute&gt;` attribute.

		An example with three signals, one of which being the default

		.. code-block::

			data:NXdata
			  @signal = "data1"
			  @auxiliary_signals = ["data2", "data3"]
			  data1: float[10,20,30]  --> the default signal
			  data2: float[10,20,30]
			  data3: float[10,20,30]

		**Axes:**

		.. index:: axes (attribute)
		.. index:: coordinates

		The :ref:`AXISNAME &lt;/NXdata/AXISNAME-field&gt;` fields contain the axis coordinates associated with the data values.
		The names of all :ref:`AXISNAME &lt;/NXdata/AXISNAME-field&gt;` fields are listed in the
		:ref:`axes &lt;/NXdata@axes-attribute&gt;` attribute.

		`Rank`

		:ref:`AXISNAME &lt;/NXdata/AXISNAME-field&gt;` fields are typically one-dimensional arrays, which annotate one of the dimensions.

		An example of this would be

		.. code-block::

			data:NXdata
			  @signal = "data"
			  @axes = ["x", "y"]  --> the order matters
			  data: float[10,20]
			  x: float[10]        --> coordinates along the first dimension
			  y: float[20]        --> coordinates along the second dimension

		In this example each data point ``data[i,j]`` has axis coordinates ``[x[i], y[j]]``.

		However, the fields can also have a rank greater than 1, in which case the rank of each
		:ref:`AXISNAME &lt;/NXdata/AXISNAME-field&gt;` must be equal to the number of data dimensions it spans.

		An example of this would be

		.. code-block::

			data:NXdata
			  @signal = "data"
			  @axes = ["x", "y"]  --> the order does NOT matter
			  @x_indices = [0, 1]
			  @y_indices = [0, 1]
			  data: float[10,20]
			  x: float[10,20]     --> coordinates along both dimensions
			  y: float[10,20]     --> coordinates along both dimensions

		In this example each data point ``data[i,j]`` has axis coordinates ``[x[i,j], y[i,j]]``.

		`Dimensions`

		The data dimensions annotated by an :ref:`AXISNAME &lt;/NXdata/AXISNAME-field&gt;` field are defined by the
		:ref:`AXISNAME_indices &lt;/NXdata@AXISNAME_indices-attribute&gt;` attribute. When this attribute is missing,
		the position(s) of the :ref:`AXISNAME &lt;/NXdata/AXISNAME-field&gt;` string in the
		:ref:`axes &lt;/NXdata@axes-attribute&gt;` attribute are used.

		When all :ref:`AXISNAME &lt;/NXdata/AXISNAME-field&gt;` fields are one-dimensional, and none of the data dimensions
		have more than one axis, the :ref:`AXISNAME_indices &lt;/NXdata@AXISNAME_indices-attribute&gt;` attributes
		are often omitted. If one of the data dimensions has no :ref:`AXISNAME &lt;/NXdata/AXISNAME-field&gt;` field,
		the string “.” can be used in the corresponding index of the axes list.

		An example of this would be

		.. code-block::

			data:NXdata
			  @signal = "data"
			  @axes = ["x", ".", "z"]  --> the order matters
			  data: float[10,20,30]
			  x: float[10]             --> coordinates along the first dimension
			  z: float[30]             --> coordinates along the third dimension

		When using :ref:`AXISNAME_indices &lt;/NXdata@AXISNAME_indices-attribute&gt;` this becomes

		.. code-block::

			data:NXdata
			  @signal = "data"
			  @axes = ["x", "z"]       --> the order does NOT matter
			  data: float[10,20,30]
			  @x_indices = 0
			  @z_indices = 2
			  x: float[10]             --> coordinates along the first dimension
			  z: float[30]             --> coordinates along the third dimension

		When providing :ref:`AXISNAME_indices &lt;/NXdata@AXISNAME_indices-attribute&gt;` attributes it is recommended
		to do it for all axes.

		`Non-trivial axes`

		What follows are two examples where :ref:`AXISNAME_indices &lt;/NXdata@AXISNAME_indices-attribute&gt;` attributes
		cannot be omitted.

		The first is an example where data dimensions have alternative axis coordinates. The NXdata group represents
		a stack of images collected at different energies. The ``wavelength`` is an alternative axis of ``energy``
		for the last dimension (or vice versa).

		.. code-block::

			data:NXdata
			  @signal = "data"
			  @axes = ["x", "y", "energy", "wavelength"]  --> the order does NOT matter
			  @x_indices = 0
			  @y_indices = 1
			  @energy_indices = 2
			  @wavelength_indices = 2
			  data: float[10,20,30]
			  x: float[10]              --> coordinates along the first dimension
			  y: float[20]              --> coordinates along the second dimension
			  energy: float[30]         --> coordinates along the third dimension
			  wavelength: float[30]     --> coordinates along the third dimension

		The second is an example with coordinates that span more than one dimension. The NXdata group represents data
		from 2D mesh scans performed at multiple energies. Each data point ``data[i,j,k]`` has axis coordinates
		``[x[i,j,k], y[i,j,k], energy[k]]``.

		.. code-block::

			data:NXdata
			  @signal = "data"
			  @axes = ["x", "y", "energy"]  --> the order does NOT matter
			  @x_indices = [0, 1, 2]
			  @y_indices = [0, 1, 2]
			  @energy_indices = 2
			  data: float[10,20,30]
			  x: float[10,20,30]            --> coordinates along all dimensions
			  y: float[10,20,30]            --> coordinates along all dimensions
			  energy: float[30]             --> coordinates along the third dimension

		**Uncertainties:**

		Standard deviations on data values as well as coordinates can be provided by
		:ref:`FIELDNAME_errors &lt;/NXdata/FIELDNAME_errors-field&gt;` fields where ``FIELDNAME`` is the name of a
		:ref:`DATA &lt;/NXdata/DATA-field&gt;` field or an :ref:`AXISNAME &lt;/NXdata/AXISNAME-field&gt;` field.

		An example of uncertainties on the signal, auxiliary signals and axis coordinates

		.. code-block::

			data:NXdata
			  @signal = "data1"
			  @auxiliary_signals = ["data2", "data3"]
			  @axes = ["x", "z"]
			  @x_indices = 0
			  @z_indices = 2
			  data1: float[10,20,30]
			  data2: float[10,20,30]
			  data3: float[10,20,30]
			  x: float[10]
			  z: float[30]
			  data1_errors: float[10,20,30]
			  data2_errors: float[10,20,30]
			  data3_errors: float[10,20,30]
			  x_errors: float[10]
			  z_errors: float[30]

	</doc>

	<!-- Attributes for data and coordinate field detection -->
	<attribute name="signal">
		<doc>
			.. index:: find the default plottable data
			.. index:: plotting
			.. index:: signal attribute value
			
			The value is the :ref:`name &lt;validItemName&gt;` of the signal that contains
			the default plottable data. This field or link *must* exist and be a direct child
			of this NXdata group.
			
			It is recommended (as of NIAC2014) to use this attribute
			rather than adding a signal attribute to the field.
			See https://www.nexusformat.org/2014_How_to_find_default_data.html
			for a summary of the discussion.
		</doc>
	</attribute>
	<attribute name="auxiliary_signals">
		<doc>
			.. index:: plotting
			
			Array of strings holding the :ref:`names &lt;validItemName&gt;` of additional
			signals to be plotted with the :ref:`default signal &lt;/NXdata@signal-attribute&gt;`.
			These fields or links *must* exist and be direct children of this NXdata group.
			
			Each auxiliary signal needs to be of the same shape as the default signal.
			
			..  NIAC2018:
			    https://www.nexusformat.org/NIAC2018Minutes.html
		</doc>
	</attribute>
	<attribute name="default_slice" type="NX_CHAR_OR_NUMBER">
		<doc>
			Which slice of data to show in a plot by default. This is useful especially for
			datasets with more than 2 dimensions.

			Should be an array of length equal to the number of dimensions
			in the data, with the following possible values:

			* ".": All the data in this dimension should be included
			* Integer: Only this slice should be used.
			* String: Only this slice should be used. Use if ``AXISNAME`` is a string
			  array.

			Example::

			  data:NXdata
				@signal = "data"
				@axes = ["image_id", "channel", ".", "."]
				@image_id_indices = 0
				@channel_indices = 1
				@default_slice = [".", "difference", ".", "."]
				image_id = [1, ..., nP]
				channel = ["threshold_1", "threshold_2", "difference"]
				data = uint[nP, nC, i, j]

			Here, a data array with four dimensions, including the number of images
			(nP) and number of channels (nC), specifies more dimensions than can be
			visualized with a 2D image viewer for a given image.  Therefore the
			default_slice attribute specifies that the "difference" channel should be
			shown by default.

			Alternate version using an integer would look like this (note 2 is a string)::

			  data:NXdata
				@signal = "data"
				@axes = ["image_id", "channel", ".", "."]
				@image_id_indices = 0
				@channel_indices = 1
				@default_slice = [".", "2", ".", "."]
				image_id = [1, ..., nP]
				channel = ["threshold_1", "threshold_2", "difference"]
				data = uint[nP, nC, i, j]

		</doc>
	</attribute>
	<attribute name="AXISNAME_indices" type="NX_INT">
		<!-- 
			nxdl.xsd rules do not allow us to show this as a variable name 
			- we'll use ALL CAPS (see #562)
		-->
		<!-- AXISNAME_indices documentation copied from datarules.rst -->
		<doc>
			The ``AXISNAME_indices`` attribute is a single integer or an array of integers that defines which :ref:`data &lt;/NXdata/DATA-field&gt;`
			dimension(s) are spanned by the corresponding axis. The first dimension index is ``0`` (zero).

			When the ``AXISNAME_indices`` attribute is missing for an :ref:`AXISNAME &lt;/NXdata/AXISNAME-field&gt;` field, its value becomes the index
			(or indices) of the :ref:`AXISNAME &lt;/NXdata/AXISNAME-field&gt;` name in the :ref:`axes &lt;/NXdata@axes-attribute&gt;` attribute.

			.. note::  When ``AXISNAME_indices`` contains multiple integers, it must be saved as an actual array
				of integers and not a comma separated string.
		</doc>
	</attribute>
	<attribute name="axes">
		<doc>
			.. index:: plotting
			
			The ``axes`` attribute is a list of strings which are the names of the :ref:`AXISNAME &lt;/NXdata/AXISNAME-field&gt;` fields
			that contain the values of the coordinates along the :ref:`data &lt;/NXdata/DATA-field&gt;` dimensions.

			.. note::  When ``axes`` contains multiple strings, it must be saved as an actual array
				of strings and not a single comma separated string.
		</doc>
	</attribute>
	
<<<<<<< HEAD
	<doc>
		:ref:`NXdata` describes the plottable data and related dimension scales. 
		
		.. index:: plotting
		
		It is strongly recommended that there is at least one :ref:`NXdata`
		group in each :ref:`NXentry` group.
		Note that the fields named ``AXISNAME`` and ``DATA``
		can be defined with different names.  
		(Upper case is used to indicate that the actual name is left to the user.)
		The ``signal`` and ``axes`` attributes of the 
		``data`` group define which items 
		are plottable data and which are *dimension scales*, respectively.
		
		:ref:`NXdata` is used to implement one of the basic motivations in NeXus,
		to provide a default plot for the data of this :ref:`NXentry`.  The actual data
		might be stored in another group and (hard) linked to the :ref:`NXdata` group.

		* Each :ref:`NXdata` group will define one field as the default
		  plottable data.  The value of the ``signal`` attribute names this field.
		  Additional fields may be used to describe the dimension scales and 
		  uncertainities.
		  The ``auxiliary_signals`` attribute is a list of the other fields
		  to be plotted with the ``signal`` data.
		* The plottable data may be of arbitrary rank up to a maximum
		  of ``NX_MAXRANK=32`` (for compatibility with backend file formats).
		* The plottable data will be named as the value of 
		  the group ``signal`` attribute, such as::
		  
		    data:NXdata
		      @signal = "counts"
		      @axes = "mr"
		      @mr_indices = 0
		      counts: float[100]  --> the default dependent data
		      mr: float[100]  --> the default independent data
		  
		  The field named in the ``signal`` attribute **must** exist, either
		  directly as a NeXus field or defined through a link.
		
		* The group ``axes`` attribute will name the
		  *dimension scale* associated with the plottable data.

		If available, the standard deviations of the data are to be
		stored in a data set of the same rank and dimensions, with the name ``errors``. 

		* For each data dimension, there should be a one-dimensional array
		  of the same length.
		* These one-dimensional arrays are the *dimension scales* of the
		  data,  *i.e*. the values of the independent variables at which the data
		  is measured, such as scattering angle or energy transfer.
		
		.. index:: link
		.. index:: axes (attribute)
		
		The preferred method to associate each data dimension with
		its respective dimension scale is to specify the field name
		of each dimension scale in the group ``axes`` attribute as a string list.
		Here is an example for a 2-D data set *data* plotted 
		against *time*, and *pressure*.  (An additional *temperature* data set 
		is provided and could be selected as an alternate for the *pressure* axis.)::

		  data_2d:NXdata
		    @signal="data"
		    @axes=["time", "pressure"]
		    @pressure_indices=1
		    @temperature_indices=1
		    @time_indices=0
		    data: float[1000,20]
		    pressure: float[20]
		    temperature: float[20]
		    time: float[1000]

		.. rubric:: Old methods to identify the plottable data
		
		There are two older methods of associating 
		each data dimension to its respective dimension scale.
		Both are now out of date and
		should not be used when writing new data files.
		However, client software should expect to see data files
		written with any of these methods.
		
		  * One method uses the ``axes`` 
		    attribute to specify the names of each *dimension scale*.
		
		  * The oldest method uses the ``axis`` attribute on each
		    *dimension scale* to identify
		    with an integer the axis whose value is the number of the dimension.

		.. index: !plot; axis label
		   plot, axis units
		   units
		   dimension scale

		Each axis of the plot may be labeled with information from the 
		dimension scale for that axis.  The optional ``@long_name`` attribute
		is provided as the axis label default.  If ``@long_name`` is not
		defined, then use the name of the dimension scale.  A ``@units`` attribute,
		if available, may be added to the axis label for further description.
		See the section :ref:`Design-Units` for more information.

		.. index: !plot; axis title

		The optional ``title`` field, if available, provides a suggested
		title for the plot.  If no ``title`` field is found in the :ref:`NXdata`
		group, look for a ``title`` field in the parent :ref:`NXentry` group,
		with a fallback to displaying the path to the :ref:`NXdata` group.

		NeXus is about how to find and annotate the data to be plotted 
		but not to describe how the data is to be plotted.
		(https://www.nexusformat.org/NIAC2018Minutes.html#nxdata-plottype--attribute)
	</doc>
	<field name="AXISNAME" type="NX_CHAR_OR_NUMBER" nameType="any">
		<doc>
			Dimension scale defining an axis of the data.
			Client is responsible for defining the dimensions of the data.
			The name of this field may be changed to fit the circumstances.
			Standard NeXus client tools will use the attributes to determine
			how to use this field.

			Most dimensions scales will be sequences of numbers but if an
			axis is better represented using names, such as channel names,
			an array of NX_CHAR can be provided.
		</doc>
		<dimensions rank="1">
=======
	<!-- Data and coordinate fields -->
	<field name="AXISNAME" type="NX_NUMBER" nameType="any">
		<doc>
			Coordinate values along one or more :ref:`data &lt;/NXdata/DATA-field&gt;` dimensions. The rank must be equal
			to the number of dimensions it spans.
			
			As the upper case ``AXISNAME`` indicates, the names of the ``AXISNAME`` fields can be chosen :ref:`freely &lt;validItemName&gt;`.
			The :ref:`axes &lt;/NXdata@axes-attribute&gt;` attribute can be used to find all datasets in the
			``NXdata`` that contain coordinate values.
		</doc>
		<attribute name="long_name"><doc>Axis label</doc></attribute>
		<attribute name="units">
>>>>>>> a7dda1e7
			<doc>
				Unit in which the coordinate values are expressed.
				See the section :ref:`Design-Units` for more information.
			</doc>
		</attribute>
		<attribute name="distribution" type="NX_BOOLEAN">
			<doc>
				``0|false``: single value, 
				``1|true``: multiple values
			</doc>
		</attribute>
		<attribute name="first_good" type="NX_INT"><doc>Index of first good value</doc></attribute>
		<attribute name="last_good" type="NX_INT"><doc>Index of last good value</doc></attribute>
		<attribute name="axis" type="NX_POSINT"
			deprecated="Use the group ``axes`` attribute   (NIAC2014)">
			<doc>
				Index (positive integer) identifying this specific set of numbers.
				
				N.B. The ``axis`` attribute is the old way of designating a link.  
				Do not use the :ref:`axes &lt;/NXdata@axes-attribute&gt;` attribute with the ``axis`` attribute.
				The :ref:`axes &lt;/NXdata@axes-attribute&gt;` attribute is now preferred.
			</doc>
		</attribute>
	</field>
	<field name="DATA" type="NX_NUMBER" nameType="any">
		<doc>
			.. index:: plotting
			
			Data values to be used as the NeXus *plottable data*. As the upper case ``DATA``
			indicates, the names of the ``DATA`` fields can be chosen :ref:`freely &lt;validItemName&gt;`. The :ref:`signal attribute &lt;/NXdata@signal-attribute&gt;`
			and :ref:`auxiliary_signals attribute&lt;/NXdata@auxiliary_signals-attribute&gt;` can be used to find all datasets in the ``NXdata``
			that contain data values.

			The maximum rank is ``32`` for compatibility with backend file formats.
		</doc>
		<dimensions rank="dataRank">
			<doc>
				The rank (``dataRank``) of the ``data`` must satisfy
				``1 &lt;= dataRank &lt;= NX_MAXRANK=32``.  
			</doc>
		</dimensions>
		<attribute name="signal" type="NX_POSINT"
			deprecated="Use the group ``signal`` attribute   (NIAC2014)">
			<doc>
				.. index:: plotting
	
				Plottable (independent) axis, indicate index number.
				Only one field in a :ref:`NXdata` group may have the
				``signal=1`` attribute.
				Do not use the ``signal`` attribute with the ``axis`` attribute.
			</doc>
		</attribute>
		<attribute name="axes"
			deprecated="Use the group ``axes`` attribute   (NIAC2014)">
			<doc>
				Defines the names of the coordinates
				(independent axes) for this data set
				as a colon-delimited array.
				NOTE: The :ref:`axes &lt;/NXdata@axes-attribute&gt;` attribute is the preferred
				method of designating a link.
				Do not use the :ref:`axes &lt;/NXdata@axes-attribute&gt;` attribute with the ``axis`` attribute.
			</doc>
		</attribute>
		<attribute name="long_name">
			<doc>data label</doc>
		</attribute>
	</field>
	<field name="FIELDNAME_errors" type="NX_NUMBER" nameType="any">
		<doc>
			"Errors" (meaning *uncertainties* or *standard deviations*)
			associated with any field named ``FIELDNAME`` in this ``NXdata``
			group (e.g. an axis, signal or auxiliary signal).

			The dimensions of the ``FIELDNAME_errors`` field must match
			the dimensions of the ``FIELDNAME`` field.
		</doc>
	</field>
	<field name="errors" type="NX_NUMBER" deprecated="Use ``DATA_errors`` instead (NIAC2018)">
		<doc>
			Standard deviations of data values - 
			the data array is identified by the group attribute ``signal``. 
			The ``errors`` array must have the same dimensions as ``DATA``.
			Client is responsible for defining the dimensions of the data.
		</doc>
		<dimensions rank="dataRank">
			<doc>
				The ``errors`` must have the same rank (``dataRank``) 
				as the ``data``.
			</doc>
		</dimensions>
	</field>

	<!-- Data vs. plot coordinates -->
	<field name="scaling_factor" type="NX_FLOAT">
		<doc>
			The elements in data are usually float values really. For
			efficiency reasons these are usually stored as integers
			after scaling with a scale factor. This value is the scale
			factor. It is required to get the actual physical value,
			when necessary.
		</doc>
	</field>
	<field name="offset" type="NX_FLOAT">
		<doc>
			An optional offset to apply to the values in data.
		</doc>
	</field>

	<!-- Other fields -->
	<field name="title">
		<doc>
			Title for the plot.
		</doc>
	</field>

	<!-- Deprecated fields -->
	<field name="x" type="NX_FLOAT" units="NX_ANY">
		<doc>
			This is an array holding the values to use for the x-axis of
			data. The units must be appropriate for the measurement.

			This is a special case of a :ref:`AXISNAME field &lt;/NXdata/AXISNAME-field&gt;`
			kept for backward compatiblity.
		</doc>
		<dimensions rank="1">
			<dim index="1" value="nx" />
		</dimensions>
	</field>
	<field name="y" type="NX_FLOAT" units="NX_ANY">
		<doc>
			This is an array holding the values to use for the y-axis of
			data. The units must be appropriate for the measurement.

			This is a special case of a :ref:`AXISNAME field &lt;/NXdata/AXISNAME-field&gt;`
			kept for backward compatiblity.
		</doc>
		<dimensions rank="1">
			<dim index="1" value="ny" />
		</dimensions>
	</field>
	<field name="z" type="NX_FLOAT" units="NX_ANY">
		<doc>
			This is an array holding the values to use for the z-axis of
			data. The units must be appropriate for the measurement.

			This is a special case of a :ref:`AXISNAME field &lt;/NXdata/AXISNAME-field&gt;`
			kept for backward compatiblity.
		</doc>
		<dimensions rank="1">
			<dim index="1" value="nz" />
		</dimensions>
	</field>
</definition><|MERGE_RESOLUTION|>--- conflicted
+++ resolved
@@ -338,134 +338,8 @@
 		</doc>
 	</attribute>
 	
-<<<<<<< HEAD
-	<doc>
-		:ref:`NXdata` describes the plottable data and related dimension scales. 
-		
-		.. index:: plotting
-		
-		It is strongly recommended that there is at least one :ref:`NXdata`
-		group in each :ref:`NXentry` group.
-		Note that the fields named ``AXISNAME`` and ``DATA``
-		can be defined with different names.  
-		(Upper case is used to indicate that the actual name is left to the user.)
-		The ``signal`` and ``axes`` attributes of the 
-		``data`` group define which items 
-		are plottable data and which are *dimension scales*, respectively.
-		
-		:ref:`NXdata` is used to implement one of the basic motivations in NeXus,
-		to provide a default plot for the data of this :ref:`NXentry`.  The actual data
-		might be stored in another group and (hard) linked to the :ref:`NXdata` group.
-
-		* Each :ref:`NXdata` group will define one field as the default
-		  plottable data.  The value of the ``signal`` attribute names this field.
-		  Additional fields may be used to describe the dimension scales and 
-		  uncertainities.
-		  The ``auxiliary_signals`` attribute is a list of the other fields
-		  to be plotted with the ``signal`` data.
-		* The plottable data may be of arbitrary rank up to a maximum
-		  of ``NX_MAXRANK=32`` (for compatibility with backend file formats).
-		* The plottable data will be named as the value of 
-		  the group ``signal`` attribute, such as::
-		  
-		    data:NXdata
-		      @signal = "counts"
-		      @axes = "mr"
-		      @mr_indices = 0
-		      counts: float[100]  --> the default dependent data
-		      mr: float[100]  --> the default independent data
-		  
-		  The field named in the ``signal`` attribute **must** exist, either
-		  directly as a NeXus field or defined through a link.
-		
-		* The group ``axes`` attribute will name the
-		  *dimension scale* associated with the plottable data.
-
-		If available, the standard deviations of the data are to be
-		stored in a data set of the same rank and dimensions, with the name ``errors``. 
-
-		* For each data dimension, there should be a one-dimensional array
-		  of the same length.
-		* These one-dimensional arrays are the *dimension scales* of the
-		  data,  *i.e*. the values of the independent variables at which the data
-		  is measured, such as scattering angle or energy transfer.
-		
-		.. index:: link
-		.. index:: axes (attribute)
-		
-		The preferred method to associate each data dimension with
-		its respective dimension scale is to specify the field name
-		of each dimension scale in the group ``axes`` attribute as a string list.
-		Here is an example for a 2-D data set *data* plotted 
-		against *time*, and *pressure*.  (An additional *temperature* data set 
-		is provided and could be selected as an alternate for the *pressure* axis.)::
-
-		  data_2d:NXdata
-		    @signal="data"
-		    @axes=["time", "pressure"]
-		    @pressure_indices=1
-		    @temperature_indices=1
-		    @time_indices=0
-		    data: float[1000,20]
-		    pressure: float[20]
-		    temperature: float[20]
-		    time: float[1000]
-
-		.. rubric:: Old methods to identify the plottable data
-		
-		There are two older methods of associating 
-		each data dimension to its respective dimension scale.
-		Both are now out of date and
-		should not be used when writing new data files.
-		However, client software should expect to see data files
-		written with any of these methods.
-		
-		  * One method uses the ``axes`` 
-		    attribute to specify the names of each *dimension scale*.
-		
-		  * The oldest method uses the ``axis`` attribute on each
-		    *dimension scale* to identify
-		    with an integer the axis whose value is the number of the dimension.
-
-		.. index: !plot; axis label
-		   plot, axis units
-		   units
-		   dimension scale
-
-		Each axis of the plot may be labeled with information from the 
-		dimension scale for that axis.  The optional ``@long_name`` attribute
-		is provided as the axis label default.  If ``@long_name`` is not
-		defined, then use the name of the dimension scale.  A ``@units`` attribute,
-		if available, may be added to the axis label for further description.
-		See the section :ref:`Design-Units` for more information.
-
-		.. index: !plot; axis title
-
-		The optional ``title`` field, if available, provides a suggested
-		title for the plot.  If no ``title`` field is found in the :ref:`NXdata`
-		group, look for a ``title`` field in the parent :ref:`NXentry` group,
-		with a fallback to displaying the path to the :ref:`NXdata` group.
-
-		NeXus is about how to find and annotate the data to be plotted 
-		but not to describe how the data is to be plotted.
-		(https://www.nexusformat.org/NIAC2018Minutes.html#nxdata-plottype--attribute)
-	</doc>
+	<!-- Data and coordinate fields -->
 	<field name="AXISNAME" type="NX_CHAR_OR_NUMBER" nameType="any">
-		<doc>
-			Dimension scale defining an axis of the data.
-			Client is responsible for defining the dimensions of the data.
-			The name of this field may be changed to fit the circumstances.
-			Standard NeXus client tools will use the attributes to determine
-			how to use this field.
-
-			Most dimensions scales will be sequences of numbers but if an
-			axis is better represented using names, such as channel names,
-			an array of NX_CHAR can be provided.
-		</doc>
-		<dimensions rank="1">
-=======
-	<!-- Data and coordinate fields -->
-	<field name="AXISNAME" type="NX_NUMBER" nameType="any">
 		<doc>
 			Coordinate values along one or more :ref:`data &lt;/NXdata/DATA-field&gt;` dimensions. The rank must be equal
 			to the number of dimensions it spans.
@@ -473,10 +347,12 @@
 			As the upper case ``AXISNAME`` indicates, the names of the ``AXISNAME`` fields can be chosen :ref:`freely &lt;validItemName&gt;`.
 			The :ref:`axes &lt;/NXdata@axes-attribute&gt;` attribute can be used to find all datasets in the
 			``NXdata`` that contain coordinate values.
+
+			Most AXISNAME fields will be sequences of numbers but if an axis is better represented using names, such as channel names,
+			an array of NX_CHAR can be provided.
 		</doc>
 		<attribute name="long_name"><doc>Axis label</doc></attribute>
 		<attribute name="units">
->>>>>>> a7dda1e7
 			<doc>
 				Unit in which the coordinate values are expressed.
 				See the section :ref:`Design-Units` for more information.
