<?xml version="1.0" encoding="UTF-8"?>
<?xml-stylesheet type="text/xsl" href="nxdlformat.xsl" ?>
<!--
# NeXus - Neutron and X-ray Common Data Format
# 
# Copyright (C) 2008-2022 NeXus International Advisory Committee (NIAC)
# 
# This library is free software; you can redistribute it and/or
# modify it under the terms of the GNU Lesser General Public
# License as published by the Free Software Foundation; either
# version 3 of the License, or (at your option) any later version.
#
# This library is distributed in the hope that it will be useful,
# but WITHOUT ANY WARRANTY; without even the implied warranty of
# MERCHANTABILITY or FITNESS FOR A PARTICULAR PURPOSE.  See the GNU
# Lesser General Public License for more details.
#
# You should have received a copy of the GNU Lesser General Public
# License along with this library; if not, write to the Free Software
# Foundation, Inc., 59 Temple Place, Suite 330, Boston, MA  02111-1307  USA
#
# For further information, see http://www.nexusformat.org
-->
<definition name="NXdata" 
	type="group" 
	extends="NXobject"
	category="base"
	ignoreExtraFields="true"
	ignoreExtraAttributes="true" 
	xmlns="http://definition.nexusformat.org/nxdl/3.1"
	xmlns:xsi="http://www.w3.org/2001/XMLSchema-instance"
	xsi:schemaLocation="http://definition.nexusformat.org/nxdl/3.1 ../nxdl.xsd"
	>
	
	<!-- 
		The ignoreExtra* attributes are used in the definition to
		avoid warning messages that would be generated from unexpected fields or attributes.
		Since common use of NXdata indicates field names of any value, _many_
		instances of this class would generate a warning message during validation
		without this attribute being set to "true".
	-->

	<symbols>
		<doc>These symbols will be used below to coordinate fields with the same shape.</doc>
		<symbol name="dataRank"><doc>rank of the ``DATA`` field</doc></symbol>
<<<<<<< HEAD
		<symbol name="n"><doc>length of the ``AXIS`` field</doc></symbol>
=======
		<symbol name="n"><doc>length of the ``AXISNAME`` field</doc></symbol>
		<symbol name="nx"><doc>length of the ``x`` field</doc></symbol>
		<symbol name="ny"><doc>length of the ``y`` field</doc></symbol>
		<symbol name="nz"><doc>length of the ``z`` field</doc></symbol>
>>>>>>> 5d252b7c
	</symbols>
	
	<attribute name="auxiliary_signals">
		<doc>
			.. index:: plotting
			
			Array of strings holding the names of additional signals to
			be plotted with the default signal (specified by the
			``signal`` attribute).  Each auxiliary signal needs to be of
			the same shape as the default signal.
			
			..  NIAC2018:
			    https://www.nexusformat.org/NIAC2018Minutes.html
		</doc>
	</attribute>
	<attribute name="signal">
		<doc>
			.. index:: find the default plottable data
			.. index:: plotting
			.. index:: signal attribute value
			
<<<<<<< HEAD
			Declares which field contains the default plottable data. 
			The value is the name of the field to be plotted.
			A field of this name *must* exist (either as field 
			or as a link to a field in another group).
=======
			Declares which NeXus field is the default. 
			The value is the name of the NeXus field to be plotted.
			(The value :ref:`names &lt;validItemName>` an existing child
			of this group. The child group must itself be a NeXus group.)
>>>>>>> 5d252b7c
			
			It is recommended (as of NIAC2014) to use this attribute
			rather than adding a signal attribute to the field.
			See https://www.nexusformat.org/2014_How_to_find_default_data.html
			for a summary of the discussion.
		</doc>
	</attribute>
	<attribute name="axes">
		<doc>
			.. index:: plotting
			
			String array that defines the names of independent data fields used 
			in the default plot for each of the dimensions of the *signal* field.
			One entry is provided for every dimension in the *signal* field.
			The field(s) named in this attribute *must* exist. 
			
			An axis slice is specified using a field named 
			``AXIS_indices`` as described below (where the text shown here
			as ``AXIS`` is to be replaced by the actual field name).
			
			When no default axis is available for a particular dimension 
			of the plottable data, use a "." in that position.  
			Such as::
			
				@axes=["time", ".", "."]
			
			In this example, since there are three items in the list, the 
			*signal* field must must be a three-dimensional array (rank=3).  The 
			first dimension is described by the values of a one-dimensional 
			array named ``time`` while the other two dimensions have no fields 
			to be used as dimension scales. If the dimension scale does not 
			exist, it is assumed the data will be plotted against the 
			corresponding array index.
			
			See examples provided on the NeXus wiki:
			https://www.nexusformat.org/2014_axes_and_uncertainties.html
			
			If there are no axes at all (such as with a stack of images), 
			the axes attribute can be omitted.
		</doc>
	</attribute>
<<<<<<< HEAD
	<attribute name="AXIS_indices">
=======
	<attribute name="AXISNAME_indices" type="NX_INT">
>>>>>>> 5d252b7c
		<!-- 
			nxdl.xsd rules do not allow us to show this as a variable name 
			- we'll use ALL CAPS (see #562)
		-->
		<!-- AXIS_indices documentation copied from datarules.rst -->
		<doc>
			Each ``AXIS_indices`` attribute indicates the dependency
			relationship of the ``AXIS`` field (where ``AXIS`` 
			is the name of a field that exists in this ``NXdata`` group) 
			with one or more dimensions of the plottable data.
		
			Integer array that defines the indices of the *signal* field 
			(that field will be a multidimensional array)
<<<<<<< HEAD
			which need to be used in the *AXIS* field in 
=======
			which need to be used in the *AXISNAME* field in 
>>>>>>> 5d252b7c
			order to reference the corresponding axis value.
			
			The first index of an array is ``0`` (zero).
			
			Here, *AXIS* is to be replaced by the name of each 
			field described in the ``axes`` attribute.  

			An example with 2-D data, :math:`d(t,P)`, will illustrate::
			
			  data_2d:NXdata
				@signal="data"
				@axes=["time", "pressure"]
				@time_indices=0
				@pressure_indices=1
				data: float[1000,20]
				time: float[1000]
				pressure: float[20]
			
			This attribute should be provided in all situations. 
			
			.. note::  Attributes potentially containing multiple values 
			   (axes and _indices) are to be written as string or integer arrays, 
			   to avoid string parsing in reading applications.
		</doc>
	</attribute>
	
	<doc>
		:ref:`NXdata` describes the plottable data and related dimension scales. 
		
		.. index:: plotting
		
<<<<<<< HEAD
		It is recommended that there is at least one :ref:`NXdata` group 
		in each :ref:`NXentry` group.  
		The ``signal`` and ``axes`` attributes of the ``data`` group define 
		which fields are plottable data and which are the independent variables,
		or *dimension scales*, respectively.
=======
		It is strongly recommended that there is at least one :ref:`NXdata`
		group in each :ref:`NXentry` group.
		Note that the fields named ``AXISNAME`` and ``DATA``
		can be defined with different names.  
		(Upper case is used to indicate that the actual name is left to the user.)
		The ``signal`` and ``axes`` attributes of the 
		``data`` group define which items 
		are plottable data and which are *dimension scales*, respectively.
>>>>>>> 5d252b7c
		
		:ref:`NXdata` is used to implement one of the basic motivations in NeXus,
		to identify plottable data in each :ref:`NXentry`.  The actual data
		might be stored in another group and linked to the :ref:`NXdata` group.

		..note :: Note that, in the following, ``DATA`` and ``AXIS`` 
				represent the names of fields containing the plottable data and 
				axes, respectively. The names are not fixed by the standard.  

<<<<<<< HEAD
		* Each :ref:`NXdata` group will define only one field
		  containing plottable data, one for each of the dimension scales, and, 
		  optionally, associated uncertainties. Other fields may be present in 
		  the group.
		* The plottable data may be of arbitrary rank up to a maximum
		  of ``NX_MAXRANK=32``.
		* The name of the plottable data will be defined by the value of 
=======
		* Each :ref:`NXdata` group will define one field as the default
		  plottable data.  The value of the ``signal`` attribute names this field.
		  Additional fields may be used to describe the dimension scales and 
		  uncertainities.
		  The ``auxiliary_signals`` attribute is a list of the other fields
		  to be plotted with the ``signal`` data.
		* The plottable data may be of arbitrary rank up to a maximum
		  of ``NX_MAXRANK=32`` (for compatibility with backend file formats).
		* The plottable data will be named as the value of 
>>>>>>> 5d252b7c
		  the group ``signal`` attribute, such as::
		  
		    data:NXdata
		      @signal = "counts"
		      @axes = "mr"
		      @mr_indices = 0
		      counts: float[100]  --> the default dependent data
		      mr: float[100]  --> the default independent data
		  
		  The field named in the ``signal`` attribute **must** exist, either
<<<<<<< HEAD
		  directly as a field or defined through a link.
=======
		  directly as a NeXus field or defined through a link.
>>>>>>> 5d252b7c
		
		* If available, the standard deviations of the data are to be
		  stored in a field of the same rank and dimensions, either with the 
		  name ``DATA_errors`` or with a name specified in the data's 
		  ``uncertainties`` attribute. 

		* For each data dimension of size ``n``, there should be a 
		  one-dimensional array of size ``n`` or ``n+1``, which contain the 
		  *dimension scales* of the data,  *i.e*., the values of the independent 
		  variables at which the data is measured, such as scattering angle or 
		  energy transfer (size ``n``) or the bin boundaries when the data is
		  histogrammed (size ``n+1 ``).
		
		.. index:: link
		.. index:: axes (attribute)

		* The group ``axes`` attribute will list these *dimension scales*.
		  associated with the plottable data in the order of their respective
		  dimension, *i.e.*, starting with the slowest-changing dimension in 
		  row major order.
		
		The preferred method to associate each data dimension with
		its respective dimension scale is to specify the field name
		of each dimension scale in the group ``axes`` attribute as a string list.
		Here is an example for 2-D data, *data*, plotted 
		against *time*, and *pressure*.  (An additional *temperature* data set 
		is provided and could be selected as an alternate for the *pressure* 
		axis.)::

		  data_2d:NXdata
		    @signal="data"
		    @axes=["time", "pressure"]
		    @pressure_indices=1
		    @temperature_indices=1
		    @time_indices=0
		    data: float[1000,20]
		    pressure: float[20]
		    temperature: float[20]
		    time: float[1000]

		.. rubric:: Old methods to identify the plottable data
		
		There are two older methods of associating 
		each data dimension to its respective dimension scale.
		Neither should be used when writing new data files, but
		client software should expect to see legacy data files
		written with any of these methods.
		
		  * One method adds the ``axes`` attribute to the data, rather than to
		    the group. This is not recommended because the data field could be
		    linked from another group, which does not contain all the 
		    *dimension scales*.
		
		  * The oldest method adds an ``axis`` attribute to each
		    *dimension scale* set to an integer corresponding to the 
		    corresponding dimension.

		.. index: !plot; axis label
		   plot, axis units
		   units
		   dimension scale

		Each axis of the plot may be labeled with information from the 
		dimension scale for that axis.  The optional ``@long_name`` attribute
		is provided as the axis label default.  If ``@long_name`` is not
		defined, then use the name of the dimension scale.  A ``@units`` attribute,
		if available, may be added to the axis label for further description.
		See the section :ref:`Design-Units` for more information.

		.. index: !plot; axis title

		The optional ``title`` field, if available, provides a suggested
		title for the plot.  If no ``title`` field is found in the :ref:`NXdata`
		group, look for a ``title`` field in the parent :ref:`NXentry` group,
		with a fallback to displaying the path to the :ref:`NXdata` group.

		NeXus is about how to find and annotate the data to be plotted 
		but not to describe how the data is to be plotted.
		(https://www.nexusformat.org/NIAC2018Minutes.html#nxdata-plottype--attribute)
	</doc>
<<<<<<< HEAD
	<field name="AXIS" type="NX_NUMBER" nameType="any">
=======
	<field name="AXISNAME" type="NX_NUMBER" nameType="any">
>>>>>>> 5d252b7c
		<doc>
	 		Dimension scale defining an axis of the data. There should be one
	 		of these for each dimension of the ``DATA`` field.
	 		Client is responsible for defining the dimensions of the data.
	 		The name of this field may be changed to fit the circumstances.
	 		Standard NeXus client tools will use the attributes to determine
	 		how to use this field.
	 	</doc>
		<dimensions rank="1">
			<doc>
				A *dimension scale* must have a rank of 1 and has length ``n``
				or ``n+1``.
			</doc>
			<dim index="1" value="n"/>
		</dimensions>
		<attribute name="long_name"><doc>Axis label</doc></attribute>
		<attribute name="distribution" type="NX_BOOLEAN">
			<doc>
				``0|false``: single value, 
				``1|true``: multiple values
			</doc>
		</attribute>
		<attribute name="first_good" type="NX_INT"><doc>Index of first good value</doc></attribute>
		<attribute name="last_good" type="NX_INT"><doc>Index of last good value</doc></attribute>
		<attribute name="axis" type="NX_POSINT"
			deprecated="Use the group ``axes`` attribute   (NIAC2014)">
			<doc>
				Index (positive integer) identifying this specific set of numbers.
				
				N.B. The ``axis`` attribute is now deprecated and should not be 
				used in writing new files.  
			</doc>
		</attribute>
	</field>
<<<<<<< HEAD
	<field name="AXIS_errors" type="NX_NUMBER" nameType="any">
		<doc>
			Errors (uncertainties) associated with axis ``AXIS``.
			Client is responsible for defining the dimensions of the data.
			The name of this field may be changed to fit the circumstances 
			but is matched with the *AXIS*
			field with ``_errors`` appended.
		</doc>
		<dimensions rank="1">
			<doc>
				A dimension scale must have a rank of 1 and has length ``n``, 
				same as ``AXIS``.
			</doc>
			<dim index="1" value="n"/>
		</dimensions>
=======
	<field name="FIELDNAME_errors" type="NX_NUMBER" nameType="any">
		<doc>
			"Errors" (meaning *uncertainties* or *standard deviations*)
			associated with any field named ``FIELDNAME`` in this ``NXdata``
			group (e.g. an axis, signal or auxiliary signal).

			The dimensions of the ``FIELDNAME_errors`` field must match
			the dimensions of the ``FIELDNAME`` field.
		</doc>
>>>>>>> 5d252b7c
	</field>
	<field name="DATA" type="NX_NUMBER" nameType="any">
		<doc>
			.. index:: plotting
		
			This field contains the data values to be used as the 
			NeXus *plottable data*.
			Client is responsible for defining the dimensions of the data.
			The name of this field may be changed to fit the circumstances.
			Standard NeXus client tools will use the attributes to determine
			how to use this field.
		</doc>
		<dimensions rank="dataRank">
			<doc>
				The rank (``dataRank``) of the ``data`` must satisfy
				``1 &lt;= dataRank &lt;= NX_MAXRANK=32``.  
				At least one ``dim`` must have length ``n``.
			</doc>
			<dim index="0" value="n"><!-- index="0": cannot know to which dimension this applies a priori --></dim>
		</dimensions>
		<attribute name="signal" type="NX_POSINT"
			deprecated="Use the group ``signal`` attribute   (NIAC2014)">
			<doc>
				.. index:: plotting
	
				Plottable (independent) axis, with a value designating its 
				priority in the :ref:`NXdata` group.
				Only one field in a :ref:`NXdata` group may have the
				``signal=1`` attribute.
				
				N.B. The ``signal`` attribute is now deprecated
				and should not be used in writing new files.  
			</doc>
		</attribute>
		<attribute name="axes"
			deprecated="Use the group ``axes`` attribute   (NIAC2014)">
			<doc>
				Defines the names of the dimension scales
				(independent axes) for this data set
				as a colon-delimited array.

				N.B. The ``axes`` attribute is now deprecated and should not be 
				used in writing new files.  
			</doc>
		</attribute>
		<attribute name="long_name">
			<doc>data label</doc>
		</attribute>
	</field>
<<<<<<< HEAD
	<field name="DATA_errors" type="NX_NUMBER" nameType="any">
		<doc>
			Errors (uncertainties) associated with data ``DATA``. It is now
			recommended that uncertainties are defined using the 
			``uncertainties`` attribute of the signal field. The name of this 
			field does not therefore have to conform to this pattern, i.e., 
			the name of the signal field with ``_errors`` appended. However,
			it does make the association of the two fields clear.
			Client is responsible for defining the dimensions of the data.
			
		</doc>
		<dimensions rank="dataRank">
			<doc>
				The dimensions should match those of ``DATA``.
			</doc>
			<dim index="0" value="n"><!-- index="0": cannot know to which dimension this applies a priori --></dim>
		</dimensions>
	</field>
	<field name="errors" type="NX_NUMBER">
=======
	<field name="errors" type="NX_NUMBER" deprecated="Use ``DATA_errors`` instead (NIAC2018)">
>>>>>>> 5d252b7c
		<doc>
			Standard deviations of data values - 
			the data array is identified by the group attribute ``signal``. 
			The ``errors`` array must have the same dimensions as ``DATA``.
			Client is responsible for defining the dimensions of the data.
		</doc>
		<dimensions rank="dataRank">
			<doc>
				The ``errors`` must have 
				the same rank (``dataRank``) 
				as the ``DATA``.  
				At least one ``dim`` must have length ``n``.
			</doc>
			<dim index="0" value="n"><!-- index="0": cannot know to which dimension this applies a priori --></dim>
		</dimensions>
	</field>
	<field name="scaling_factor" type="NX_FLOAT">
		<doc>
			The elements in data are usually float values really. For
			efficiency reasons these are usually stored as integers
			after scaling with a scale factor. This value is the scale
			factor. It is required to get the actual physical value,
			when necessary.
		</doc>
	</field>
	<field name="offset" type="NX_FLOAT">
		<doc>
			An optional offset to apply to the values in data.
		</doc>
	</field>
	<field name="title">
		<doc>
			Title for the plot.
		</doc>
	</field>
</definition><|MERGE_RESOLUTION|>--- conflicted
+++ resolved
@@ -43,14 +43,10 @@
 	<symbols>
 		<doc>These symbols will be used below to coordinate fields with the same shape.</doc>
 		<symbol name="dataRank"><doc>rank of the ``DATA`` field</doc></symbol>
-<<<<<<< HEAD
-		<symbol name="n"><doc>length of the ``AXIS`` field</doc></symbol>
-=======
 		<symbol name="n"><doc>length of the ``AXISNAME`` field</doc></symbol>
 		<symbol name="nx"><doc>length of the ``x`` field</doc></symbol>
 		<symbol name="ny"><doc>length of the ``y`` field</doc></symbol>
 		<symbol name="nz"><doc>length of the ``z`` field</doc></symbol>
->>>>>>> 5d252b7c
 	</symbols>
 	
 	<attribute name="auxiliary_signals">
@@ -72,17 +68,10 @@
 			.. index:: plotting
 			.. index:: signal attribute value
 			
-<<<<<<< HEAD
-			Declares which field contains the default plottable data. 
+			Declares which NeXus field contains the default plottable data. 
 			The value is the name of the field to be plotted.
-			A field of this name *must* exist (either as field 
+			A field of this :ref:`name &lt;validItemName>` *must* exist (either as field 
 			or as a link to a field in another group).
-=======
-			Declares which NeXus field is the default. 
-			The value is the name of the NeXus field to be plotted.
-			(The value :ref:`names &lt;validItemName>` an existing child
-			of this group. The child group must itself be a NeXus group.)
->>>>>>> 5d252b7c
 			
 			It is recommended (as of NIAC2014) to use this attribute
 			rather than adding a signal attribute to the field.
@@ -124,11 +113,7 @@
 			the axes attribute can be omitted.
 		</doc>
 	</attribute>
-<<<<<<< HEAD
-	<attribute name="AXIS_indices">
-=======
 	<attribute name="AXISNAME_indices" type="NX_INT">
->>>>>>> 5d252b7c
 		<!-- 
 			nxdl.xsd rules do not allow us to show this as a variable name 
 			- we'll use ALL CAPS (see #562)
@@ -142,11 +127,7 @@
 		
 			Integer array that defines the indices of the *signal* field 
 			(that field will be a multidimensional array)
-<<<<<<< HEAD
-			which need to be used in the *AXIS* field in 
-=======
 			which need to be used in the *AXISNAME* field in 
->>>>>>> 5d252b7c
 			order to reference the corresponding axis value.
 			
 			The first index of an array is ``0`` (zero).
@@ -178,22 +159,13 @@
 		
 		.. index:: plotting
 		
-<<<<<<< HEAD
 		It is recommended that there is at least one :ref:`NXdata` group 
 		in each :ref:`NXentry` group.  
 		The ``signal`` and ``axes`` attributes of the ``data`` group define 
 		which fields are plottable data and which are the independent variables,
 		or *dimension scales*, respectively.
-=======
-		It is strongly recommended that there is at least one :ref:`NXdata`
-		group in each :ref:`NXentry` group.
 		Note that the fields named ``AXISNAME`` and ``DATA``
 		can be defined with different names.  
-		(Upper case is used to indicate that the actual name is left to the user.)
-		The ``signal`` and ``axes`` attributes of the 
-		``data`` group define which items 
-		are plottable data and which are *dimension scales*, respectively.
->>>>>>> 5d252b7c
 		
 		:ref:`NXdata` is used to implement one of the basic motivations in NeXus,
 		to identify plottable data in each :ref:`NXentry`.  The actual data
@@ -203,25 +175,15 @@
 				represent the names of fields containing the plottable data and 
 				axes, respectively. The names are not fixed by the standard.  
 
-<<<<<<< HEAD
 		* Each :ref:`NXdata` group will define only one field
-		  containing plottable data, one for each of the dimension scales, and, 
-		  optionally, associated uncertainties. Other fields may be present in 
+		  containing plottable data.  Optionally, a field for each of the dimension scales, 
+		  and additionally, field(s) for their associated uncertainties. Other fields may be present in 
 		  the group.
 		* The plottable data may be of arbitrary rank up to a maximum
 		  of ``NX_MAXRANK=32``.
-		* The name of the plottable data will be defined by the value of 
-=======
-		* Each :ref:`NXdata` group will define one field as the default
-		  plottable data.  The value of the ``signal`` attribute names this field.
-		  Additional fields may be used to describe the dimension scales and 
-		  uncertainities.
 		  The ``auxiliary_signals`` attribute is a list of the other fields
 		  to be plotted with the ``signal`` data.
-		* The plottable data may be of arbitrary rank up to a maximum
-		  of ``NX_MAXRANK=32`` (for compatibility with backend file formats).
-		* The plottable data will be named as the value of 
->>>>>>> 5d252b7c
+		* The name of the plottable data will be defined by the value of 
 		  the group ``signal`` attribute, such as::
 		  
 		    data:NXdata
@@ -232,11 +194,7 @@
 		      mr: float[100]  --> the default independent data
 		  
 		  The field named in the ``signal`` attribute **must** exist, either
-<<<<<<< HEAD
 		  directly as a field or defined through a link.
-=======
-		  directly as a NeXus field or defined through a link.
->>>>>>> 5d252b7c
 		
 		* If available, the standard deviations of the data are to be
 		  stored in a field of the same rank and dimensions, either with the 
@@ -317,11 +275,7 @@
 		but not to describe how the data is to be plotted.
 		(https://www.nexusformat.org/NIAC2018Minutes.html#nxdata-plottype--attribute)
 	</doc>
-<<<<<<< HEAD
-	<field name="AXIS" type="NX_NUMBER" nameType="any">
-=======
 	<field name="AXISNAME" type="NX_NUMBER" nameType="any">
->>>>>>> 5d252b7c
 		<doc>
 	 		Dimension scale defining an axis of the data. There should be one
 	 		of these for each dimension of the ``DATA`` field.
@@ -356,23 +310,6 @@
 			</doc>
 		</attribute>
 	</field>
-<<<<<<< HEAD
-	<field name="AXIS_errors" type="NX_NUMBER" nameType="any">
-		<doc>
-			Errors (uncertainties) associated with axis ``AXIS``.
-			Client is responsible for defining the dimensions of the data.
-			The name of this field may be changed to fit the circumstances 
-			but is matched with the *AXIS*
-			field with ``_errors`` appended.
-		</doc>
-		<dimensions rank="1">
-			<doc>
-				A dimension scale must have a rank of 1 and has length ``n``, 
-				same as ``AXIS``.
-			</doc>
-			<dim index="1" value="n"/>
-		</dimensions>
-=======
 	<field name="FIELDNAME_errors" type="NX_NUMBER" nameType="any">
 		<doc>
 			"Errors" (meaning *uncertainties* or *standard deviations*)
@@ -382,7 +319,6 @@
 			The dimensions of the ``FIELDNAME_errors`` field must match
 			the dimensions of the ``FIELDNAME`` field.
 		</doc>
->>>>>>> 5d252b7c
 	</field>
 	<field name="DATA" type="NX_NUMBER" nameType="any">
 		<doc>
@@ -432,15 +368,14 @@
 			<doc>data label</doc>
 		</attribute>
 	</field>
-<<<<<<< HEAD
 	<field name="DATA_errors" type="NX_NUMBER" nameType="any">
 		<doc>
 			Errors (uncertainties) associated with data ``DATA``. It is now
 			recommended that uncertainties are defined using the 
-			``uncertainties`` attribute of the signal field. The name of this 
-			field does not therefore have to conform to this pattern, i.e., 
-			the name of the signal field with ``_errors`` appended. However,
-			it does make the association of the two fields clear.
+			``uncertainties`` attribute of the signal field. 
+      TO provide consistent naming within NeXus, it is recommended the name of this 
+			field do conform to this pattern, i.e., 
+			the name of the signal field with ``_errors`` appended.
 			Client is responsible for defining the dimensions of the data.
 			
 		</doc>
@@ -451,10 +386,7 @@
 			<dim index="0" value="n"><!-- index="0": cannot know to which dimension this applies a priori --></dim>
 		</dimensions>
 	</field>
-	<field name="errors" type="NX_NUMBER">
-=======
 	<field name="errors" type="NX_NUMBER" deprecated="Use ``DATA_errors`` instead (NIAC2018)">
->>>>>>> 5d252b7c
 		<doc>
 			Standard deviations of data values - 
 			the data array is identified by the group attribute ``signal``. 
