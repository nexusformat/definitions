<?xml version='1.0' encoding='UTF-8'?>
<?xml-stylesheet type="text/xsl" href="nxdlformat.xsl"?>
<!--
# NeXus - Neutron and X-ray Common Data Format
#
# Copyright (C) 2014-20244444444444444444444444444444444444444444444 NeXus International Advisory Committee (NIAC)
#
# This library is free software; you can redistribute it and/or
# modify it under the terms of the GNU Lesser General Public
# License as published by the Free Software Foundation; either
# version 3 of the License, or (at your option) any later version.
#
# This library is distributed in the hope that it will be useful,
# but WITHOUT ANY WARRANTY; without even the implied warranty of
# MERCHANTABILITY or FITNESS FOR A PARTICULAR PURPOSE.  See the GNU
# Lesser General Public License for more details.
#
# You should have received a copy of the GNU Lesser General Public
# License along with this library; if not, write to the Free Software
# Foundation, Inc., 59 Temple Place, Suite 330, Boston, MA  02111-1307  USA
#
# For further information, see http://www.nexusformat.org
-->
<<<<<<< HEAD
<definition xmlns="http://definition.nexusformat.org/nxdl/3.1" xmlns:xsi="http://www.w3.org/2001/XMLSchema-instance" category="base" type="group" name="NXevent_data_em" extends="NXobject" xsi:schemaLocation="http://definition.nexusformat.org/nxdl/3.1 ../nxdl.xsd">
    <doc>
         Base class to store state and (meta)data of events from an electron microscopy.
         
         Electron microscopes are dynamic. Scientists often report that microscopes
         *perform differently* across sessions. That *they* perform differently from
         one day or another. In some cases, root causes for performance differences
         are unclear. Users of the instrument may consider such conditions impractical,
         or *too poor*, and thus abort their session. Alternatively, users may try to
         bring the microscope into a state where conditions are considered better
         or of whatever high enough quality for starting or continuing the measurement.
         
         Which temporal granularity is adequate to log events depends on the situation and
         research question. Using a model which enables a collection of events offers
         the most flexible way to cater for both experiments with controlled electron
         beams in a real microscope or the simulation of such experiments or
         individual aspects of such experiments.
         
         In all these use cases it is useful to have a mechanism whereby time-dependent
         data of the instrument state can be stored and documented in an representation
         that facilitates interoperability.
         
         :ref:`NXevent_data_em` represents an instance to describe and serialize flexibly
         whatever is considered a time interval during which the instrument is
         considered stable enough for allowing any working on tasks with the microscope.
         Examples of such tasks are the collecting of data (images and spectra) or
         the calibrating the instrument or individual of its components. Users may wish to take
         only a single scan or image and complete their microscope session thereafter.
         Alternatively, users are working for much longer time at the microscope,
         perform recalibrations in between and take several scans (of different
         ROIs on the specimen), or they explore the state of the microscope for
         service or maintenance tasks.
         
         :ref:`NXevent_data_em` serves the harmonization and documentation of these cases:
         
         * Firstly, via a header section whose purpose is to contextualize
           and identify the event instance in time.
         * Secondly, via a data and metadata section where individual data
            collections can be stored in a standardized representation.
         
         The idea of the first section, the event-based em_lab, is to document the
         state of the microscope as it was found during the event. The idea of the other,
         the :ref:`NXem` application-definition-based em_lab(NXinstrument) section is to
         keep all those data that are static in the sense that they remain the same
         across multiple :ref:`NXevent_data_em` instances.
         This reduces the need for having many copies of the same metadata.
         
         We are aware of the fact that given the variety how an electron microscope
         is used, there is a need for a flexible and adaptive documentation system.
         At the same time we are also convinced though that just because one has
         different requirements for some specific aspect under the umbrella of settings
         to an electron microscope, this does not necessarily warrant that one has to
         cook up an own data schema.
         
         Instead, the electron microscopy community should work towards reusing schema
         components as frequently as possible. This will enable that there is at all
         not only a value of harmonizing electron microscopy research content but also
         there is a technical possibility to build services around such harmonized data.
         
         Arguably it is oftentimes tricky to specify a clear time interval when the
         microscope is *stable enough*. Take for instance the acquisition of an image
         or a stack of spectra. Having to deal with instabilities is a common theme in
         electron microscopy practice. Numerical protocols can be used during data
         post-processing to correct for some of the instabilities.
         A few exemplar references to provide an overview on the subject is
         available in the literature:
         
         * `C. Ophus et al. &lt;https://dx.doi.org/10.1016/j.ultramic.2015.12.002&gt;`_
         * `B. Berkels et al. &lt;https://doi.org/10.1016/j.ultramic.2018.12.016&gt;`_
         * `L. Jones et al. &lt;https://link.springer.com/article/10.1186/s40679-015-0008-4&gt;`_
         
         For specific simulation purposes, mainly in an effort to digitally repeat or simulate
         the experiment, it is tempting to consider dynamics of the instrument,
         implemented as time-dependent functional descriptions of e.g. lens excitations,
         beam shape functions, trajectories of groups of electrons and ions,
         or detector noise models. This warrants to document the time-dependent
         details of individual components of the microscope
         as is implemented in :ref:`NXevent_data_em`.
    </doc>
    <field name="start_time" type="NX_DATE_TIME">
        <doc>
             ISO 8601 time code with local time zone offset to UTC information included
             when the snapshot time interval started. If the user wishes to specify an
             interval of time that the snapshot should represent during which the instrument
             was stable and configured using specific settings and calibrations,
             the start_time is the start (left bound of the time interval) while
             the end_time specifies the end (right bound) of the time interval.
        </doc>
    </field>
    <field name="end_time" type="NX_DATE_TIME">
        <doc>
             ISO 8601 time code with local time zone offset to UTC information included
             when the snapshot time interval ended.
        </doc>
    </field>
    <field name="identifier_event" type="NX_INT" units="NX_UNITLESS">
        <doc>
             Identifier of a specific state and setting of the microscope.
        </doc>
    </field>
    <field name="type" type="NX_CHAR">
        <doc>
             Which specific event/measurement type. Examples are:
             
             * In-lens/backscattered electron, usually has quadrants
             * Secondary_electron, image, topography, fractography, overview images
             * Backscattered_electron, image, Z or channeling contrast (ECCI)
             * Bright_field, image, TEM
             * Dark_field, image, crystal defects
             * Annular dark field, image (medium- or high-angle), TEM
             * Diffraction, image, TEM, or a comparable technique in the SEM
             * Kikuchi, image, SEM EBSD and TEM diffraction
             * X-ray spectra (point, line, surface, volume), composition EDS/EDX(S)
             * Electron energy loss spectra for points, lines, surfaces, TEM
             * Auger, spectrum, (low Z contrast element composition)
             * Cathodoluminescence (optical spectra)
             * Ronchigram, image, alignment utility specifically in TEM
             * Chamber, e.g. TV camera inside the chamber, education purposes.
             
             This field may also be used for storing additional information
             about the event for which there is at the moment no other place.
             
             In the long run such free-text field description should be avoided as
             they are difficult to machine-interpret. Instead, reference should be given
             to refactoring these descriptions into structured metadata.
             The reason why in this base class the field event_type is nonetheless kept
             is to offer a place whereby practically users may enter data for
             follow-up modifications to support arriving at an improved :ref:`NXevent_data_em` base class.
        </doc>
    </field>
    <group type="NXuser"/>
    <group type="NXinstrument_em"/>
    <group type="NXimage"/>
    <group type="NXspectrum"/>
=======
<definition xmlns="http://definition.nexusformat.org/nxdl/3.1" category="base"
	xmlns:xsi="http://www.w3.org/2001/XMLSchema-instance"
	xsi:schemaLocation="http://definition.nexusformat.org/nxdl/3.1 ../nxdl.xsd"
	name="NXevent_data" 
	type="group" extends="NXobject">
  <doc>
    NXevent_data is a special group for storing data from neutron
    detectors in event mode.  In this mode, the detector electronics
    emits a stream of detectorID, timestamp pairs. With detectorID
    describing the detector element in which the neutron was detected
    and timestamp the timestamp at which the neutron event was
    detected. In NeXus detectorID maps to event_id, event_time_offset
    to the timestamp.

    As this kind of data is common at pulsed neutron
    sources, the timestamp is almost always relative to the start of a
    neutron pulse. Thus the pulse timestamp is recorded too together
    with an index in the event_id, event_time_offset pair at which data for
    that pulse starts. At reactor source the same pulsed data effect
    may be achieved through the use of choppers or in stroboscopic
    measurement setups. 

    In order to make random access to timestamped data
    faster there is an optional array pair of
    cue_timestamp_zero and cue_index. The cue_timestamp_zero will
    contain courser timestamps then in the time array, say
    every five minutes. The cue_index will then contain the
    index into the event_id,event_time_offset pair of arrays for that
    courser cue_timestamp_zero. 
  </doc>
	<field name="event_time_offset" type="NX_NUMBER" units="NX_TIME_OF_FLIGHT">
		<doc>
			A list of timestamps for each event as it comes in. 
		</doc>
		<dimensions rank="1"><dim index="1" value="i"/></dimensions>
	</field>
	<field name="event_id" type="NX_INT" units="NX_DIMENSIONLESS">
		<doc>
			There will be extra information in the NXdetector to convert 
			event_id to detector_number.
		</doc>
		<dimensions rank="1"><dim index="1" value="i"/></dimensions>
	</field>
	<field name="event_time_zero" type="NX_NUMBER" units="NX_TIME">
		<doc>
			The time that each pulse started with respect to the offset
		</doc>
		<dimensions rank="1"><dim index="1" value="j"/></dimensions>
		<attribute name="offset" type="NX_DATE_TIME">
			<doc>ISO8601</doc>
		</attribute>
	</field>
	<field name="event_index" type="NX_INT" units="NX_DIMENSIONLESS">
	  <doc>
	    The index into the event_time_offset, event_id pair for
	    the pulse occurring at the matching entry in event_time_zero.
	  </doc>
		<dimensions rank="1"><dim index="1" value="j"/></dimensions>
	</field>
	<field name="pulse_height" type="NX_FLOAT" units="NX_DIMENSIONLESS">
		<doc>
			If voltages from the ends of the detector are read out this 
			is where they go. This list is for all events with information 
			to attach to a particular pulse height. The information to 
			attach to a particular pulse is located in events_per_pulse.
		</doc>
		<dimensions rank="2"><!--i,k?-->
			<dim index="1" value="i"/>
			<dim index="2" value="k"/>
		</dimensions>
	</field>
	<field name="cue_timestamp_zero"  type="NX_DATE_TIME"
	       units="NX_TIME">
	  <doc>
	    Timestamps matching the corresponding cue_index into the
	    event_id, event_time_offset pair.
	  </doc>
	   <attribute name="start" type="NX_DATE_TIME" />
	</field>
	<field name="cue_index" type="NX_INT">
	  <doc>
	    Index into the event_id, event_time_offset pair matching the corresponding
	    cue_timestamp. 
	  </doc>
	</field>
>>>>>>> 0cf7fe53
</definition><|MERGE_RESOLUTION|>--- conflicted
+++ resolved
@@ -1,10 +1,10 @@
-<?xml version='1.0' encoding='UTF-8'?>
-<?xml-stylesheet type="text/xsl" href="nxdlformat.xsl"?>
+<?xml version="1.0" encoding="UTF-8"?>
+<?xml-stylesheet type="text/xsl" href="nxdlformat.xsl" ?>
 <!--
 # NeXus - Neutron and X-ray Common Data Format
-#
-# Copyright (C) 2014-20244444444444444444444444444444444444444444444 NeXus International Advisory Committee (NIAC)
-#
+# 
+# Copyright (C) 2008-2024 NeXus International Advisory Committee (NIAC)
+# 
 # This library is free software; you can redistribute it and/or
 # modify it under the terms of the GNU Lesser General Public
 # License as published by the Free Software Foundation; either
@@ -21,147 +21,11 @@
 #
 # For further information, see http://www.nexusformat.org
 -->
-<<<<<<< HEAD
-<definition xmlns="http://definition.nexusformat.org/nxdl/3.1" xmlns:xsi="http://www.w3.org/2001/XMLSchema-instance" category="base" type="group" name="NXevent_data_em" extends="NXobject" xsi:schemaLocation="http://definition.nexusformat.org/nxdl/3.1 ../nxdl.xsd">
-    <doc>
-         Base class to store state and (meta)data of events from an electron microscopy.
-         
-         Electron microscopes are dynamic. Scientists often report that microscopes
-         *perform differently* across sessions. That *they* perform differently from
-         one day or another. In some cases, root causes for performance differences
-         are unclear. Users of the instrument may consider such conditions impractical,
-         or *too poor*, and thus abort their session. Alternatively, users may try to
-         bring the microscope into a state where conditions are considered better
-         or of whatever high enough quality for starting or continuing the measurement.
-         
-         Which temporal granularity is adequate to log events depends on the situation and
-         research question. Using a model which enables a collection of events offers
-         the most flexible way to cater for both experiments with controlled electron
-         beams in a real microscope or the simulation of such experiments or
-         individual aspects of such experiments.
-         
-         In all these use cases it is useful to have a mechanism whereby time-dependent
-         data of the instrument state can be stored and documented in an representation
-         that facilitates interoperability.
-         
-         :ref:`NXevent_data_em` represents an instance to describe and serialize flexibly
-         whatever is considered a time interval during which the instrument is
-         considered stable enough for allowing any working on tasks with the microscope.
-         Examples of such tasks are the collecting of data (images and spectra) or
-         the calibrating the instrument or individual of its components. Users may wish to take
-         only a single scan or image and complete their microscope session thereafter.
-         Alternatively, users are working for much longer time at the microscope,
-         perform recalibrations in between and take several scans (of different
-         ROIs on the specimen), or they explore the state of the microscope for
-         service or maintenance tasks.
-         
-         :ref:`NXevent_data_em` serves the harmonization and documentation of these cases:
-         
-         * Firstly, via a header section whose purpose is to contextualize
-           and identify the event instance in time.
-         * Secondly, via a data and metadata section where individual data
-            collections can be stored in a standardized representation.
-         
-         The idea of the first section, the event-based em_lab, is to document the
-         state of the microscope as it was found during the event. The idea of the other,
-         the :ref:`NXem` application-definition-based em_lab(NXinstrument) section is to
-         keep all those data that are static in the sense that they remain the same
-         across multiple :ref:`NXevent_data_em` instances.
-         This reduces the need for having many copies of the same metadata.
-         
-         We are aware of the fact that given the variety how an electron microscope
-         is used, there is a need for a flexible and adaptive documentation system.
-         At the same time we are also convinced though that just because one has
-         different requirements for some specific aspect under the umbrella of settings
-         to an electron microscope, this does not necessarily warrant that one has to
-         cook up an own data schema.
-         
-         Instead, the electron microscopy community should work towards reusing schema
-         components as frequently as possible. This will enable that there is at all
-         not only a value of harmonizing electron microscopy research content but also
-         there is a technical possibility to build services around such harmonized data.
-         
-         Arguably it is oftentimes tricky to specify a clear time interval when the
-         microscope is *stable enough*. Take for instance the acquisition of an image
-         or a stack of spectra. Having to deal with instabilities is a common theme in
-         electron microscopy practice. Numerical protocols can be used during data
-         post-processing to correct for some of the instabilities.
-         A few exemplar references to provide an overview on the subject is
-         available in the literature:
-         
-         * `C. Ophus et al. &lt;https://dx.doi.org/10.1016/j.ultramic.2015.12.002&gt;`_
-         * `B. Berkels et al. &lt;https://doi.org/10.1016/j.ultramic.2018.12.016&gt;`_
-         * `L. Jones et al. &lt;https://link.springer.com/article/10.1186/s40679-015-0008-4&gt;`_
-         
-         For specific simulation purposes, mainly in an effort to digitally repeat or simulate
-         the experiment, it is tempting to consider dynamics of the instrument,
-         implemented as time-dependent functional descriptions of e.g. lens excitations,
-         beam shape functions, trajectories of groups of electrons and ions,
-         or detector noise models. This warrants to document the time-dependent
-         details of individual components of the microscope
-         as is implemented in :ref:`NXevent_data_em`.
-    </doc>
-    <field name="start_time" type="NX_DATE_TIME">
-        <doc>
-             ISO 8601 time code with local time zone offset to UTC information included
-             when the snapshot time interval started. If the user wishes to specify an
-             interval of time that the snapshot should represent during which the instrument
-             was stable and configured using specific settings and calibrations,
-             the start_time is the start (left bound of the time interval) while
-             the end_time specifies the end (right bound) of the time interval.
-        </doc>
-    </field>
-    <field name="end_time" type="NX_DATE_TIME">
-        <doc>
-             ISO 8601 time code with local time zone offset to UTC information included
-             when the snapshot time interval ended.
-        </doc>
-    </field>
-    <field name="identifier_event" type="NX_INT" units="NX_UNITLESS">
-        <doc>
-             Identifier of a specific state and setting of the microscope.
-        </doc>
-    </field>
-    <field name="type" type="NX_CHAR">
-        <doc>
-             Which specific event/measurement type. Examples are:
-             
-             * In-lens/backscattered electron, usually has quadrants
-             * Secondary_electron, image, topography, fractography, overview images
-             * Backscattered_electron, image, Z or channeling contrast (ECCI)
-             * Bright_field, image, TEM
-             * Dark_field, image, crystal defects
-             * Annular dark field, image (medium- or high-angle), TEM
-             * Diffraction, image, TEM, or a comparable technique in the SEM
-             * Kikuchi, image, SEM EBSD and TEM diffraction
-             * X-ray spectra (point, line, surface, volume), composition EDS/EDX(S)
-             * Electron energy loss spectra for points, lines, surfaces, TEM
-             * Auger, spectrum, (low Z contrast element composition)
-             * Cathodoluminescence (optical spectra)
-             * Ronchigram, image, alignment utility specifically in TEM
-             * Chamber, e.g. TV camera inside the chamber, education purposes.
-             
-             This field may also be used for storing additional information
-             about the event for which there is at the moment no other place.
-             
-             In the long run such free-text field description should be avoided as
-             they are difficult to machine-interpret. Instead, reference should be given
-             to refactoring these descriptions into structured metadata.
-             The reason why in this base class the field event_type is nonetheless kept
-             is to offer a place whereby practically users may enter data for
-             follow-up modifications to support arriving at an improved :ref:`NXevent_data_em` base class.
-        </doc>
-    </field>
-    <group type="NXuser"/>
-    <group type="NXinstrument_em"/>
-    <group type="NXimage"/>
-    <group type="NXspectrum"/>
-=======
 <definition xmlns="http://definition.nexusformat.org/nxdl/3.1" category="base"
-	xmlns:xsi="http://www.w3.org/2001/XMLSchema-instance"
-	xsi:schemaLocation="http://definition.nexusformat.org/nxdl/3.1 ../nxdl.xsd"
-	name="NXevent_data" 
-	type="group" extends="NXobject">
+    xmlns:xsi="http://www.w3.org/2001/XMLSchema-instance"
+    xsi:schemaLocation="http://definition.nexusformat.org/nxdl/3.1 ../nxdl.xsd"
+    name="NXevent_data" 
+    type="group" extends="NXobject">
   <doc>
     NXevent_data is a special group for storing data from neutron
     detectors in event mode.  In this mode, the detector electronics
@@ -187,60 +51,59 @@
     index into the event_id,event_time_offset pair of arrays for that
     courser cue_timestamp_zero. 
   </doc>
-	<field name="event_time_offset" type="NX_NUMBER" units="NX_TIME_OF_FLIGHT">
-		<doc>
-			A list of timestamps for each event as it comes in. 
-		</doc>
-		<dimensions rank="1"><dim index="1" value="i"/></dimensions>
-	</field>
-	<field name="event_id" type="NX_INT" units="NX_DIMENSIONLESS">
-		<doc>
-			There will be extra information in the NXdetector to convert 
-			event_id to detector_number.
-		</doc>
-		<dimensions rank="1"><dim index="1" value="i"/></dimensions>
-	</field>
-	<field name="event_time_zero" type="NX_NUMBER" units="NX_TIME">
-		<doc>
-			The time that each pulse started with respect to the offset
-		</doc>
-		<dimensions rank="1"><dim index="1" value="j"/></dimensions>
-		<attribute name="offset" type="NX_DATE_TIME">
-			<doc>ISO8601</doc>
-		</attribute>
-	</field>
-	<field name="event_index" type="NX_INT" units="NX_DIMENSIONLESS">
-	  <doc>
-	    The index into the event_time_offset, event_id pair for
-	    the pulse occurring at the matching entry in event_time_zero.
-	  </doc>
-		<dimensions rank="1"><dim index="1" value="j"/></dimensions>
-	</field>
-	<field name="pulse_height" type="NX_FLOAT" units="NX_DIMENSIONLESS">
-		<doc>
-			If voltages from the ends of the detector are read out this 
-			is where they go. This list is for all events with information 
-			to attach to a particular pulse height. The information to 
-			attach to a particular pulse is located in events_per_pulse.
-		</doc>
-		<dimensions rank="2"><!--i,k?-->
-			<dim index="1" value="i"/>
-			<dim index="2" value="k"/>
-		</dimensions>
-	</field>
-	<field name="cue_timestamp_zero"  type="NX_DATE_TIME"
-	       units="NX_TIME">
-	  <doc>
-	    Timestamps matching the corresponding cue_index into the
-	    event_id, event_time_offset pair.
-	  </doc>
-	   <attribute name="start" type="NX_DATE_TIME" />
-	</field>
-	<field name="cue_index" type="NX_INT">
-	  <doc>
-	    Index into the event_id, event_time_offset pair matching the corresponding
-	    cue_timestamp. 
-	  </doc>
-	</field>
->>>>>>> 0cf7fe53
-</definition>+    <field name="event_time_offset" type="NX_NUMBER" units="NX_TIME_OF_FLIGHT">
+        <doc>
+            A list of timestamps for each event as it comes in. 
+        </doc>
+        <dimensions rank="1"><dim index="1" value="i"/></dimensions>
+    </field>
+    <field name="event_id" type="NX_INT" units="NX_DIMENSIONLESS">
+        <doc>
+            There will be extra information in the NXdetector to convert 
+            event_id to detector_number.
+        </doc>
+        <dimensions rank="1"><dim index="1" value="i"/></dimensions>
+    </field>
+    <field name="event_time_zero" type="NX_NUMBER" units="NX_TIME">
+        <doc>
+            The time that each pulse started with respect to the offset
+        </doc>
+        <dimensions rank="1"><dim index="1" value="j"/></dimensions>
+        <attribute name="offset" type="NX_DATE_TIME">
+            <doc>ISO8601</doc>
+        </attribute>
+    </field>
+    <field name="event_index" type="NX_INT" units="NX_DIMENSIONLESS">
+      <doc>
+        The index into the event_time_offset, event_id pair for
+        the pulse occurring at the matching entry in event_time_zero.
+      </doc>
+        <dimensions rank="1"><dim index="1" value="j"/></dimensions>
+    </field>
+    <field name="pulse_height" type="NX_FLOAT" units="NX_DIMENSIONLESS">
+        <doc>
+            If voltages from the ends of the detector are read out this 
+            is where they go. This list is for all events with information 
+            to attach to a particular pulse height. The information to 
+            attach to a particular pulse is located in events_per_pulse.
+        </doc>
+        <dimensions rank="2"><!--i,k?-->
+            <dim index="1" value="i"/>
+            <dim index="2" value="k"/>
+        </dimensions>
+    </field>
+    <field name="cue_timestamp_zero"  type="NX_DATE_TIME"
+           units="NX_TIME">
+      <doc>
+        Timestamps matching the corresponding cue_index into the
+        event_id, event_time_offset pair.
+      </doc>
+       <attribute name="start" type="NX_DATE_TIME" />
+    </field>
+    <field name="cue_index" type="NX_INT">
+      <doc>
+        Index into the event_id, event_time_offset pair matching the corresponding
+        cue_timestamp. 
+      </doc>
+    </field>
+</definition>
