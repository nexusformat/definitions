<?xml version="1.0" encoding="UTF-8"?>
<?xml-stylesheet type="text/xsl" href="nxdlformat.xsl" ?>
<!--
# NeXus - Neutron and X-ray Common Data Format
# 
# Copyright (C) 2008-2024 NeXus International Advisory Committee (NIAC)
# 
# This library is free software; you can redistribute it and/or
# modify it under the terms of the GNU Lesser General Public
# License as published by the Free Software Foundation; either
# version 3 of the License, or (at your option) any later version.
#
# This library is distributed in the hope that it will be useful,
# but WITHOUT ANY WARRANTY; without even the implied warranty of
# MERCHANTABILITY or FITNESS FOR A PARTICULAR PURPOSE.  See the GNU
# Lesser General Public License for more details.
#
# You should have received a copy of the GNU Lesser General Public
# License along with this library; if not, write to the Free Software
# Foundation, Inc., 59 Temple Place, Suite 330, Boston, MA  02111-1307  USA
#
# For further information, see http://www.nexusformat.org
-->
<definition xmlns="http://definition.nexusformat.org/nxdl/3.1" category="base"
	xmlns:xsi="http://www.w3.org/2001/XMLSchema-instance"
	xsi:schemaLocation="http://definition.nexusformat.org/nxdl/3.1 ../nxdl.xsd"
	name="NXsource" 
	type="group" extends="NXobject">
	<doc>
		Radiation source emitting a beam.

		Examples include particle sources (electrons, neutrons, protons) or sources for electromagnetic radiation (photons).
		This base class can also be used to describe neutron or x-ray storage ring/facilities.
   </doc>
	<field name="distance" type="NX_FLOAT" units="NX_LENGTH">
		<doc>
			Effective distance from sample
			Distance as seen by radiation from sample. This number should be negative 
			to signify that it is upstream of the sample.
		</doc>
	</field>
	<field name="name">
		<doc>Name of source</doc>
		<attribute name="short_name">
			<doc>short name for source, perhaps the acronym</doc>
		</attribute>
	</field>
	<field name="type">
		<doc>type of radiation source (pick one from the enumerated list and spell exactly)</doc>
		<enumeration>
			<item value="Spallation Neutron Source" />
			<item value="Pulsed Reactor Neutron Source" />
			<item value="Reactor Neutron Source" />
			<item value="Synchrotron X-ray Source" />
			<item value="Pulsed Muon Source" />
			<item value="Rotating Anode X-ray" />
			<item value="Fixed Tube X-ray" />
			<item value="UV Laser" />
			<item value="Free-Electron Laser" />
			<item value="Optical Laser" />
			<item value="Ion Source" />
			<item value="UV Plasma Source" />
			<item value="Metal Jet X-ray" />
            <item value="Laser"/>
<<<<<<< HEAD
            <item value="Dye-Laser"/>
            <item value="Broadband Tunable Light Source"/>
            <item value="Halogen lamp"/>
            <item value="LED"/>
            <item value="Mercury Cadmium Telluride"/>
            <item value="Deuterium Lamp"/>
            <item value="Xenon Lamp"/>
            <item value="Globar"/>
            <item value="other"/>
        </enumeration>
    </field>
    <field name="type_other">
        <doc>
             Specification of type, may also go to name.
        </doc>
    </field>
=======
            <item value="Dye Laser"/>
            <item value="Broadband Tunable Light Source"/>
            <item value="Halogen Lamp"/>
            <item value="LED"/>
            <item value="Mercury Cadmium Telluride Lamp"/>
            <item value="Deuterium Lamp"/>
            <item value="Xenon Lamp"/>
            <item value="Globar"/>
        </enumeration>
	</field>
>>>>>>> 54e07356
	<field name="probe">
		<doc>type of radiation probe (pick one from the enumerated list and spell exactly)</doc>
		<enumeration>
			<item value="neutron" />
			<item value="photon" />
			<item value="x-ray" />
			<item value="muon" />
			<item value="electron" />
			<item value="ultraviolet" />
			<item value="visible light" />
			<item value="positron" />
			<item value="proton" />
		</enumeration>
	</field>
	<field name="power" type="NX_FLOAT" units="NX_POWER">
		<doc>Source power</doc>
	</field>
	<field name="emittance_x" type="NX_FLOAT" units="NX_EMITTANCE">
		<doc>Source emittance (nm-rad) in X (horizontal) direction.</doc>
	</field>
	<field name="emittance_y" type="NX_FLOAT" units="NX_EMITTANCE">
		<doc>Source emittance (nm-rad) in Y (horizontal) direction.</doc>
	</field>
	<field name="sigma_x" type="NX_FLOAT" units="NX_LENGTH">
		<doc>particle beam size in x</doc>
	</field>
	<field name="sigma_y" type="NX_FLOAT" units="NX_LENGTH">
		<doc>particle beam size in y</doc>
	</field>
	<field name="flux" type="NX_FLOAT" units="NX_FLUX">
		<doc>Source intensity/area (example: s-1 cm-2)</doc>
	</field>
	<field name="energy" type="NX_FLOAT" units="NX_ENERGY">
		<doc>
			Source energy. Typically, this would be the energy of
			the emitted beam. For storage rings, this would be
			the particle beam energy.
		</doc>
	</field>
	<field name="current" type="NX_FLOAT" units="NX_CURRENT">
		<doc>Accelerator, X-ray tube, or storage ring current</doc>
	</field>
	<field name="voltage" type="NX_FLOAT" units="NX_VOLTAGE">
		<doc>Accelerator voltage</doc>
	</field>
	<field name="frequency" type="NX_FLOAT" units="NX_FREQUENCY">
		<doc>Frequency of pulsed source</doc>
	</field>
	<field name="period" type="NX_FLOAT" units="NX_PERIOD">
		<doc>Period of pulsed source</doc>
	</field>
	<field name="target_material">
		<doc>Pulsed source target material</doc>
		<enumeration>
			<item value="Ta" />
			<item value="W" />
			<item value="depleted_U" />
			<item value="enriched_U" />
			<item value="Hg" />
			<item value="Pb" />
			<item value="C" />
		</enumeration>
	</field>
	<group name="notes" type="NXnote">
		<doc>
			any source/facility related messages/events that 
			occurred during the experiment
		</doc>
	</group>
	<group name="bunch_pattern" type="NXdata">
		<doc>
			For storage rings, description of the bunch pattern.  
			This is useful to describe irregular bunch patterns.
		</doc>
		<field name="title"><doc>name of the bunch pattern</doc></field>
	</group>
	<field name="number_of_bunches" type="NX_INT">
		<doc>For storage rings, the number of bunches in use.</doc>
	</field>
	<field name="bunch_length" type="NX_FLOAT" units="NX_TIME">
		<doc>For storage rings, temporal length of the bunch</doc>
	</field>
	<field name="bunch_distance" type="NX_FLOAT" units="NX_TIME">
		<doc>For storage rings, time between bunches</doc>
	</field>
	<field name="pulse_width" type="NX_FLOAT" units="NX_TIME">
		<doc>temporal width of source pulse</doc><!-- pulsed sources or storage rings could use this -->
	</field>
	<group name="pulse_shape" type="NXdata">
		<doc>source pulse shape</doc><!-- pulsed sources or storage rings could use this -->
	</group>
	<field name="mode">
		<doc>source operating mode</doc>
		<enumeration>
			<item value="Single Bunch"><doc>for storage rings</doc></item>
			<item value="Multi Bunch"><doc>for storage rings</doc></item>
			<!-- other sources could add to this -->
		</enumeration>
	</field>
	<field name="top_up" type="NX_BOOLEAN">
		<doc>Is the synchrotron operating in top_up mode?</doc>
	</field>
	<field name="last_fill" type="NX_NUMBER" units="NX_CURRENT">
		<doc>For storage rings, the current at the end of the most recent injection.</doc>
		<attribute name="time" type="NX_DATE_TIME"><doc>date and time of the most recent injection.</doc></attribute>
	</field>
	<field name="wavelength" type="NX_FLOAT" units="NX_WAVELENGTH">
		<doc>
				The wavelength of the radiation emitted by the source.
		</doc>
	</field>
	<field name="pulse_energy" type="NX_FLOAT" units="NX_ENERGY">
		<doc>
				For pulsed sources, the energy of a single pulse.
		</doc>
	</field>
	<field name="peak_power" type="NX_FLOAT" units="NX_POWER">
		<doc>
				For pulsed sources, the pulse energy divided
				by the pulse duration
		</doc>
	</field>
	<field name="anode_material">
		<doc>
				Material of the anode (for X-ray tubes).
		</doc>
	</field>
	<field name="filament_current" type="NX_FLOAT" units="NX_CURRENT">
		<doc>
				Filament current (for X-ray tubes).
		</doc>
	</field>
	<field name="emission_current" type="NX_FLOAT" units="NX_CURRENT">
		<doc>
				Emission current of the generated beam.
		</doc>
	</field>
	<field name="gas_pressure" type="NX_FLOAT" units="NX_PRESSURE">
		<doc>
				Gas pressure inside ionization source.
		</doc>
	</field>
    <field name="previous_source" type="NX_CHAR">
        <doc>
             Single instance or list of instances of NXsource pointing to the sources from which a beam originated to reach this source.
             This can be used, for example, for secondary sources to describe which other source(s) they are derived from.

             An example is the white light source in transient absorption spectroscopy, which is a supercontinuum crystal that is pumped by a
             another laser.

             In case of a primary source, this field should not be filled.
        </doc>
    </field>
	<group name="geometry" type="NXgeometry" deprecated="Use the field `depends_on` and :ref:`NXtransformations` to position the source and NXoff_geometry to describe its shape instead">
		<doc>
			"Engineering" location of source.
		</doc>
	</group>
	<group type="NXaperture">
		<doc>
			 The size and position of an aperture inside the source.
		</doc>
	</group>
	<group type="NXdeflector">
		<doc>
			 Deflectors inside the source.
		</doc>
	</group>
<<<<<<< HEAD
	<group type="NXlens_em">
		<doc>
			 Individual electromagnetic lenses inside the source.
		</doc>
	</group>
=======
>>>>>>> 54e07356
	<group type="NXfabrication"/>
	<group type="NXoff_geometry" minOccurs="0">
		<doc>
			This group describes the shape of the beam line component
		</doc>
	</group>
	<group type="NXdata" name="distribution">
	  <doc>The wavelength or energy distribution of the source</doc>
	</group>
	<attribute name="default">
		<doc>
			.. index:: plotting
			
			Declares which child group contains a path leading 
			to a :ref:`NXdata` group.
			
			It is recommended (as of NIAC2014) to use this attribute
			to help define the path to the default dataset to be plotted.
			See https://www.nexusformat.org/2014_How_to_find_default_data.html
			for a summary of the discussion.
		</doc>
	</attribute>
	<field name="depends_on" type="NX_CHAR">
		<doc>
			NeXus positions components by applying a set of translations and rotations
			to apply to the component starting from 0, 0, 0. The order of these operations
			is critical and forms what NeXus calls a dependency chain. The depends_on
			field defines the path to the top most operation of the dependency chain or the
			string "." if located in the origin. Usually these operations are stored in a
			NXtransformations group. But NeXus allows them to be stored anywhere.

			The reference point of the source plane is its center in the x and y axis. The source is considered infinitely thin in the
			z axis.

			.. image:: source/source.png
			  :width: 40%

		</doc>
	</field>
	<group type="NXtransformations">
		<doc>
			This is the group recommended for holding the chain of translation
			and rotation operations necessary to position the component within
			the instrument. The dependency chain may however traverse similar groups in
			other component groups.
		</doc>
	</group>
</definition><|MERGE_RESOLUTION|>--- conflicted
+++ resolved
@@ -62,24 +62,6 @@
 			<item value="UV Plasma Source" />
 			<item value="Metal Jet X-ray" />
             <item value="Laser"/>
-<<<<<<< HEAD
-            <item value="Dye-Laser"/>
-            <item value="Broadband Tunable Light Source"/>
-            <item value="Halogen lamp"/>
-            <item value="LED"/>
-            <item value="Mercury Cadmium Telluride"/>
-            <item value="Deuterium Lamp"/>
-            <item value="Xenon Lamp"/>
-            <item value="Globar"/>
-            <item value="other"/>
-        </enumeration>
-    </field>
-    <field name="type_other">
-        <doc>
-             Specification of type, may also go to name.
-        </doc>
-    </field>
-=======
             <item value="Dye Laser"/>
             <item value="Broadband Tunable Light Source"/>
             <item value="Halogen Lamp"/>
@@ -90,7 +72,6 @@
             <item value="Globar"/>
         </enumeration>
 	</field>
->>>>>>> 54e07356
 	<field name="probe">
 		<doc>type of radiation probe (pick one from the enumerated list and spell exactly)</doc>
 		<enumeration>
@@ -259,14 +240,11 @@
 			 Deflectors inside the source.
 		</doc>
 	</group>
-<<<<<<< HEAD
 	<group type="NXlens_em">
 		<doc>
 			 Individual electromagnetic lenses inside the source.
 		</doc>
 	</group>
-=======
->>>>>>> 54e07356
 	<group type="NXfabrication"/>
 	<group type="NXoff_geometry" minOccurs="0">
 		<doc>
