--- conflicted
+++ resolved
@@ -163,16 +163,10 @@
 		<doc>For storage rings, the current at the end of the most recent injection.</doc>
 		<attribute name="time" type="NX_DATE_TIME"><doc>date and time of the most recent injection.</doc></attribute>
 	</field>
-<<<<<<< HEAD
-	<group name="geometry" type="NXgeometry">
+        <group name="geometry" type="NXgeometry" deprecated="Use the field `depends_on` and :ref:`NXtransformations` to position the source and NXoff_geometry to describe its shape instead">
 		<doc>
 			"Engineering" location of source.
-			Note, it is recommended to use NXtransformations instead to place the source.
-		</doc>
-=======
-	<group name="geometry" type="NXgeometry" deprecated="Use the field `depends_on` and :ref:`NXtransformations` instead.">
-		<doc>"Engineering" location of source</doc>
->>>>>>> f8727871
+		</doc>
 	</group>
 <field name="depends_on" type="NX_CHAR">
   <doc>
