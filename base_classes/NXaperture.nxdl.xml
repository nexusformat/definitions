--- conflicted
+++ resolved
@@ -3,11 +3,7 @@
 <!--
 # NeXus - Neutron and X-ray Common Data Format
 # 
-<<<<<<< HEAD
 # Copyright (C) 2014-2022 NeXus International Advisory Committee (NIAC)
-=======
-# Copyright (C) 2008-2024 NeXus International Advisory Committee (NIAC)
->>>>>>> 9059815e
 # 
 # This library is free software; you can redistribute it and/or
 # modify it under the terms of the GNU Lesser General Public
@@ -25,13 +21,6 @@
 #
 # For further information, see http://www.nexusformat.org
 -->
-<<<<<<< HEAD
-<definition xmlns="http://definition.nexusformat.org/nxdl/3.1" xmlns:xsi="http://www.w3.org/2001/XMLSchema-instance" category="base" type="group" name="NXaperture" extends="NXobject" xsi:schemaLocation="http://definition.nexusformat.org/nxdl/3.1 ../nxdl.xsd">
-    <doc>
-         A beamline aperture. This group is deprecated, use NXslit instead.
-    </doc>
-    <!--TODO compare with "screens" in SHADOW-->
-=======
 <definition xmlns="http://definition.nexusformat.org/nxdl/3.1" category="base"
     xmlns:xsi="http://www.w3.org/2001/XMLSchema-instance"
     xsi:schemaLocation="http://definition.nexusformat.org/nxdl/3.1 ../nxdl.xsd"
@@ -44,7 +33,6 @@
       Note, the group was incorrectly documented as deprecated, but it is not and it is in common use.</doc>
     <!-- TODO compare with "screens" in SHADOW -->
 
->>>>>>> 9059815e
     <field name="depends_on" type="NX_CHAR">
         <doc>
              NeXus positions components by applying a set of translations and rotations
@@ -127,21 +115,13 @@
             <item value="grid"/>
         </enumeration>
     </field>
-<<<<<<< HEAD
     <field name="size" type="NX_NUMBER" units="NX_LENGTH">
         <doc>
              The relevant dimension for the aperture, i.e. slit width, pinhole and iris
              diameter
         </doc>
     </field>
-    <group type="NXnote">
-        <doc>
-             describe any additional information in a note*
-        </doc>
-    </group>
-=======
     <group type="NXnote"><doc>describe any additional information in a note</doc></group>
->>>>>>> 9059815e
     <attribute name="default">
         <doc>
              .. index:: plotting
