<?xml version="1.0" encoding="UTF-8"?>
<?xml-stylesheet type="text/xsl" href="nxdlformat.xsl"?>
<!--
# NeXus - Neutron and X-ray Common Data Format
# 
<<<<<<< HEAD
# Copyright (C) 2014-2022 NeXus International Advisory Committee (NIAC)
=======
# Copyright (C) 2008-2024 NeXus International Advisory Committee (NIAC)
>>>>>>> c94f58d5
# 
# This library is free software; you can redistribute it and/or
# modify it under the terms of the GNU Lesser General Public
# License as published by the Free Software Foundation; either
# version 3 of the License, or (at your option) any later version.
#
# This library is distributed in the hope that it will be useful,
# but WITHOUT ANY WARRANTY; without even the implied warranty of
# MERCHANTABILITY or FITNESS FOR A PARTICULAR PURPOSE.  See the GNU
# Lesser General Public License for more details.
#
# You should have received a copy of the GNU Lesser General Public
# License along with this library; if not, write to the Free Software
# Foundation, Inc., 59 Temple Place, Suite 330, Boston, MA  02111-1307  USA
#
# For further information, see http://www.nexusformat.org
-->
<<<<<<< HEAD
<definition xmlns="http://definition.nexusformat.org/nxdl/3.1" xmlns:xsi="http://www.w3.org/2001/XMLSchema-instance" category="base" type="group" name="NXaperture" extends="NXobject" xsi:schemaLocation="http://definition.nexusformat.org/nxdl/3.1 ../nxdl.xsd">
    <doc>
         A beamline aperture. This group is deprecated, use NXslit instead.
    </doc>
    <!--TODO compare with "screens" in SHADOW-->
    <field name="depends_on" type="NX_CHAR">
        <doc>
             NeXus positions components by applying a set of translations and rotations
             to apply to the component starting from 0, 0, 0. The order of these operations
             is critical and forms what NeXus calls a dependency chain. The depends_on
             field defines the path to the top most operation of the dependency chain or the
             string &quot;.&quot; if located in the origin. Usually these operations are stored in a
             NXtransformations group. But NeXus allows them to be stored anywhere.
             
             The reference point of the aperture is its center in the x and y axis. The reference point on the z axis is the
             surface of the aperture pointing towards the source.
             
             In complex (asymmetric) geometries an NXoff_geometry group can be used to provide an unambiguous reference.
             
             .. image:: aperture/aperture.png
             	:width: 40%
        </doc>
    </field>
    <group type="NXtransformations">
        <doc>
             This is the group recommended for holding the chain of translation
             and rotation operations necessary to position the component within
             the instrument. The dependency chain may however traverse similar groups in
             other component groups.
        </doc>
=======
<definition xmlns="http://definition.nexusformat.org/nxdl/3.1" xmlns:xsi="http://www.w3.org/2001/XMLSchema-instance" category="base" type="group" name="NXaperture" extends="NXcomponent" xsi:schemaLocation="http://definition.nexusformat.org/nxdl/3.1 ../nxdl.xsd">
    <doc>
      A beamline aperture.

      Note, the group was incorrectly documented as deprecated, but it is not and it is in common use.
      
      You can specify the geometry of the aperture using either NXoff_geometry or for simpler geometry shape and size.
    </doc>
    <!--TODO compare with "screens" in SHADOW-->
    <field name="depends_on" type="NX_CHAR">
      <doc>
        The reference point of the aperture is its center in the x and y axis. The reference point on the z axis is the
        surface of the aperture pointing towards the source.

        In complex (asymmetric) geometries an NXoff_geometry group can be used to provide an unambiguous reference.

        .. image:: aperture/aperture.png
            :width: 40%
      </doc>
    </field>
    <group type="NXoff_geometry">
      <doc>
        Use this group to describe the shape of the aperture.
      </doc>
>>>>>>> c94f58d5
    </group>
    <group type="NXpositioner">
        <doc>
             Stores the raw positions of aperture motors.
        </doc>
    </group>
    <group type="NXgeometry" deprecated="Use the field `depends_on` and :ref:`NXtransformations` to position the aperture and :ref:`NXoff_geometry` to describe its shape">
        <doc>
<<<<<<< HEAD
             location and shape of aperture
             
             .. TODO: documentation needs improvement, contributions welcome
             
             	* description of terms is poor and leaves much to interpretation
             	* Describe what is meant by translation _here_ and ...
             	* Similar throughout base classes
             	* Some base classes do this much better
             	* Such as where is the gap written?
=======
            Location and shape of aperture
            
            .. TODO: documentation needs improvement, contributions welcome
            
                * description of terms is poor and leaves much to interpretation
                * Describe what is meant by translation _here_ and ...
                * Similar throughout base classes
                * Some base classes do this much better
                * Such as where is the gap written?

>>>>>>> c94f58d5
        </doc>
    </group>
    <group name="BLADE_GEOMETRY" type="NXgeometry" deprecated="Use :ref:`NXoff_geometry` instead to describe the shape of the aperture">
        <doc>
             location and shape of each blade
        </doc>
    </group>
    <field name="material">
        <!--TODO Uniformity problem, "type" is used elsewhere for same context-->
        <doc>
             Absorbing material of the aperture
        </doc>
    </field>
    <field name="description">
        <doc>
             Description of aperture
        </doc>
    </field>
    <field name="shape">
        <doc>
             Shape of the aperture.
        </doc>
        <enumeration>
            <item value="straight slit"/>
            <item value="curved slit"/>
            <item value="pinhole"/>
            <item value="circle"/>
            <item value="square"/>
            <item value="hexagon"/>
            <item value="octagon"/>
            <item value="bladed"/>
            <item value="open"/>
            <item value="grid"/>
        </enumeration>
    </field>
<<<<<<< HEAD
    <field name="size" type="NX_NUMBER" units="NX_LENGTH">
        <doc>
             The relevant dimension for the aperture, i.e. slit width, pinhole and iris
             diameter
        </doc>
    </field>
    <group type="NXnote">
        <doc>
             describe any additional information in a note*
        </doc>
    </group>
    <attribute name="default">
        <doc>
             .. index:: plotting
             
             Declares which child group contains a path leading
             to a :ref:`NXdata` group.
             
             It is recommended (as of NIAC2014) to use this attribute
             to help define the path to the default dataset to be plotted.
             See https://www.nexusformat.org/2014_How_to_find_default_data.html
             for a summary of the discussion.
=======
    <field name="shape">
        <doc>
             Shape of the aperture.
>>>>>>> c94f58d5
        </doc>
        <enumeration>
            <item value="straight slit"/>
            <item value="curved slit"/>
            <item value="pinhole"/>
            <item value="circle"/>
            <item value="square"/>
            <item value="hexagon"/>
            <item value="octagon"/>
            <item value="bladed"/>
            <item value="open"/>
            <item value="grid"/>
        </enumeration>
    </field>
    <field name="size" type="NX_NUMBER" units="NX_LENGTH">
        <doc>
             The relevant dimension for the aperture, i.e. slit width, pinhole and iris
             diameter
        </doc>
    </field>
    <group type="NXnote">
        <doc>
             Describe any additional information in a note.
        </doc>
    </group>
</definition><|MERGE_RESOLUTION|>--- conflicted
+++ resolved
@@ -3,11 +3,7 @@
 <!--
 # NeXus - Neutron and X-ray Common Data Format
 # 
-<<<<<<< HEAD
-# Copyright (C) 2014-2022 NeXus International Advisory Committee (NIAC)
-=======
 # Copyright (C) 2008-2024 NeXus International Advisory Committee (NIAC)
->>>>>>> c94f58d5
 # 
 # This library is free software; you can redistribute it and/or
 # modify it under the terms of the GNU Lesser General Public
@@ -25,38 +21,6 @@
 #
 # For further information, see http://www.nexusformat.org
 -->
-<<<<<<< HEAD
-<definition xmlns="http://definition.nexusformat.org/nxdl/3.1" xmlns:xsi="http://www.w3.org/2001/XMLSchema-instance" category="base" type="group" name="NXaperture" extends="NXobject" xsi:schemaLocation="http://definition.nexusformat.org/nxdl/3.1 ../nxdl.xsd">
-    <doc>
-         A beamline aperture. This group is deprecated, use NXslit instead.
-    </doc>
-    <!--TODO compare with "screens" in SHADOW-->
-    <field name="depends_on" type="NX_CHAR">
-        <doc>
-             NeXus positions components by applying a set of translations and rotations
-             to apply to the component starting from 0, 0, 0. The order of these operations
-             is critical and forms what NeXus calls a dependency chain. The depends_on
-             field defines the path to the top most operation of the dependency chain or the
-             string &quot;.&quot; if located in the origin. Usually these operations are stored in a
-             NXtransformations group. But NeXus allows them to be stored anywhere.
-             
-             The reference point of the aperture is its center in the x and y axis. The reference point on the z axis is the
-             surface of the aperture pointing towards the source.
-             
-             In complex (asymmetric) geometries an NXoff_geometry group can be used to provide an unambiguous reference.
-             
-             .. image:: aperture/aperture.png
-             	:width: 40%
-        </doc>
-    </field>
-    <group type="NXtransformations">
-        <doc>
-             This is the group recommended for holding the chain of translation
-             and rotation operations necessary to position the component within
-             the instrument. The dependency chain may however traverse similar groups in
-             other component groups.
-        </doc>
-=======
 <definition xmlns="http://definition.nexusformat.org/nxdl/3.1" xmlns:xsi="http://www.w3.org/2001/XMLSchema-instance" category="base" type="group" name="NXaperture" extends="NXcomponent" xsi:schemaLocation="http://definition.nexusformat.org/nxdl/3.1 ../nxdl.xsd">
     <doc>
       A beamline aperture.
@@ -81,7 +45,6 @@
       <doc>
         Use this group to describe the shape of the aperture.
       </doc>
->>>>>>> c94f58d5
     </group>
     <group type="NXpositioner">
         <doc>
@@ -90,17 +53,6 @@
     </group>
     <group type="NXgeometry" deprecated="Use the field `depends_on` and :ref:`NXtransformations` to position the aperture and :ref:`NXoff_geometry` to describe its shape">
         <doc>
-<<<<<<< HEAD
-             location and shape of aperture
-             
-             .. TODO: documentation needs improvement, contributions welcome
-             
-             	* description of terms is poor and leaves much to interpretation
-             	* Describe what is meant by translation _here_ and ...
-             	* Similar throughout base classes
-             	* Some base classes do this much better
-             	* Such as where is the gap written?
-=======
             Location and shape of aperture
             
             .. TODO: documentation needs improvement, contributions welcome
@@ -111,7 +63,6 @@
                 * Some base classes do this much better
                 * Such as where is the gap written?
 
->>>>>>> c94f58d5
         </doc>
     </group>
     <group name="BLADE_GEOMETRY" type="NXgeometry" deprecated="Use :ref:`NXoff_geometry` instead to describe the shape of the aperture">
@@ -147,48 +98,6 @@
             <item value="grid"/>
         </enumeration>
     </field>
-<<<<<<< HEAD
-    <field name="size" type="NX_NUMBER" units="NX_LENGTH">
-        <doc>
-             The relevant dimension for the aperture, i.e. slit width, pinhole and iris
-             diameter
-        </doc>
-    </field>
-    <group type="NXnote">
-        <doc>
-             describe any additional information in a note*
-        </doc>
-    </group>
-    <attribute name="default">
-        <doc>
-             .. index:: plotting
-             
-             Declares which child group contains a path leading
-             to a :ref:`NXdata` group.
-             
-             It is recommended (as of NIAC2014) to use this attribute
-             to help define the path to the default dataset to be plotted.
-             See https://www.nexusformat.org/2014_How_to_find_default_data.html
-             for a summary of the discussion.
-=======
-    <field name="shape">
-        <doc>
-             Shape of the aperture.
->>>>>>> c94f58d5
-        </doc>
-        <enumeration>
-            <item value="straight slit"/>
-            <item value="curved slit"/>
-            <item value="pinhole"/>
-            <item value="circle"/>
-            <item value="square"/>
-            <item value="hexagon"/>
-            <item value="octagon"/>
-            <item value="bladed"/>
-            <item value="open"/>
-            <item value="grid"/>
-        </enumeration>
-    </field>
     <field name="size" type="NX_NUMBER" units="NX_LENGTH">
         <doc>
              The relevant dimension for the aperture, i.e. slit width, pinhole and iris
