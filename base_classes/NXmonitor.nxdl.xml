--- conflicted
+++ resolved
@@ -102,11 +102,7 @@
     <field name="sampled_fraction" type="NX_FLOAT" units="NX_DIMENSIONLESS">
         <doc>Proportion of incident beam sampled by the monitor (0&lt;x&lt;1)</doc>
     </field>
-<<<<<<< HEAD
-    <group type="NXgeometry" deprecated="Use NXoff_geometry instead for describing the monitor">
-=======
-    <group type="NXgeometry" deprecated="Use the field `depends_on` and :ref:`NXtransformations` instead.">
->>>>>>> f8727871
+    <group type="NXgeometry" deprecated="Use the field `depends_on` and :ref:`NXtransformations` to position the monitor and NXoff_geometry to describe its shape instead">
         <doc>Geometry of the monitor</doc>
     </group>
     <field name="count_time" type="NX_FLOAT" units="NX_TIME">
