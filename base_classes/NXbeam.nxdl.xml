--- conflicted
+++ resolved
@@ -62,30 +62,11 @@
     </field>
     <field name="incident_energy" type="NX_FLOAT" units="NX_ENERGY">
         <doc>
-<<<<<<< HEAD
-            Energy carried by each particle of the beam on entering the beamline component.
-            
-            In the case of a monochromatic beam this is the scalar energy.
-            Several other use cases are permitted, depending on the
-            presence of other incident_energy_X fields.
-            
-            * In the case of a polychromatic beam this is an array of length m of energies, with the relative weights in incident_energy_weights.
-            * In the case of a monochromatic beam that varies shot-to-shot, this is an array of energies, one for each recorded shot.
-              Here, incident_energy_weights and incident_energy_spread are not set.
-            * In the case of a polychromatic beam that varies shot-to-shot,
-              this is an array of length m with the relative weights in incident_energy_weights as a 2D array.
-            * In the case of a polychromatic beam that varies shot-to-shot and where the channels also vary,
-              this is a 2D array of dimensions nP by m (slow to fast) with the relative weights in incident_energy_weights as a 2D array.
-            
-            Note, variants are a good way to represent several of these use cases in a single dataset,
-            e.g. if a calibrated, single-value energy value is available along with the original spectrum from which it was calibrated.
-=======
             Energy carried by each particle of the beam on entering the given location.
 
             Several use cases are permitted, depending on the presence or absence of
             other ``incident_energy_X`` fields. The usage should follow that of
             :ref:`incident_wavelength &lt;/NXbeam/incident_wavelength-field&gt;`.
->>>>>>> 0cf7fe53
        </doc>
         <dimensions rank="1">
             <dim index="1" value="m"/>
@@ -93,31 +74,16 @@
     </field>
     <field name="incident_energy_spread" type="NX_NUMBER" units="NX_ENERGY">
         <doc>
-<<<<<<< HEAD
-             The energy spread FWHM for the corresponding energy(ies) in incident_energy. In the case of shot-to-shot variation in
-             the energy spread, this is a 2D array of dimension nP by m
-             (slow to fast) of the spreads of the corresponding
-             wavelength in incident_wavelength.
-=======
              The energy spread FWHM for the corresponding energy(ies) in incident_energy.
              The usage of this field should follow that of
              :ref:`incident_wavelength &lt;/NXbeam/incident_wavelength-field&gt;`.
->>>>>>> 0cf7fe53
         </doc>
     </field>
     <field name="incident_energy_weights" type="NX_NUMBER" units="NX_ENERGY">
         <doc>
-<<<<<<< HEAD
-             In the case of a polychromatic beam this is an array of length m of the relative
-             weights of the corresponding energies in incident_energy. In the case of a
-             polychromatic beam that varies shot-to-shot, this is a 2D array of dimensions np
-             by m (slow to fast) of the relative weights of the corresponding energies in
-             incident_energy.
-=======
              Relative weights of the corresponding energies in ``incident_energy``.
              The usage of this field should follow that of
              :ref:`incident_wavelength &lt;/NXbeam/incident_wavelength-field&gt;`.
->>>>>>> 0cf7fe53
         </doc>
     </field>
     <field name="final_energy" type="NX_FLOAT" units="NX_ENERGY">
@@ -215,15 +181,10 @@
         <doc>
             Size of the beam entering this component. Note this represents
             a rectangular beam aperture, and values represent FWHM.
-<<<<<<< HEAD
-            If applicable, the first dimension shall be the horizontal extent
-            and the second dimension shall be the vertical extent.
-=======
             If applicable, the first dimension shall represent the extent
             in the direction parallel to the azimuthal reference plane
             (by default it is [1,0,0]), and the second dimension shall be
             the normal to the reference plane (by default it is  [0,1,0]).
->>>>>>> 0cf7fe53
         </doc>
         <dimensions rank="2">
             <dim index="1" value="nP"/>
@@ -345,90 +306,6 @@
         </dimensions>
     </field>
     <field name="pulse_energy" type="NX_FLOAT" units="NX_ENERGY">
-<<<<<<< HEAD
-        <doc>
-             Energy of a single pulse at the diagnostic point
-        </doc>
-    </field>
-    <field name="average_power" type="NX_FLOAT" units="NX_POWER">
-        <doc>
-             Average power at the diagnostic point
-        </doc>
-    </field>
-    <field name="fluence" type="NX_FLOAT" units="NX_ANY">
-        <doc>
-             Incident fluence at the diagnostic point
-        </doc>
-        <attribute name="units" type="NX_CHAR">
-            <doc>
-                 Here: SI units are 'J/m2', customary 'mJ/cm2'.
-            </doc>
-        </attribute>
-    </field>
-    <field name="pulse_duration" type="NX_FLOAT" units="NX_TIME">
-        <doc>
-             FWHM duration of the pulses at the diagnostic point
-        </doc>
-    </field>
-    <field name="pulse_delay" type="NX_FLOAT" units="NX_TIME">
-        <doc>
-             Delay time between two pulses of a pulsed beam.
-        </doc>
-        <attribute name="reference_beam" type="NX_CHAR">
-            <doc>
-                 A reference to the beam in relation to which the delay is.
-            </doc>
-        </attribute>
-    </field>
-    <field name="frog_trace" type="NX_FLOAT">
-        <doc>
-             FROG trace of the pulse.
-        </doc>
-        <dimensions rank="2">
-            <dim index="1" value="nx"/>
-            <dim index="2" value="ny"/>
-        </dimensions>
-    </field>
-    <field name="frog_delays" type="NX_FLOAT" units="NX_TIME">
-        <doc>
-             Horizontal axis of a FROG trace, i.e. delay.
-        </doc>
-        <dimensions rank="1">
-            <dim index="1" value="nx"/>
-        </dimensions>
-    </field>
-    <field name="frog_frequencies" type="NX_FLOAT" units="NX_FREQUENCY">
-        <doc>
-             Vertical axis of a FROG trace, i.e. frequency.
-        </doc>
-        <dimensions rank="1">
-            <dim index="1" value="ny"/>
-        </dimensions>
-    </field>
-    <field name="chirp_type" type="NX_CHAR">
-        <doc>
-             The type of chirp implemented
-        </doc>
-    </field>
-    <field name="chirp_GDD" type="NX_FLOAT" units="NX_TIME">
-        <doc>
-             Group delay dispersion of the pulse for linear chirp
-        </doc>
-    </field>
-    <field name="previous_device">
-        <doc>
-             Indicates the beam device from which this beam originates.
-             This defines, whether the beam in an "input" or "output" beam.
-        </doc>
-    </field>
-    <field name="next_device">
-        <doc>
-             Gives the beam device which this beam will interact with next.
-        </doc>
-    </field>
-    <group type="NXdata">
-=======
->>>>>>> 0cf7fe53
         <doc>
              Energy of a single pulse at the given location.
         </doc>
