--- conflicted
+++ resolved
@@ -1,5 +1,5 @@
-<?xml version='1.0' encoding='UTF-8'?>
-<?xml-stylesheet type="text/xsl" href="nxdlformat.xsl"?>
+<?xml version="1.0" encoding="UTF-8"?>
+<?xml-stylesheet type="text/xsl" href="nxdlformat.xsl" ?>
 <!--
 # NeXus - Neutron and X-ray Common Data Format
 # 
@@ -21,46 +21,26 @@
 #
 # For further information, see http://www.nexusformat.org
 -->
-<definition xmlns="http://definition.nexusformat.org/nxdl/3.1" xmlns:xsi="http://www.w3.org/2001/XMLSchema-instance" category="base" type="group" name="NXbeam" extends="NXobject" xsi:schemaLocation="http://definition.nexusformat.org/nxdl/3.1 ../nxdl.xsd">
+<definition xmlns="http://definition.nexusformat.org/nxdl/3.1" category="base"
+    xmlns:xsi="http://www.w3.org/2001/XMLSchema-instance"
+    xsi:schemaLocation="http://definition.nexusformat.org/nxdl/3.1 ../nxdl.xsd"
+    name="NXbeam"
+    type="group" extends="NXobject">
     <symbols>
         <doc>
-             These symbols coordinate datasets with the same shape.
+            These symbols coordinate datasets with the same shape.
         </doc>
         <symbol name="nP">
-            <doc>
-                 Number of scan points.
-            </doc>
+            <doc>Number of scan points.</doc>
         </symbol>
         <symbol name="m">
-            <doc>
-                 Number of channels in the incident beam spectrum, if known
-            </doc>
+            <doc>Number of channels in the incident beam spectrum, if known</doc>
         </symbol>
         <symbol name="c">
-            <doc>
-                 Number of moments representing beam divergence (x, y, xy, etc.)
-            </doc>
+            <doc>Number of moments representing beam divergence (x, y, xy, etc.)</doc>
         </symbol>
     </symbols>
     <doc>
-<<<<<<< HEAD
-         Properties of the neutron or X-ray beam at a given location.
-         
-         This group is intended to be referenced
-         by beamline component groups within the :ref:`NXinstrument` group or by the :ref:`NXsample` group. This group is
-         especially valuable in storing the results of instrument simulations in which it is useful
-         to specify the beam profile, time distribution etc. at each beamline component. Otherwise,
-         its most likely use is in the :ref:`NXsample` group in which it defines the results of the neutron
-         scattering by the sample, e.g., energy transfer, polarizations. Finally, There are cases where the beam is
-         considered as a beamline component and this group may be defined as a subgroup directly inside
-         :ref:`NXinstrument`, in which case it is recommended that the position of the beam is specified by an
-         :ref:`NXtransformations` group, unless the beam is at the origin (which is the sample).
-         
-         Note that incident_wavelength and related fields can be a scalar values or arrays, depending on the use case.
-         To support these use cases, the explicit dimensionality of these fields is not specified, but it can be inferred
-         by the presense of and shape of accompanying fields, such as incident_wavelength_weights for a polychromatic beam.
-    </doc>
-=======
         Properties of the neutron or X-ray beam at a given location. 
 
         This group is intended to be referenced
@@ -77,73 +57,30 @@
         To support these use cases, the explicit dimensionality of these fields is not specified, but it can be inferred
         by the presense of and shape of accompanying fields, such as incident_wavelength_weights for a polychromatic beam.
         </doc>
->>>>>>> 0cf7fe53
     <field name="distance" type="NX_FLOAT" units="NX_LENGTH">
-        <doc>
-             Distance from sample. Note, it is recommended to use NXtransformations instead.
-        </doc>
+        <doc>Distance from sample. Note, it is recommended to use NXtransformations instead.</doc>
     </field>
     <field name="incident_energy" type="NX_FLOAT" units="NX_ENERGY">
         <doc>
-<<<<<<< HEAD
-             Energy carried by each particle of the beam on entering the beamline component.
-             
-             In the case of a monochromatic beam this is the scalar energy.
-             Several other use cases are permitted, depending on the
-             presence of other incident_energy_X fields.
-             
-             * In the case of a polychromatic beam this is an array of length m of energies, with the relative weights in incident_energy_weights.
-             * In the case of a monochromatic beam that varies shot-to-shot, this is an array of energies, one for each recorded shot.
-               Here, incident_energy_weights and incident_energy_spread are not set.
-             * In the case of a polychromatic beam that varies shot-to-shot,
-               this is an array of length m with the relative weights in incident_energy_weights as a 2D array.
-             * In the case of a polychromatic beam that varies shot-to-shot and where the channels also vary,
-               this is a 2D array of dimensions nP by m (slow to fast) with the relative weights in incident_energy_weights as a 2D array.
-             
-             Note, variants are a good way to represent several of these use cases in a single dataset,
-             e.g. if a calibrated, single-value energy value is available along with the original spectrum from which it was calibrated.
-        </doc>
-=======
             Energy carried by each particle of the beam on entering the given location.
 
             Several use cases are permitted, depending on the presence or absence of
             other ``incident_energy_X`` fields. The usage should follow that of
             :ref:`incident_wavelength &lt;/NXbeam/incident_wavelength-field&gt;`.
        </doc>
->>>>>>> 0cf7fe53
         <dimensions rank="1">
             <dim index="1" value="m"/>
         </dimensions>
     </field>
     <field name="incident_energy_spread" type="NX_NUMBER" units="NX_ENERGY">
         <doc>
-<<<<<<< HEAD
-             The energy spread FWHM for the corresponding energy(ies) in incident_energy. In the case of shot-to-shot variation in
-             the energy spread, this is a 2D array of dimension nP by m
-             (slow to fast) of the spreads of the corresponding
-             wavelength in incident_wavelength.
-=======
              The energy spread FWHM for the corresponding energy(ies) in incident_energy.
              The usage of this field should follow that of
              :ref:`incident_wavelength &lt;/NXbeam/incident_wavelength-field&gt;`.
->>>>>>> 0cf7fe53
         </doc>
     </field>
     <field name="incident_energy_weights" type="NX_NUMBER" units="NX_ENERGY">
         <doc>
-<<<<<<< HEAD
-             In the case of a polychromatic beam this is an array of length m of the relative
-             weights of the corresponding energies in incident_energy. In the case of a
-             polychromatic beam that varies shot-to-shot, this is a 2D array of dimensions np
-             by m (slow to fast) of the relative weights of the corresponding energies in
-             incident_energy.
-        </doc>
-    </field>
-    <field name="final_energy" type="NX_FLOAT" units="NX_ENERGY">
-        <doc>
-             Energy carried by each particle of the beam on leaving the beamline component
-        </doc>
-=======
              Relative weights of the corresponding energies in ``incident_energy``.
              The usage of this field should follow that of
              :ref:`incident_wavelength &lt;/NXbeam/incident_wavelength-field&gt;`.
@@ -151,76 +88,73 @@
     </field>
     <field name="final_energy" type="NX_FLOAT" units="NX_ENERGY">
         <doc>Energy carried by each particle of the beam on leaving the given location</doc>
->>>>>>> 0cf7fe53
         <dimensions rank="1">
             <dim index="1" value="m"/>
         </dimensions>
     </field>
     <field name="energy_transfer" type="NX_FLOAT" units="NX_ENERGY">
-        <doc>
-             Change in particle energy caused by the beamline component
-        </doc>
+        <doc>Change in particle energy caused by the beamline component</doc>
         <dimensions rank="1">
             <dim index="1" value="m"/>
         </dimensions>
     </field>
     <field name="incident_wavelength" type="NX_FLOAT" units="NX_WAVELENGTH">
         <doc>
-             In the case of a monochromatic beam this is the scalar
-             wavelength.
-             
-             Several other use cases are permitted, depending on the
-             presence or absence of other incident_wavelength_X
-             fields.
-             
-             In the case of a polychromatic beam this is an array of
-             length **m** of wavelengths, with the relative weights
-             in ``incident_wavelength_weights``.
-             
-             In the case of a monochromatic beam that varies shot-
-             to-shot, this is an array of wavelengths, one for each
-             recorded shot. Here, ``incident_wavelength_weights`` and
-             incident_wavelength_spread are not set.
-             
-             In the case of a polychromatic beam that varies shot-to-
-             shot, this is an array of length **m** with the relative
-             weights in ``incident_wavelength_weights`` as a 2D array.
-             
-             In the case of a polychromatic beam that varies shot-to-
-             shot and where the channels also vary, this is a 2D array
-             of dimensions **nP** by **m** (slow to fast) with the
-             relative weights in ``incident_wavelength_weights`` as a 2D
-             array.
-             
-             Note, :ref:`variants &lt;Design-Variants&gt;` are a good way
-             to represent several of these use cases in a single dataset,
-             e.g. if a calibrated, single-value wavelength value is
-             available along with the original spectrum from which it
-             was calibrated.
-             Wavelength on entering beamline component
+            In the case of a monochromatic beam this is the scalar
+            wavelength.
+
+            Several other use cases are permitted, depending on the
+            presence or absence of other incident_wavelength_X
+            fields.
+
+            In the case of a polychromatic beam this is an array of
+            length **m** of wavelengths, with the relative weights
+            in ``incident_wavelength_weights``.
+
+            In the case of a monochromatic beam that varies shot-
+            to-shot, this is an array of wavelengths, one for each
+            recorded shot. Here, ``incident_wavelength_weights`` and
+            incident_wavelength_spread are not set.
+
+            In the case of a polychromatic beam that varies shot-to-
+            shot, this is an array of length **m** with the relative
+            weights in ``incident_wavelength_weights`` as a 2D array.
+
+            In the case of a polychromatic beam that varies shot-to-
+            shot and where the channels also vary, this is a 2D array
+            of dimensions **nP** by **m** (slow to fast) with the
+            relative weights in ``incident_wavelength_weights`` as a 2D
+            array.
+
+            Note, :ref:`variants &lt;Design-Variants&gt;` are a good way
+            to represent several of these use cases in a single dataset,
+            e.g. if a calibrated, single-value wavelength value is
+            available along with the original spectrum from which it
+            was calibrated.
+            Wavelength on entering beamline component
         </doc>
     </field>
     <field name="incident_wavelength_weights" type="NX_FLOAT">
         <doc>
-             In the case of a polychromatic beam this is an array of
-             length **m** of the relative weights of the corresponding
-             wavelengths in ``incident_wavelength``.
-             
-             In the case of a polychromatic beam that varies shot-to-
-             shot, this is a 2D array of dimensions **nP** by **m**
-             (slow to fast) of the relative weights of the
-             corresponding wavelengths in ``incident_wavelength``.
+            In the case of a polychromatic beam this is an array of
+            length **m** of the relative weights of the corresponding
+            wavelengths in ``incident_wavelength``.
+
+            In the case of a polychromatic beam that varies shot-to-
+            shot, this is a 2D array of dimensions **nP** by **m**
+            (slow to fast) of the relative weights of the
+            corresponding wavelengths in ``incident_wavelength``.
         </doc>
     </field>
     <field name="incident_wavelength_spread" type="NX_FLOAT" units="NX_WAVELENGTH">
         <doc>
-             The wavelength spread FWHM for the corresponding
-             wavelength(s) in incident_wavelength.
-             
-             In the case of shot-to-shot variation in the wavelength
-             spread, this is a 2D array of dimension **nP** by
-             **m** (slow to fast) of the spreads of the
-             corresponding wavelengths in incident_wavelength.
+            The wavelength spread FWHM for the corresponding
+            wavelength(s) in incident_wavelength.
+
+            In the case of shot-to-shot variation in the wavelength
+            spread, this is a 2D array of dimension **nP** by
+            **m** (slow to fast) of the spreads of the
+            corresponding wavelengths in incident_wavelength.
         </doc>
         <dimensions rank="1">
             <dim index="1" value="nP"/>
@@ -228,15 +162,15 @@
     </field>
     <field name="incident_beam_divergence" type="NX_FLOAT" units="NX_ANGLE">
         <doc>
-             Beam crossfire in degrees parallel to the laboratory X axis
-             
-             The dimension **c** is a series of moments of that represent
-             the standard uncertainty (e.s.d.) of the directions of
-             of the beam. The first and second moments are in the XZ and YZ
-             planes around the mean source beam direction, respectively.
-             
-             Further moments in **c** characterize co-variance terms, so
-             the next moment is the product of the first two, and so on.
+            Beam crossfire in degrees parallel to the laboratory X axis
+
+            The dimension **c** is a series of moments of that represent
+            the standard uncertainty (e.s.d.) of the directions of
+            of the beam. The first and second moments are in the XZ and YZ
+            planes around the mean source beam direction, respectively.
+
+            Further moments in **c** characterize co-variance terms, so
+            the next moment is the product of the first two, and so on.
         </doc>
         <dimensions rank="2">
             <dim index="1" value="nP"/>
@@ -245,19 +179,12 @@
     </field>
     <field name="extent" type="NX_FLOAT" units="NX_LENGTH">
         <doc>
-<<<<<<< HEAD
-             Size of the beam entering this component. Note this represents
-             a rectangular beam aperture, and values represent FWHM.
-             If applicable, the first dimension shall be the horizontal extent
-             and the second dimension shall be the vertical extent.
-=======
             Size of the beam entering this component. Note this represents
             a rectangular beam aperture, and values represent FWHM.
             If applicable, the first dimension shall represent the extent
             in the direction parallel to the azimuthal reference plane
             (by default it is [1,0,0]), and the second dimension shall be
             the normal to the reference plane (by default it is  [0,1,0]).
->>>>>>> 0cf7fe53
         </doc>
         <dimensions rank="2">
             <dim index="1" value="nP"/>
@@ -265,89 +192,47 @@
         </dimensions>
     </field>
     <field name="final_wavelength" type="NX_FLOAT" units="NX_WAVELENGTH">
-        <doc>
-             Wavelength on leaving beamline component
-        </doc>
+        <doc>Wavelength on leaving beamline component</doc>
         <dimensions rank="1">
             <dim index="1" value="m"/>
         </dimensions>
     </field>
     <field name="incident_polarization" type="NX_NUMBER" units="NX_ANY">
-        <doc>
-             Polarization vector on entering beamline component
-        </doc>
+        <doc>Polarization vector on entering beamline component</doc>
         <dimensions rank="2">
             <dim index="1" value="nP"/>
             <dim index="2" value="2"/>
         </dimensions>
-        <attribute name="units" type="NX_CHAR">
-            <doc>
-                 The units for this observable are not included in the NIAC list.
-                 Responsibility on correct formatting and parsing is handed to the user
-                 by using `NX_ANY`. Correct parsing can still be implemented by using
-                 this attribute.
-                 
-                 | Fill with:
-                 
-                 * The unit unidata symbol if the unit has one (Example: T for the unit of magnetic flux density tesla).
-                 * The unit unidata name if the unit has a name (Example: farad for capacitance).
-                 * A string describing the units according to unidata unit operation notation, if the unit is a complex combination of named units and
-                   does not have a name.
-                 
-                 Example: for lightsource brilliance (SI) 1/(s.mm2.mrad2).
-                 Here: SI units are V2/m2.
-            </doc>
-        </attribute>
     </field>
     <field name="final_polarization" type="NX_NUMBER" units="NX_ANY">
-        <doc>
-             Polarization vector on leaving beamline component
-        </doc>
+        <doc>Polarization vector on leaving beamline component</doc>
         <dimensions rank="2">
             <dim index="1" value="nP"/>
             <dim index="2" value="2"/>
         </dimensions>
-        <attribute name="units" type="NX_CHAR">
-            <doc>
-                 The units for this observable are not included in the NIAC list.
-                 Responsibility on correct formatting and parsing is handed to the user
-                 by using `NX_ANY`. Correct parsing can still be implemented by using
-                 this attribute.
-                 
-                 | Fill with:
-                 
-                 * The unit unidata symbol if the unit has one (Example: T for the unit of magnetic flux density tesla).
-                 * The unit unidata name if the unit has a name (Example: farad for capacitance).
-                 * A string describing the units according to unidata unit operation notation, if the unit is a complex combination of named units and
-                   does not have a name.
-                 
-                 Example: for lightsource brilliance (SI) 1/(s.mm2.mrad2).
-                 Here: SI units are V2/m2.
-            </doc>
-        </attribute>
     </field>
     <field name="incident_polarization_stokes" type="NX_NUMBER" units="NX_ANY">
         <doc>
              Polarization vector on entering beamline component using Stokes notation
-             
+
              The Stokes parameters are four components labelled I,Q,U,V or S_0,S_1,S_2,S_3.
              These are defined with the standard Nexus coordinate frame unless it is
              overridden by an NXtransformations field pointed to by a depends_on attribute.
              The last component, describing the circular polarization state, is positive
              for a right-hand circular state - that is the electric field vector rotates
              clockwise at the sample and over time when observed from the source.
-             
-             I (S_0) is the beam intensity (often normalized to 1). Q, U, and V scale
+
+             I (S_0) is the beam intensity (often normalized to 1). Q, U, and V scale 
              linearly with the total degree of polarization, and indicate the relative
              magnitudes of the pure linear and circular orientation contributions.
               
              Q (S_1) is linearly polarized along the x axis (Q &gt; 0) or y axis (Q &lt; 0).
               
              U (S_2) is linearly polarized along the x==y axis (U &gt; 0) or the
-             -x==y axis (U &lt; 0).
-             
+             -x==y axis (U &lt; 0). 
+
              V (S_3) is circularly polarized. V &gt; 0 when the electric field vector rotates
-             clockwise at the sample with respect to time when observed from the source;
+             clockwise at the sample with respect to time when observed from the source; 
              V &lt; 0 indicates the opposite rotation.
         </doc>
         <dimensions rank="2">
@@ -366,71 +251,42 @@
         </dimensions>
     </field>
     <field name="final_wavelength_spread" type="NX_FLOAT" units="NX_WAVELENGTH">
-        <doc>
-             Wavelength spread FWHM of beam leaving this component
-        </doc>
+        <doc>Wavelength spread FWHM of beam leaving this component</doc>
         <dimensions rank="1">
             <dim index="1" value="m"/>
         </dimensions>
     </field>
     <field name="final_beam_divergence" type="NX_FLOAT" units="NX_ANGLE">
-        <doc>
-             Divergence FWHM of beam leaving this component
-        </doc>
+        <doc>Divergence FWHM of beam leaving this component</doc>
         <dimensions rank="2">
             <dim index="1" value="nP"/>
             <dim index="2" value="2"/>
         </dimensions>
     </field>
     <field name="flux" type="NX_FLOAT" units="NX_FLUX">
-        <doc>
-             flux incident on beam plane area
-        </doc>
+        <doc>flux incident on beam plane area</doc>
         <dimensions rank="1">
             <dim index="1" value="nP"/>
         </dimensions>
     </field>
     <field name="pulse_energy" type="NX_FLOAT" units="NX_ENERGY">
         <doc>
-<<<<<<< HEAD
-             Energy of a single pulse at the diagnostic point
-=======
              Energy of a single pulse at the given location.
->>>>>>> 0cf7fe53
         </doc>
     </field>
     <field name="average_power" type="NX_FLOAT" units="NX_POWER">
         <doc>
-<<<<<<< HEAD
-             Average power at the diagnostic point
-        </doc>
-    </field>
-    <field name="fluence" type="NX_FLOAT" units="NX_ANY">
-        <doc>
-             Incident fluence at the diagnostic point
-        </doc>
-        <attribute name="units" type="NX_CHAR">
-            <doc>
-                 Here: SI units are 'J/m2', customary 'mJ/cm2'.
-            </doc>
-        </attribute>
+             Average power at the at the given location.
+        </doc>
+    </field>
+    <field name="fluence" type="NX_FLOAT" units="mJ/cm^2">
+        <doc>
+             Incident energy fluence at the given location.
+        </doc>
     </field>
     <field name="pulse_duration" type="NX_FLOAT" units="NX_TIME">
         <doc>
-             FWHM duration of the pulses at the diagnostic point
-=======
-             Average power at the at the given location.
-        </doc>
-    </field>
-    <field name="fluence" type="NX_FLOAT" units="mJ/cm^2">
-        <doc>
-             Incident energy fluence at the given location.
-        </doc>
-    </field>
-    <field name="pulse_duration" type="NX_FLOAT" units="NX_TIME">
-        <doc>
              FWHM duration of the pulses at the given location.
->>>>>>> 0cf7fe53
         </doc>
     </field>
     <field name="pulse_delay" type="NX_FLOAT" units="NX_TIME">
@@ -439,29 +295,21 @@
         </doc>
         <attribute name="reference_beam" type="NX_CHAR">
             <doc>
-<<<<<<< HEAD
-                 A reference to the beam in relation to which the delay is.
-=======
                 A reference to the beam in relation to which the delay is.
 
                 This should be the path to another instance of ``NXbeam``. The use
                 of this attribute should be similar to that of the
                 :ref:`depends_on attribute &lt;/NXtransformations/AXISNAME@depends_on-attribute&gt;`.
                 in NXtransformations.
->>>>>>> 0cf7fe53
             </doc>
         </attribute>
     </field>
     <field name="frog_trace" type="NX_FLOAT">
         <doc>
-<<<<<<< HEAD
-             FROG trace of the pulse.
-=======
              FROG (frequency-resolved optical gating) trace of the pulse.
 
              This is to be used for ultrashort laser pulses in a
              FROG (frequency-resolved optical gating) setup.
->>>>>>> 0cf7fe53
         </doc>
         <dimensions rank="2">
             <dim index="1" value="nx"/>
@@ -471,12 +319,9 @@
     <field name="frog_delays" type="NX_FLOAT" units="NX_TIME">
         <doc>
              Horizontal axis of a FROG trace, i.e. delay.
-<<<<<<< HEAD
-=======
 
              This is to be used for ultrashort laser pulses in a
              FROG (frequency-resolved optical gating) setup.
->>>>>>> 0cf7fe53
         </doc>
         <dimensions rank="1">
             <dim index="1" value="nx"/>
@@ -485,122 +330,100 @@
     <field name="frog_frequencies" type="NX_FLOAT" units="NX_FREQUENCY">
         <doc>
              Vertical axis of a FROG trace, i.e. frequency.
-<<<<<<< HEAD
-=======
 
              This is to be used for ultrashort laser pulses in a
              FROG (frequency-resolved optical gating) setup.
->>>>>>> 0cf7fe53
         </doc>
         <dimensions rank="1">
             <dim index="1" value="ny"/>
         </dimensions>
     </field>
     <field name="chirp_type" type="NX_CHAR">
-<<<<<<< HEAD
-=======
         <!-- REVISIT: should this be an open enumeration? -->
->>>>>>> 0cf7fe53
         <doc>
              The type of chirp implemented
         </doc>
     </field>
-<<<<<<< HEAD
-    <field name="chirp_GDD" type="NX_FLOAT" units="NX_TIME">
-=======
     <field name="chirp_GDD" type="NX_FLOAT" units="NX_TIME" nameType="specified">
->>>>>>> 0cf7fe53
         <doc>
              Group delay dispersion of the pulse for linear chirp
         </doc>
     </field>
     <group type="NXdata">
         <doc>
-             Distribution of beam with respect to relevant variable e.g. wavelength. This is mainly
-             useful for simulations which need to store plottable information at each beamline
-             component.
-        </doc>
+            Distribution of beam with respect to relevant variable e.g. wavelength. This is mainly
+            useful for simulations which need to store plottable information at each beamline
+            component.</doc>
     </group>
     <field name="depends_on" minOccurs="0" type="NX_CHAR">
         <doc>
-             The NeXus coordinate system defines the Z axis to be along the nominal beam
-             direction. This is the same as the McStas coordinate system (see :ref:`Design-CoordinateSystem`).
-             However, the additional transformations needed to represent an altered beam
-             direction can be provided using this depends_on field that contains the path
-             to a NXtransformations group. This could represent redirection of the beam,
-             or a refined beam direction.
+            The NeXus coordinate system defines the Z axis to be along the nominal beam
+            direction. This is the same as the McStas coordinate system (see :ref:`Design-CoordinateSystem`).
+            However, the additional transformations needed to represent an altered beam
+            direction can be provided using this depends_on field that contains the path
+            to a NXtransformations group. This could represent redirection of the beam,
+            or a refined beam direction.
         </doc>
     </field>
     <group type="NXtransformations" minOccurs="0">
         <doc>
-             Direction (and location) for the beam. The location of the beam can be given by
-             any point which it passes through as its offset attribute.
-        </doc>
-        <field name="DIRECTION" type="NX_NUMBER" nameType="any" units="NX_TRANSFORMATION">
+            Direction (and location) for the beam. The location of the beam can be given by
+            any point which it passes through as its offset attribute.
+        </doc>
+        <field name="DIRECTION" nameType="any" units="NX_TRANSFORMATION" type="NX_NUMBER">
             <doc>
-                 Direction of beam vector, its value is ignored. If missing, then the beam direction is defined as [0,0,1]
-                 and passes through the origin
+                Direction of beam vector, its value is ignored. If missing, then the beam direction is defined as [0,0,1]
+                and passes through the origin
             </doc>
             <attribute name="transformation_type">
                 <enumeration>
-                    <item value="translation"/>
+                    <item value="translation" />
                 </enumeration>
             </attribute>
             <attribute name="vector" type="NX_NUMBER">
                 <doc>
-                     Three values that define the direction of beam vector
+                    Three values that define the direction of beam vector
                 </doc>
             </attribute>
             <attribute name="offset" type="NX_NUMBER">
                 <doc>
-                     Three values that define the location of a point through which the beam passes
+                    Three values that define the location of a point through which the beam passes
                 </doc>
             </attribute>
             <attribute name="depends_on" type="NX_CHAR">
                 <doc>
-                     Points to the path to a field defining the location on which this
-                     depends or the string "." for origin.
+                    Points to the path to a field defining the location on which this
+                    depends or the string "." for origin.
                 </doc>
             </attribute>
         </field>
         <field name="reference_plane" units="NX_TRANSFORMATION" type="NX_NUMBER">
             <doc>
-                 Direction of normal to reference plane used to measure azimuth relative to the beam, its value is ignored.
-                 This also defines the parallel and perpendicular components of the beam's polarization.
-                 If missing, then the reference plane normal is defined as [0,1,0] and passes through the origin
+                Direction of normal to reference plane used to measure azimuth relative to the beam, its value is ignored.
+                This also defines the parallel and perpendicular components of the beam's polarization.
+                If missing, then the reference plane normal is defined as [0,1,0] and passes through the origin
             </doc>
             <attribute name="transformation_type">
                 <enumeration>
-                    <item value="translation"/>
+                    <item value="translation" />
                 </enumeration>
             </attribute>
             <attribute name="vector" type="NX_NUMBER">
                 <doc>
-                     Three values that define the direction of reference plane normal
+                    Three values that define the direction of reference plane normal
                 </doc>
             </attribute>
             <attribute name="offset" type="NX_NUMBER">
                 <doc>
-                     Not required as beam direction offset locates the plane
+                    Not required as beam direction offset locates the plane
                 </doc>
             </attribute>
             <attribute name="depends_on" type="NX_CHAR">
                 <doc>
-                     Points to the path to a field defining the location on which this
-                     depends or the string "." for origin.
+                    Points to the path to a field defining the location on which this
+                    depends or the string "." for origin.
                 </doc>
             </attribute>
         </field>
     </group>
-    <field name="previous_device">
-        <doc>
-             Indicates the beam device from which this beam originates.
-             This defines, whether the beam in an "input" or "output" beam.
-        </doc>
-    </field>
-    <field name="next_device">
-        <doc>
-             Gives the beam device which this beam will interact with next.
-        </doc>
-    </field>
 </definition>