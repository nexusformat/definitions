--- conflicted
+++ resolved
@@ -21,18 +21,6 @@
 #
 # For further information, see http://www.nexusformat.org
 -->
-<<<<<<< HEAD
-<definition xmlns="http://definition.nexusformat.org/nxdl/3.1" xmlns:xsi="http://www.w3.org/2001/XMLSchema-instance" category="base" type="group" name="NXprocess" extends="NXobject" xsi:schemaLocation="http://definition.nexusformat.org/nxdl/3.1 ../nxdl.xsd">
-    <doc>
-        Base class to document an event of data processing, reconstruction, or analysis.
-        
-        Instances of :ref:`NXdata` that define the input data to the processing can either
-        be linked into this base class or stored directly in this base class.
-        
-        Results of the processing that is defined in this base class can be stored
-        as instances of :ref:`NXdata` in this base class or link to other instances
-        of :ref:`NXdata` if these exist in an application definition.
-=======
 <definition xmlns="http://definition.nexusformat.org/nxdl/3.1" category="base"
     xmlns:xsi="http://www.w3.org/2001/XMLSchema-instance"
     xsi:schemaLocation="http://definition.nexusformat.org/nxdl/3.1 ../nxdl.xsd"
@@ -43,7 +31,6 @@
         process data as part of an analysis workflow, providing
         information such as the software used, the date of the
         operation, the input parameters, and the resulting data. 
->>>>>>> 023c5f08
     </doc>
     <field name="program" type="NX_CHAR">
         <doc>
@@ -52,14 +39,8 @@
     </field>
     <field name="sequence_index" type="NX_POSINT">
         <doc>
-<<<<<<< HEAD
-            Sequence index of processing,
-            for determining the order of multiple **NXprocess** steps.
-            Starts with 1.
-=======
             Sequence index of processing, for determining the order of
             multiple **NXprocess** steps. Starts with 1.
->>>>>>> 023c5f08
         </doc>
     </field>
     <field name="version" type="NX_CHAR">
@@ -74,17 +55,10 @@
     </field>
     <group type="NXnote">
         <doc>
-<<<<<<< HEAD
-            The note will contain information about how the data was processed
-            or anything about the data provenance.
-            The contents of the note can be anything that the processing code
-            can understand, or simple text.
-=======
             The note will contain information about how the data was
             processed or anything about the data provenance. The
             contents of the note can be anything that the processing
             code can understand, or simple text.
->>>>>>> 023c5f08
             
             The name will be numbered to allow for ordering of steps.
         </doc>
