<?xml version="1.0" encoding="UTF-8"?>
<?xml-stylesheet type="text/xsl" href="nxdlformat.xsl"?>
<!--
# NeXus - Neutron and X-ray Common Data Format
# 
<<<<<<< HEAD
# Copyright (C) 2014-2022 NeXus International Advisory Committee (NIAC)
=======
# Copyright (C) 2008-2024 NeXus International Advisory Committee (NIAC)
>>>>>>> 9059815e
# 
# This library is free software; you can redistribute it and/or
# modify it under the terms of the GNU Lesser General Public
# License as published by the Free Software Foundation; either
# version 3 of the License, or (at your option) any later version.
#
# This library is distributed in the hope that it will be useful,
# but WITHOUT ANY WARRANTY; without even the implied warranty of
# MERCHANTABILITY or FITNESS FOR A PARTICULAR PURPOSE.  See the GNU
# Lesser General Public License for more details.
#
# You should have received a copy of the GNU Lesser General Public
# License along with this library; if not, write to the Free Software
# Foundation, Inc., 59 Temple Place, Suite 330, Boston, MA  02111-1307  USA
#
# For further information, see http://www.nexusformat.org
-->
<definition xmlns="http://definition.nexusformat.org/nxdl/3.1" xmlns:xsi="http://www.w3.org/2001/XMLSchema-instance" category="base" type="group" name="NXprocess" extends="NXobject" xsi:schemaLocation="http://definition.nexusformat.org/nxdl/3.1 ../nxdl.xsd">
    <doc>
         Document an event of data processing, reconstruction, or analysis for this data.
    </doc>
    <field name="program" type="NX_CHAR">
        <doc>
             Name of the program used
        </doc>
    </field>
    <field name="sequence_index" type="NX_POSINT">
        <doc>
             Sequence index of processing,
             for determining the order of multiple **NXprocess** steps.
             Starts with 1.
        </doc>
    </field>
    <field name="version" type="NX_CHAR">
        <doc>
             Version of the program used
        </doc>
    </field>
    <field name="date" type="NX_DATE_TIME">
        <doc>
             Date and time of processing.
        </doc>
    </field>
    <group type="NXregistration">
        <doc>
             Describes the operations of image registration
        </doc>
    </group>
    <group type="NXdistortion">
        <doc>
             Describes the operations of image distortion correction
        </doc>
    </group>
    <group type="NXcalibration">
        <doc>
             Describes the operations of calibration procedures, e.g. axis calibrations.
        </doc>
    </group>
    <group type="NXnote">
        <doc>
             The note will contain information about how the data was processed
             or anything about the data provenance.
             The contents of the note can be anything that the processing code
             can understand, or simple text.
             
             The name will be numbered to allow for ordering of steps.
        </doc>
    </group>
    <attribute name="default">
        <doc>
             .. index:: plotting
             
             Declares which child group contains a path leading
             to a :ref:`NXdata` group.
             
             It is recommended (as of NIAC2014) to use this attribute
             to help define the path to the default dataset to be plotted.
             See https://www.nexusformat.org/2014_How_to_find_default_data.html
             for a summary of the discussion.
        </doc>
    </attribute>
</definition><|MERGE_RESOLUTION|>--- conflicted
+++ resolved
@@ -3,11 +3,7 @@
 <!--
 # NeXus - Neutron and X-ray Common Data Format
 # 
-<<<<<<< HEAD
-# Copyright (C) 2014-2022 NeXus International Advisory Committee (NIAC)
-=======
 # Copyright (C) 2008-2024 NeXus International Advisory Committee (NIAC)
->>>>>>> 9059815e
 # 
 # This library is free software; you can redistribute it and/or
 # modify it under the terms of the GNU Lesser General Public
