<?xml version="1.0" encoding="UTF-8"?>
<?xml-stylesheet type="text/xsl" href="nxdlformat.xsl"?>
<!--
# NeXus - Neutron and X-ray Common Data Format
# 
<<<<<<< HEAD
# Copyright (C) 2014-2022 NeXus International Advisory Committee (NIAC)
=======
# Copyright (C) 2008-2024 NeXus International Advisory Committee (NIAC)
>>>>>>> c94f58d5
# 
# This library is free software; you can redistribute it and/or
# modify it under the terms of the GNU Lesser General Public
# License as published by the Free Software Foundation; either
# version 3 of the License, or (at your option) any later version.
#
# This library is distributed in the hope that it will be useful,
# but WITHOUT ANY WARRANTY; without even the implied warranty of
# MERCHANTABILITY or FITNESS FOR A PARTICULAR PURPOSE.  See the GNU
# Lesser General Public License for more details.
#
# You should have received a copy of the GNU Lesser General Public
# License along with this library; if not, write to the Free Software
# Foundation, Inc., 59 Temple Place, Suite 330, Boston, MA  02111-1307  USA
#
# For further information, see http://www.nexusformat.org
-->
<definition xmlns="http://definition.nexusformat.org/nxdl/3.1" xmlns:xsi="http://www.w3.org/2001/XMLSchema-instance" category="base" type="group" name="NXprocess" extends="NXobject" xsi:schemaLocation="http://definition.nexusformat.org/nxdl/3.1 ../nxdl.xsd">
    <doc>
         Document an event of data processing, reconstruction, or analysis for this data.
    </doc>
    <field name="program" type="NX_CHAR">
        <doc>
             Name of the program used
        </doc>
    </field>
    <field name="sequence_index" type="NX_POSINT">
        <doc>
             Sequence index of processing,
             for determining the order of multiple **NXprocess** steps.
             Starts with 1.
        </doc>
    </field>
    <field name="version" type="NX_CHAR">
        <doc>
             Version of the program used
        </doc>
    </field>
    <field name="date" type="NX_DATE_TIME">
        <doc>
             Date and time of processing.
        </doc>
    </field>
    <group type="NXregistration">
        <doc>
             Describes the operations of image registration
        </doc>
    </group>
    <group type="NXdistortion">
        <doc>
             Describes the operations of image distortion correction
        </doc>
    </group>
    <group type="NXcalibration">
        <doc>
             Describes the operations of calibration procedures, e.g. axis calibrations.
        </doc>
    </group>
    <group type="NXnote">
        <doc>
             The note will contain information about how the data was processed
             or anything about the data provenance.
             The contents of the note can be anything that the processing code
             can understand, or simple text.
             
             The name will be numbered to allow for ordering of steps.
        </doc>
    </group>
<<<<<<< HEAD
    <attribute name="default">
        <doc>
             .. index:: plotting
             
             Declares which child group contains a path leading
             to a :ref:`NXdata` group.
             
             It is recommended (as of NIAC2014) to use this attribute
             to help define the path to the default dataset to be plotted.
             See https://www.nexusformat.org/2014_How_to_find_default_data.html
             for a summary of the discussion.
        </doc>
    </attribute>
=======
>>>>>>> c94f58d5
</definition><|MERGE_RESOLUTION|>--- conflicted
+++ resolved
@@ -3,11 +3,7 @@
 <!--
 # NeXus - Neutron and X-ray Common Data Format
 # 
-<<<<<<< HEAD
-# Copyright (C) 2014-2022 NeXus International Advisory Committee (NIAC)
-=======
 # Copyright (C) 2008-2024 NeXus International Advisory Committee (NIAC)
->>>>>>> c94f58d5
 # 
 # This library is free software; you can redistribute it and/or
 # modify it under the terms of the GNU Lesser General Public
@@ -76,20 +72,4 @@
              The name will be numbered to allow for ordering of steps.
         </doc>
     </group>
-<<<<<<< HEAD
-    <attribute name="default">
-        <doc>
-             .. index:: plotting
-             
-             Declares which child group contains a path leading
-             to a :ref:`NXdata` group.
-             
-             It is recommended (as of NIAC2014) to use this attribute
-             to help define the path to the default dataset to be plotted.
-             See https://www.nexusformat.org/2014_How_to_find_default_data.html
-             for a summary of the discussion.
-        </doc>
-    </attribute>
-=======
->>>>>>> c94f58d5
 </definition>