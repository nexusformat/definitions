<?xml version="1.0" encoding="UTF-8"?>
<?xml-stylesheet type="text/xsl" href="nxdlformat.xsl" ?>
<!--
# NeXus - Neutron and X-ray Common Data Format
# 
# Copyright (C) 2008-2024 NeXus International Advisory Committee (NIAC)
# 
# This library is free software; you can redistribute it and/or
# modify it under the terms of the GNU Lesser General Public
# License as published by the Free Software Foundation; either
# version 3 of the License, or (at your option) any later version.
#
# This library is distributed in the hope that it will be useful,
# but WITHOUT ANY WARRANTY; without even the implied warranty of
# MERCHANTABILITY or FITNESS FOR A PARTICULAR PURPOSE.  See the GNU
# Lesser General Public License for more details.
#
# You should have received a copy of the GNU Lesser General Public
# License along with this library; if not, write to the Free Software
# Foundation, Inc., 59 Temple Place, Suite 330, Boston, MA  02111-1307  USA
#
# For further information, see http://www.nexusformat.org
-->
<definition xmlns="http://definition.nexusformat.org/nxdl/3.1" category="base"
    xmlns:xsi="http://www.w3.org/2001/XMLSchema-instance"
    xsi:schemaLocation="http://definition.nexusformat.org/nxdl/3.1 ../nxdl.xsd"
    name="NXprocess" 
	type="group" extends="NXobject">
    <doc>Document an event of data processing, reconstruction, or analysis for this data.</doc>
    <field name="program" type="NX_CHAR">
        <doc>Name of the program used</doc>
    </field>
    <field name="sequence_index" type="NX_POSINT">
        <doc>
            Sequence index of processing, 
            for determining the order of multiple **NXprocess** steps.  
            Starts with 1.
        </doc>
    </field>
    <field name="version" type="NX_CHAR">
        <doc>Version of the program used</doc>
    </field>
    <field name="date" type="NX_DATE_TIME">
        <doc>Date and time of processing.</doc>
    </field>
    <group type="NXregistration">
        <doc>
             Describes the operations of image registration
        </doc>
    </group>
    <group type="NXdistortion">
        <doc>
             Describes the operations of image distortion correction
        </doc>
    </group>
    <group type="NXcalibration">
        <doc>
             Describes the operations of calibration procedures, e.g. axis calibrations.
        </doc>
    </group>
    <group type="NXnote">
        <doc>
            The note will contain information about how the data was processed
            or anything about the data provenance. 
            The contents of the note can be anything that the processing code 
            can understand, or simple text.
            
            The name will be numbered to allow for ordering of steps.
        </doc>
    </group>
<<<<<<< HEAD
    <attribute name="default">
        <doc>
            .. index:: plotting
            
            Declares which child group contains a path leading 
            to a :ref:`NXdata` group.
            
            It is recommended (as of NIAC2014) to use this attribute
            to help define the path to the default dataset to be plotted.
            See https://www.nexusformat.org/2014_How_to_find_default_data.html
            for a summary of the discussion.
        </doc>
    </attribute>
=======
>>>>>>> 0cf7fe53
</definition><|MERGE_RESOLUTION|>--- conflicted
+++ resolved
@@ -68,20 +68,4 @@
             The name will be numbered to allow for ordering of steps.
         </doc>
     </group>
-<<<<<<< HEAD
-    <attribute name="default">
-        <doc>
-            .. index:: plotting
-            
-            Declares which child group contains a path leading 
-            to a :ref:`NXdata` group.
-            
-            It is recommended (as of NIAC2014) to use this attribute
-            to help define the path to the default dataset to be plotted.
-            See https://www.nexusformat.org/2014_How_to_find_default_data.html
-            for a summary of the discussion.
-        </doc>
-    </attribute>
-=======
->>>>>>> 0cf7fe53
 </definition>