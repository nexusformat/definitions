<?xml version="1.0" encoding="UTF-8"?>
<?xml-stylesheet type="text/xsl" href="nxdlformat.xsl" ?>
<!--
# NeXus - Neutron and X-ray Common Data Format
# 
# Copyright (C) 2008-2022 NeXus International Advisory Committee (NIAC)
# 
# This library is free software; you can redistribute it and/or
# modify it under the terms of the GNU Lesser General Public
# License as published by the Free Software Foundation; either
# version 3 of the License, or (at your option) any later version.
#
# This library is distributed in the hope that it will be useful,
# but WITHOUT ANY WARRANTY; without even the implied warranty of
# MERCHANTABILITY or FITNESS FOR A PARTICULAR PURPOSE.  See the GNU
# Lesser General Public License for more details.
#
# You should have received a copy of the GNU Lesser General Public
# License along with this library; if not, write to the Free Software
# Foundation, Inc., 59 Temple Place, Suite 330, Boston, MA  02111-1307  USA
#
# For further information, see http://www.nexusformat.org
-->
<definition xmlns="http://definition.nexusformat.org/nxdl/3.1" category="base"
    xmlns:xsi="http://www.w3.org/2001/XMLSchema-instance"
    xsi:schemaLocation="http://definition.nexusformat.org/nxdl/3.1 ../nxdl.xsd"
    name="NXinsertion_device" 
	type="group" extends="NXobject">
    <doc>An insertion device, as used in a synchrotron light source.</doc>
    <field name="type">
        <enumeration>
            <item value="undulator"/>
            <item value="wiggler"></item>
        </enumeration>
    </field>
    <field name="gap" type="NX_FLOAT" units="NX_LENGTH">
        <doc>separation between opposing pairs of magnetic poles</doc>
    </field>
    <field name="taper" type="NX_FLOAT" units="NX_ANGLE">
        <doc>angular of gap difference between upstream and downstream ends of the insertion device</doc>
    </field>
    <field name="phase" type="NX_FLOAT" units="NX_ANGLE"/>
    <field name="poles" type="NX_INT" units="NX_UNITLESS">
         <doc>number of poles</doc>
    </field>
    <field name="magnetic_wavelength" type="NX_FLOAT" units="NX_WAVELENGTH"/>
    <field name="k" type="NX_FLOAT" units="NX_DIMENSIONLESS">
        <doc>beam displacement parameter</doc>
    </field>
    <field name="length" type="NX_FLOAT" units="NX_LENGTH">
        <doc>length of insertion device</doc>
    </field>
    <field name="power" type="NX_FLOAT" units="NX_POWER">
        <doc>total power delivered by insertion device</doc>
    </field>
    <field name="energy" type="NX_FLOAT" units="NX_ENERGY">
        <doc>energy of peak intensity in output spectrum</doc>
    </field>
    <field name="bandwidth" type="NX_FLOAT" units="NX_ENERGY">
        <doc>bandwidth of peak energy</doc><!-- What are the best units here? -->
    </field>
    <field name="harmonic" type="NX_INT" units="NX_UNITLESS">
        <doc>harmonic number of peak</doc>
    </field>
    <group type="NXdata" name="spectrum">
        <doc>spectrum of insertion device</doc>
    </group>
<<<<<<< HEAD
    <group type="NXgeometry">
        <doc>
          "Engineering" position of insertion device.
          Note, it is recommended to use NXtransformations instead to place
          the device.
        </doc>
=======
    <group type="NXgeometry" deprecated="Use the field `depends_on` and :ref:`NXtransformations` instead.">
        <doc>"Engineering" position of insertion device</doc>
>>>>>>> f8727871
    </group>
<field name="depends_on" type="NX_CHAR">
  <doc>
    NeXus positions components by applying a set of translations and rotations 
    to apply to the component starting from 0, 0, 0. The order of these operations 
    is critical and form a what NeXus calls a dependency chain. The depends_on 
    field defines the path to the top most operation of the dependency chain. 
    Usually these operations are stored in a NXtransformations group. But NeXus 
    allows them to be stored anywhere.
  </doc>
</field>
<group type="NXtransformations" minOccurs="0">
  <doc>
    This is the group recommended for holding the chain of translation 
    and rotation operations necessary to position the component within
    the instrument. The dependency chain may however traverse similar 
    groups in other component groups.
  </doc>
</group>
    <attribute name="default">
        <doc>
            .. index:: plotting
            
            Declares which child group contains a path leading 
            to a :ref:`NXdata` group.
            
            It is recommended (as of NIAC2014) to use this attribute
            to help define the path to the default dataset to be plotted.
            See https://www.nexusformat.org/2014_How_to_find_default_data.html
            for a summary of the discussion.
        </doc>
    </attribute>
    <field name="depends_on" type="NX_CHAR">
      <doc>
        Points to the path to a field defining the last transformation in a chain of transformations
        which defines the position and orientation of this component or the string "." if located
        in the origin.

        .. todo::
          Add a definition for the reference point of a insertion device.
      </doc>
    </field>
    <group type="NXtransformations">
      <doc>
        Transformations used by this component to define its position and orientation.
      </doc>
    </group>
</definition>
<|MERGE_RESOLUTION|>--- conflicted
+++ resolved
@@ -65,17 +65,8 @@
     <group type="NXdata" name="spectrum">
         <doc>spectrum of insertion device</doc>
     </group>
-<<<<<<< HEAD
-    <group type="NXgeometry">
-        <doc>
-          "Engineering" position of insertion device.
-          Note, it is recommended to use NXtransformations instead to place
-          the device.
-        </doc>
-=======
-    <group type="NXgeometry" deprecated="Use the field `depends_on` and :ref:`NXtransformations` instead.">
+    <group type="NXgeometry" deprecated="Use the field `depends_on` and :ref:`NXtransformations` to position the device and NXoff_geometry to describe its shape instead">
         <doc>"Engineering" position of insertion device</doc>
->>>>>>> f8727871
     </group>
 <field name="depends_on" type="NX_CHAR">
   <doc>
