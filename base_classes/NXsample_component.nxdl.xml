--- conflicted
+++ resolved
@@ -22,54 +22,54 @@
 # For further information, see http://www.nexusformat.org
 -->
 <definition xmlns="http://definition.nexusformat.org/nxdl/3.1" category="base"
-	xmlns:xsi="http://www.w3.org/2001/XMLSchema-instance"
-	xsi:schemaLocation="http://definition.nexusformat.org/nxdl/3.1 ../nxdl.xsd"
-	name="NXsample_component" 
-	type="group" extends="Nxcomponent"
-	>
+    xmlns:xsi="http://www.w3.org/2001/XMLSchema-instance"
+    xsi:schemaLocation="http://definition.nexusformat.org/nxdl/3.1 ../nxdl.xsd"
+    name="NXsample_component" 
+    type="group" extends="Nxcomponent"
+    >
 
-	<symbols>
-		<doc>symbolic array lengths to be coordinated between various fields</doc>
-		<symbol name="n_Temp"><doc>number of temperatures</doc></symbol>
-		<symbol name="n_eField"><doc>number of values in applied electric field</doc></symbol>
-		<symbol name="n_mField"><doc>number of values in applied magnetic field</doc></symbol>
-		<symbol name="n_pField"><doc>number of values in applied pressure field</doc></symbol>
-		<symbol name="n_sField"><doc>number of values in applied stress field</doc></symbol>
-	</symbols>
+    <symbols>
+        <doc>symbolic array lengths to be coordinated between various fields</doc>
+        <symbol name="n_Temp"><doc>number of temperatures</doc></symbol>
+        <symbol name="n_eField"><doc>number of values in applied electric field</doc></symbol>
+        <symbol name="n_mField"><doc>number of values in applied magnetic field</doc></symbol>
+        <symbol name="n_pField"><doc>number of values in applied pressure field</doc></symbol>
+        <symbol name="n_sField"><doc>number of values in applied stress field</doc></symbol>
+    </symbols>
 
-	<doc>
-		One group like this per component can be recorded for a sample consisting of multiple components.
-	</doc>
-	<field name="name">
-		<doc>Descriptive name of sample component</doc>
-	</field>
+    <doc>
+        One group like this per component can be recorded for a sample consisting of multiple components.
+    </doc>
+    <field name="name">
+        <doc>Descriptive name of sample component</doc>
+    </field>
     <field name="sample_id">
         <doc>
              Identification number or signatures of the sample component used.
         </doc>
     </field>
-	<field name="chemical_formula">
-		<doc>
-			The chemical formula specified using CIF conventions.
-			Abbreviated version of CIF standard: 
-			
-			* Only recognized element symbols may be used.
-			* Each element symbol is followed by a 'count' number. A count of '1' may be omitted.
-			* A space or parenthesis must separate each cluster of (element symbol + count).
-			* Where a group of elements is enclosed in parentheses, the multiplier for the 
-			  group must follow the closing parentheses. That is, all element and group 
-			  multipliers are assumed to be printed as subscripted numbers.
-			* Unless the elements are ordered in a manner that corresponds to their chemical 
-			  structure, the order of the elements within any group or moiety depends on 
-			  whether or not carbon is present.
-			* If carbon is present, the order should be: 
-			
-			  - C, then H, then the other elements in alphabetical order of their symbol. 
-			  - If carbon is not present, the elements are listed purely in alphabetic order of their symbol. 
-			  
-			* This is the *Hill* system used by Chemical Abstracts.
-		</doc>
-	</field>
+    <field name="chemical_formula">
+        <doc>
+            The chemical formula specified using CIF conventions.
+            Abbreviated version of CIF standard: 
+            
+            * Only recognized element symbols may be used.
+            * Each element symbol is followed by a 'count' number. A count of '1' may be omitted.
+            * A space or parenthesis must separate each cluster of (element symbol + count).
+            * Where a group of elements is enclosed in parentheses, the multiplier for the 
+              group must follow the closing parentheses. That is, all element and group 
+              multipliers are assumed to be printed as subscripted numbers.
+            * Unless the elements are ordered in a manner that corresponds to their chemical 
+              structure, the order of the elements within any group or moiety depends on 
+              whether or not carbon is present.
+            * If carbon is present, the order should be: 
+            
+              - C, then H, then the other elements in alphabetical order of their symbol. 
+              - If carbon is not present, the elements are listed purely in alphabetic order of their symbol. 
+              
+            * This is the *Hill* system used by Chemical Abstracts.
+        </doc>
+    </field>
         <field name="unit_cell_abc" type="NX_FLOAT" units="NX_LENGTH">
                 <doc>Crystallography unit cell parameters a, b, and c</doc>
                 <dimensions>
@@ -82,50 +82,50 @@
                         <dim index="1" value="3"/>
                 </dimensions>
         </field>
-	<field name="unit_cell_volume" type="NX_FLOAT" units="NX_VOLUME">
-		<doc>Volume of the unit cell</doc>
-	</field>
-	<field name="sample_orientation" type="NX_FLOAT" units="NX_ANGLE">
-		<doc>This will follow the Busing and Levy convention from Acta.Crysta v22, p457 (1967)</doc>
-		<dimensions rank="1">
-			<dim index="1" value="3"/>
-		</dimensions>
-	</field>
-	<field name="orientation_matrix" type="NX_FLOAT">
-		<doc>
-			Orientation matrix of single crystal sample component.
-			This will follow the Busing and Levy convention from Acta.Crysta v22, p457 (1967)
-		</doc>
-		<dimensions rank="2">
-			<dim index="1" value="3"/>
-			<dim index="2" value="3"/>
-		</dimensions>
-	</field>
-	<field name="mass" type="NX_FLOAT" units="NX_MASS">
-		<doc>Mass of sample component</doc>
-	</field>
-	<field name="density" type="NX_FLOAT" units="NX_MASS_DENSITY">
-		<doc>Density of sample component</doc>
-	</field>
-	<field name="relative_molecular_mass" type="NX_FLOAT" units="NX_MASS">
-		<doc>Relative Molecular Mass of sample component</doc>
-	</field>
-	<field name="description">
-		<doc>
-			Description of the sample component
-		</doc>
-	</field>
-	<field name="volume_fraction" type="NX_FLOAT">
-		<doc>Volume fraction of component</doc>
-	</field>
-	<field name="scattering_length_density" type="NX_FLOAT" units="NX_SCATTERING_LENGTH_DENSITY">
-		<doc>Scattering length density of component</doc>
-	</field>
-	<field name="unit_cell_class">
-		<doc>
-			In case it is all we know and we want to record/document it
-		</doc>
-		<enumeration>
+    <field name="unit_cell_volume" type="NX_FLOAT" units="NX_VOLUME">
+        <doc>Volume of the unit cell</doc>
+    </field>
+    <field name="sample_orientation" type="NX_FLOAT" units="NX_ANGLE">
+        <doc>This will follow the Busing and Levy convention from Acta.Crysta v22, p457 (1967)</doc>
+        <dimensions rank="1">
+            <dim index="1" value="3"/>
+        </dimensions>
+    </field>
+    <field name="orientation_matrix" type="NX_FLOAT">
+        <doc>
+            Orientation matrix of single crystal sample component.
+            This will follow the Busing and Levy convention from Acta.Crysta v22, p457 (1967)
+        </doc>
+        <dimensions rank="2">
+            <dim index="1" value="3"/>
+            <dim index="2" value="3"/>
+        </dimensions>
+    </field>
+    <field name="mass" type="NX_FLOAT" units="NX_MASS">
+        <doc>Mass of sample component</doc>
+    </field>
+    <field name="density" type="NX_FLOAT" units="NX_MASS_DENSITY">
+        <doc>Density of sample component</doc>
+    </field>
+    <field name="relative_molecular_mass" type="NX_FLOAT" units="NX_MASS">
+        <doc>Relative Molecular Mass of sample component</doc>
+    </field>
+    <field name="description">
+        <doc>
+            Description of the sample component
+        </doc>
+    </field>
+    <field name="volume_fraction" type="NX_FLOAT">
+        <doc>Volume fraction of component</doc>
+    </field>
+    <field name="scattering_length_density" type="NX_FLOAT" units="NX_SCATTERING_LENGTH_DENSITY">
+        <doc>Scattering length density of component</doc>
+    </field>
+    <field name="unit_cell_class">
+        <doc>
+            In case it is all we know and we want to record/document it
+        </doc>
+        <enumeration>
                         <item value="triclinic" />
                         <item value="monoclinic" />
                         <item value="orthorhombic" />
@@ -133,47 +133,16 @@
                         <item value="rhombohedral" />
                         <item value="hexagonal" />
                         <item value="cubic" />
-		</enumeration>
-	</field>
-	<field name="space_group">
-		<doc>Crystallographic space group</doc>
-	</field>
-	<field name="point_group">
-		<doc>Crystallographic point group, deprecated if space_group present</doc>
-	</field>
-	<group name="transmission" type="NXdata">
-		<doc>As a function of Wavelength</doc>
-	</group>
-<<<<<<< HEAD
-    <group type="NXsingle_crystal">
-        <doc>
-             If the component is a single crystal, add description of single crystal and unit
-             cell.
-        </doc>
-    </group>
-    <group type="NXsample_component_set">
-        <doc>
-             Set of sub-components and their configuration.
-             There can only be one NXsample_component_set in one component.
-        </doc>
-    </group>
-    <!--exists: [max, 1]-->
-    <group type="NXsubstance">
-        <doc>
-             If the component is made from a pure substance and cannot be further divided
-             using NXsample_component.
-        </doc>
-    </group>
-    <!--exists: [max, 1]-->
-    <group type="NXfabrication">
-        <doc>
-             Details about the sample component vendor (company or research group)
-        </doc>
-    </group>
-    <group name="identifier" type="NXidentifier">
-        <doc>
-             An (ideally) globally unique identifier for the sample component.
-        </doc>
+        </enumeration>
+    </field>
+    <field name="space_group">
+        <doc>Crystallographic space group</doc>
+    </field>
+    <field name="point_group">
+        <doc>Crystallographic point group, deprecated if space_group present</doc>
+    </field>
+    <group name="transmission" type="NXdata">
+        <doc>As a function of Wavelength</doc>
     </group>
     <group name="history" type="NXhistory">
         <doc>
@@ -181,19 +150,4 @@
              experiment.
         </doc>
     </group>
-    <field name="depends_on">
-        <doc>
-             Any NXsample_component depends on the instance of NXsample_component_set, at the same level of
-             description granularity where the component is located.
-        </doc>
-    </field>
-    <attribute name="default">
-=======
-    <group name="history" type="NXhistory">
->>>>>>> 0cf7fe53
-        <doc>
-             A set of physical processes that occurred to the sample component prior/during
-             experiment.
-        </doc>
-    </group>
 </definition>