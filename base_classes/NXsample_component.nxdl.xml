--- conflicted
+++ resolved
@@ -43,11 +43,6 @@
 	<field name="name">
 		<doc>Descriptive name of sample component</doc>
 	</field>
-    <field name="sample_id">
-        <doc>
-             Identification number or signatures of the sample component used.
-        </doc>
-    </field>
 	<field name="chemical_formula">
 		<doc>
 			The chemical formula specified using CIF conventions.
@@ -144,56 +139,10 @@
 	<group name="transmission" type="NXdata">
 		<doc>As a function of Wavelength</doc>
 	</group>
-<<<<<<< HEAD
-    <group type="NXsingle_crystal">
-        <doc>
-             If the component is a single crystal, add description of single crystal and unit
-             cell.
-        </doc>
-    </group>
-    <group type="NXsample_component_set">
-        <doc>
-             Set of sub-components and their configuration.
-             There can only be one NXsample_component_set in one component.
-        </doc>
-    </group>
-    <!--exists: [max, 1]-->
-    <group type="NXsubstance">
-        <doc>
-             If the component is made from a pure substance and cannot be further divided
-             using NXsample_component.
-        </doc>
-    </group>
-    <!--exists: [max, 1]-->
-    <group type="NXfabrication">
-        <doc>
-             Details about the sample component vendor (company or research group)
-        </doc>
-    </group>
-    <group name="identifier" type="NXidentifier">
-        <doc>
-             An (ideally) globally unique identifier for the sample component.
-        </doc>
-    </group>
     <group name="history" type="NXhistory">
         <doc>
              A set of physical processes that occurred to the sample component prior/during
              experiment.
         </doc>
     </group>
-    <field name="depends_on">
-        <doc>
-             Any NXsample_component depends on the instance of NXsample_component_set, at the same level of
-             description granularity where the component is located.
-        </doc>
-    </field>
-    <attribute name="default">
-=======
-    <group name="history" type="NXhistory">
->>>>>>> 0cf7fe53
-        <doc>
-             A set of physical processes that occurred to the sample component prior/during
-             experiment.
-        </doc>
-    </group>
 </definition>