--- conflicted
+++ resolved
@@ -92,20 +92,4 @@
              defined in an NXinstrument instance.
         </doc>
     </group>
-<<<<<<< HEAD
-    <attribute name="default">
-        <doc>
-             .. index:: plotting
-
-             Declares which child group contains a path leading
-             to a :ref:`NXdata` group.
-
-             It is recommended (as of NIAC2014) to use this attribute
-             to help define the path to the default dataset to be plotted.
-             See https://www.nexusformat.org/2014_How_to_find_default_data.html
-             for a summary of the discussion.
-        </doc>
-    </attribute>
-=======
->>>>>>> fb7142dc
 </definition>