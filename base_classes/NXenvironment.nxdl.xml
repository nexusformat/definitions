--- conflicted
+++ resolved
@@ -2,15 +2,9 @@
 <?xml-stylesheet type="text/xsl" href="nxdlformat.xsl"?>
 <!--
 # NeXus - Neutron and X-ray Common Data Format
-<<<<<<< HEAD
-#
-# Copyright (C) 2014-2024 NeXus International Advisory Committee (NIAC)
-#
-=======
 # 
 # Copyright (C) 2008-2024 NeXus International Advisory Committee (NIAC)
 # 
->>>>>>> c94f58d5
 # This library is free software; you can redistribute it and/or
 # modify it under the terms of the GNU Lesser General Public
 # License as published by the Free Software Foundation; either
@@ -70,11 +64,6 @@
              the environment parameters, but the user would still like to give a value for
              it. An example would be a room temperature experiment where the temperature is
              not actively measured, but rather estimated.
-<<<<<<< HEAD
-             
-=======
-
->>>>>>> c94f58d5
              Note that this method for recording the environment parameters is not advised,
              but using NXsensor and NXactuator is strongly recommended instead.
         </doc>
@@ -114,32 +103,4 @@
              defined in an NXinstrument instance.
         </doc>
     </group>
-<<<<<<< HEAD
-    <attribute name="default">
-        <doc>
-             .. index:: plotting
-             
-             Declares which child group contains a path leading
-             to a :ref:`NXdata` group.
-             
-             It is recommended (as of NIAC2014) to use this attribute
-             to help define the path to the default dataset to be plotted.
-             See https://www.nexusformat.org/2014_How_to_find_default_data.html
-             for a summary of the discussion.
-        </doc>
-    </attribute>
-=======
-    <group type="NXactuator">
-        <doc>
-             Any actuator used to control the environment. This can be linked to an actuator
-             defined in an NXinstrument instance.
-        </doc>
-    </group>
-    <group type="NXsensor">
-        <doc>
-             Any sensor used to monitor the environment. This can be linked to a sensor
-             defined in an NXinstrument instance.
-        </doc>
-    </group>
->>>>>>> c94f58d5
 </definition>