--- conflicted
+++ resolved
@@ -1,21 +1,14 @@
 # Prepare for Documentation
 lxml>=4.9.1 
 pyyaml
-<<<<<<< HEAD
-nyaml==0.0.8
-=======
-nyaml
->>>>>>> c94f58d5
+nyaml==0.1.2
 
 # Documentation building
 sphinx>=5
 sphinx-tabs
 sphinx-toolbox
-<<<<<<< HEAD
 sphinx_comments
-=======
 chios
->>>>>>> c94f58d5
 
 # Testing
 pytest
