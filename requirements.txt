# Prepare for Documentation
lxml>=4.9.1 
pyyaml
<<<<<<< HEAD
nyaml==0.1.2
=======
nyaml==0.2.0
>>>>>>> 4470847a

# Documentation building
sphinx>=5
sphinx-tabs
sphinx-toolbox
sphinx_comments
chios

# Testing
pytest

# Code style and auto-formatting
black>=24.1.1
flake8>=4
isort>=5.10<|MERGE_RESOLUTION|>--- conflicted
+++ resolved
@@ -1,11 +1,7 @@
 # Prepare for Documentation
 lxml>=4.9.1 
 pyyaml
-<<<<<<< HEAD
-nyaml==0.1.2
-=======
 nyaml==0.2.0
->>>>>>> 4470847a
 
 # Documentation building
 sphinx>=5
