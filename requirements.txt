# Prepare for Documentation
lxml>=4.9.1 
pyyaml
<<<<<<< HEAD
nyaml==0.1.2
=======
nyaml==0.2.1
>>>>>>> 365d4d8f

# Documentation building
sphinx>=5
sphinx-tabs
sphinx-toolbox
sphinx_comments
chios

# Testing
pytest

# Code style and auto-formatting
black>=24.1.1
flake8>=4
isort>=5.10<|MERGE_RESOLUTION|>--- conflicted
+++ resolved
@@ -1,11 +1,7 @@
 # Prepare for Documentation
 lxml>=4.9.1 
 pyyaml
-<<<<<<< HEAD
-nyaml==0.1.2
-=======
 nyaml==0.2.1
->>>>>>> 365d4d8f
 
 # Documentation building
 sphinx>=5
