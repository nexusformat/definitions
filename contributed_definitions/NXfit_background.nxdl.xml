--- conflicted
+++ resolved
@@ -48,7 +48,6 @@
                 Position values along one or more data dimensions (to hold the
                 values for the independent variable).
             </doc>
-<<<<<<< HEAD
             <dimensions rank="dimRank">
                 <doc>
                     The ``position`` field must have the same rank (``dimRank``)
@@ -57,16 +56,12 @@
                     the ``intensity`` field.
                 </doc>
             </dimensions>
-=======
-            <dimensions rank="dimRank"/>
->>>>>>> 365d4d8f
         </field>
         <field name="intensity" type="NX_NUMBER" units="NX_ANY">
             <doc>
                 This array holds the intensity/count values of the fitted background
                 at each position.
             </doc>
-<<<<<<< HEAD
             <dimensions rank="dimRank">
                 <doc>
                     The ``intensity`` field must have the same rank (``dimRank``)
@@ -75,9 +70,6 @@
                     the ``position`` field.
                 </doc>
             </dimensions>
-=======
-            <dimensions rank="dimRank"/>
->>>>>>> 365d4d8f
         </field>
     </group>
     <group name="function" type="NXfit_function">
@@ -88,17 +80,10 @@
     <attribute name="default">
         <doc>
             .. index:: plotting
-<<<<<<< HEAD
-
-            Declares which child group contains a path leading
-            to a :ref:`NXdata` group.
-
-=======
             
             Declares which child group contains a path leading
             to a :ref:`NXdata` group.
             
->>>>>>> 365d4d8f
             It is recommended (as of NIAC2014) to use this attribute
             to help define the path to the default dataset to be plotted.
             See https://www.nexusformat.org/2014_How_to_find_default_data.html
