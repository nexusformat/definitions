<?xml version='1.0' encoding='UTF-8'?>
<?xml-stylesheet type="text/xsl" href="nxdlformat.xsl"?>
<!--
# NeXus - Neutron and X-ray Common Data Format
<<<<<<< HEAD
#
# Copyright (C) 2014-2024 NeXus International Advisory Committee (NIAC)
#
=======
# 
# Copyright (C) 2014-2024 NeXus International Advisory Committee (NIAC)
# 
>>>>>>> c94f58d5
# This library is free software; you can redistribute it and/or
# modify it under the terms of the GNU Lesser General Public
# License as published by the Free Software Foundation; either
# version 3 of the License, or (at your option) any later version.
#
# This library is distributed in the hope that it will be useful,
# but WITHOUT ANY WARRANTY; without even the implied warranty of
# MERCHANTABILITY or FITNESS FOR A PARTICULAR PURPOSE.  See the GNU
# Lesser General Public License for more details.
#
# You should have received a copy of the GNU Lesser General Public
# License along with this library; if not, write to the Free Software
# Foundation, Inc., 59 Temple Place, Suite 330, Boston, MA  02111-1307  USA
#
# For further information, see http://www.nexusformat.org
-->
<<<<<<< HEAD
<definition xmlns="http://definition.nexusformat.org/nxdl/3.1" xmlns:xsi="http://www.w3.org/2001/XMLSchema-instance" category="base" type="group" name="NXdeflector" extends="NXobject" xsi:schemaLocation="http://definition.nexusformat.org/nxdl/3.1 ../nxdl.xsd">
=======
<definition xmlns="http://definition.nexusformat.org/nxdl/3.1" xmlns:xsi="http://www.w3.org/2001/XMLSchema-instance" category="base" name="NXdeflector" extends="NXcomponent" type="group" xsi:schemaLocation="http://definition.nexusformat.org/nxdl/3.1 ../nxdl.xsd">
>>>>>>> c94f58d5
    <doc>
         Deflectors as they are used e.g. in an electron analyser.
    </doc>
    <field name="type" type="NX_CHAR">
        <doc>
             Qualitative type of deflector with respect to the number of pole pieces.
        </doc>
        <enumeration>
            <item value="dipole"/>
            <item value="quadrupole"/>
            <item value="hexapole"/>
            <item value="octupole"/>
        </enumeration>
    </field>
    <field name="name" type="NX_CHAR">
        <doc>
             Colloquial or short name for the deflector. For manufacturer names and
<<<<<<< HEAD
             identifiers use respective manufacturer fields.
        </doc>
    </field>
    <group type="NXfabrication"/>
    <field name="description" type="NX_CHAR">
        <doc>
             Ideally an identifier, persistent link, or free text which gives
             further details about the deflector.
        </doc>
    </field>
    <field name="voltage" type="NX_NUMBER" units="NX_VOLTAGE">
        <doc>
             Excitation voltage of the deflector. For dipoles it is a single number.
             For higher order multipoles, it is an array.
        </doc>
    </field>
    <field name="current" type="NX_NUMBER" units="NX_CURRENT">
        <doc>
             Excitation current of the deflector. For dipoles it is a single number. For
             higher orders, it is an array.
=======
             identifiers use ``NXfabrication`` and ``identifierNAME``.
>>>>>>> c94f58d5
        </doc>
    </field>
    <field name="offset_x" type="NX_NUMBER" units="NX_LENGTH">
        <doc>
             Spatial offset of the deflector in x direction (perpendicular to
             ```offset_y```).
        </doc>
    </field>
    <field name="offset_y" type="NX_NUMBER" units="NX_LENGTH">
        <doc>
             Spatial offset of the deflector in y direction (perpendicular to
             ```offset_x```).
        </doc>
    </field>
<<<<<<< HEAD
    <attribute name="depends_on" type="NX_CHAR">
        <doc>
             Specifies the position of the deflector by pointing to the last transformation
             in the transformation chain in the NXtransformations group.
        </doc>
    </attribute>
    <group type="NXtransformations">
        <doc>
             Collection of axis-based translations and rotations to describe the location and
             geometry of the deflector as a component in the instrument. Conventions from the
             :ref:`NXtransformations` base class are used. In principle, the McStas coordinate
             system is used. The first transformation has to point either to another
             component of the system or . (for pointing to the reference frame) to relate it
             relative to the experimental setup. Typically, the components of a system should
             all be related relative to each other and only one component should relate to
             the reference coordinate system.
        </doc>
    </group>
=======
>>>>>>> c94f58d5
</definition><|MERGE_RESOLUTION|>--- conflicted
+++ resolved
@@ -2,15 +2,9 @@
 <?xml-stylesheet type="text/xsl" href="nxdlformat.xsl"?>
 <!--
 # NeXus - Neutron and X-ray Common Data Format
-<<<<<<< HEAD
-#
-# Copyright (C) 2014-2024 NeXus International Advisory Committee (NIAC)
-#
-=======
 # 
 # Copyright (C) 2014-2024 NeXus International Advisory Committee (NIAC)
 # 
->>>>>>> c94f58d5
 # This library is free software; you can redistribute it and/or
 # modify it under the terms of the GNU Lesser General Public
 # License as published by the Free Software Foundation; either
@@ -27,11 +21,7 @@
 #
 # For further information, see http://www.nexusformat.org
 -->
-<<<<<<< HEAD
-<definition xmlns="http://definition.nexusformat.org/nxdl/3.1" xmlns:xsi="http://www.w3.org/2001/XMLSchema-instance" category="base" type="group" name="NXdeflector" extends="NXobject" xsi:schemaLocation="http://definition.nexusformat.org/nxdl/3.1 ../nxdl.xsd">
-=======
 <definition xmlns="http://definition.nexusformat.org/nxdl/3.1" xmlns:xsi="http://www.w3.org/2001/XMLSchema-instance" category="base" name="NXdeflector" extends="NXcomponent" type="group" xsi:schemaLocation="http://definition.nexusformat.org/nxdl/3.1 ../nxdl.xsd">
->>>>>>> c94f58d5
     <doc>
          Deflectors as they are used e.g. in an electron analyser.
     </doc>
@@ -49,15 +39,7 @@
     <field name="name" type="NX_CHAR">
         <doc>
              Colloquial or short name for the deflector. For manufacturer names and
-<<<<<<< HEAD
-             identifiers use respective manufacturer fields.
-        </doc>
-    </field>
-    <group type="NXfabrication"/>
-    <field name="description" type="NX_CHAR">
-        <doc>
-             Ideally an identifier, persistent link, or free text which gives
-             further details about the deflector.
+             identifiers use ``NXfabrication`` and ``identifierNAME``.
         </doc>
     </field>
     <field name="voltage" type="NX_NUMBER" units="NX_VOLTAGE">
@@ -70,9 +52,6 @@
         <doc>
              Excitation current of the deflector. For dipoles it is a single number. For
              higher orders, it is an array.
-=======
-             identifiers use ``NXfabrication`` and ``identifierNAME``.
->>>>>>> c94f58d5
         </doc>
     </field>
     <field name="offset_x" type="NX_NUMBER" units="NX_LENGTH">
@@ -87,25 +66,4 @@
              ```offset_x```).
         </doc>
     </field>
-<<<<<<< HEAD
-    <attribute name="depends_on" type="NX_CHAR">
-        <doc>
-             Specifies the position of the deflector by pointing to the last transformation
-             in the transformation chain in the NXtransformations group.
-        </doc>
-    </attribute>
-    <group type="NXtransformations">
-        <doc>
-             Collection of axis-based translations and rotations to describe the location and
-             geometry of the deflector as a component in the instrument. Conventions from the
-             :ref:`NXtransformations` base class are used. In principle, the McStas coordinate
-             system is used. The first transformation has to point either to another
-             component of the system or . (for pointing to the reference frame) to relate it
-             relative to the experimental setup. Typically, the components of a system should
-             all be related relative to each other and only one component should relate to
-             the reference coordinate system.
-        </doc>
-    </group>
-=======
->>>>>>> c94f58d5
 </definition>