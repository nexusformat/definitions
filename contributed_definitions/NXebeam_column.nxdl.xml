--- conflicted
+++ resolved
@@ -2,15 +2,9 @@
 <?xml-stylesheet type="text/xsl" href="nxdlformat.xsl"?>
 <!--
 # NeXus - Neutron and X-ray Common Data Format
-<<<<<<< HEAD
-#
-# Copyright (C) 2014-2024 NeXus International Advisory Committee (NIAC)
-#
-=======
 # 
 # Copyright (C) 2014-2024 NeXus International Advisory Committee (NIAC)
 # 
->>>>>>> c94f58d5
 # This library is free software; you can redistribute it and/or
 # modify it under the terms of the GNU Lesser General Public
 # License as published by the Free Software Foundation; either
@@ -27,16 +21,9 @@
 #
 # For further information, see http://www.nexusformat.org
 -->
-<<<<<<< HEAD
-<!--
-NXebeam_column is an NXobject instead of an NXcomponent to make that
-part "an electron gun" reusable in other context-->
-<definition xmlns="http://definition.nexusformat.org/nxdl/3.1" xmlns:xsi="http://www.w3.org/2001/XMLSchema-instance" category="base" type="group" name="NXebeam_column" extends="NXobject" xsi:schemaLocation="http://definition.nexusformat.org/nxdl/3.1 ../nxdl.xsd">
-=======
 <!--symbols:
   doc: The symbols used in the schema to specify e.g. variables.-->
 <definition xmlns="http://definition.nexusformat.org/nxdl/3.1" xmlns:xsi="http://www.w3.org/2001/XMLSchema-instance" category="base" name="NXebeam_column" extends="NXcomponent" type="group" xsi:schemaLocation="http://definition.nexusformat.org/nxdl/3.1 ../nxdl.xsd">
->>>>>>> c94f58d5
     <doc>
          Base class for a set of components providing a controllable electron beam.
     </doc>
@@ -59,7 +46,6 @@
         <doc>
              The source which creates the electron beam.
         </doc>
-<<<<<<< HEAD
         <field name="name" type="NX_CHAR">
             <doc>
                  Given name/alias.
@@ -67,9 +53,6 @@
         </field>
         <group type="NXfabrication"/>
         <field name="voltage" type="NX_NUMBER" units="NX_VOLTAGE">
-=======
-        <field name="voltage" type="NX_FLOAT" units="NX_VOLTAGE">
->>>>>>> c94f58d5
             <doc>
                  Voltage relevant to compute the energy of the electrons
                  immediately after they left the gun.
