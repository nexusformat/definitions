<?xml version="1.0" encoding="UTF-8"?>
<?xml-stylesheet type="text/xsl" href="nxdlformat.xsl"?>
<!--
# NeXus - Neutron and X-ray Common Data Format
# 
# Copyright (C) 2014-2022 NeXus International Advisory Committee (NIAC)
# 
# This library is free software; you can redistribute it and/or
# modify it under the terms of the GNU Lesser General Public
# License as published by the Free Software Foundation; either
# version 3 of the License, or (at your option) any later version.
#
# This library is distributed in the hope that it will be useful,
# but WITHOUT ANY WARRANTY; without even the implied warranty of
# MERCHANTABILITY or FITNESS FOR A PARTICULAR PURPOSE.  See the GNU
# Lesser General Public License for more details.
#
# You should have received a copy of the GNU Lesser General Public
# License along with this library; if not, write to the Free Software
# Foundation, Inc., 59 Temple Place, Suite 330, Boston, MA  02111-1307  USA
#
# For further information, see http://www.nexusformat.org
-->
<definition xmlns="http://definition.nexusformat.org/nxdl/3.1" xmlns:xsi="http://www.w3.org/2001/XMLSchema-instance" category="base" type="group" name="NXcalibration" extends="NXobject" xsi:schemaLocation="http://definition.nexusformat.org/nxdl/3.1 ../nxdl.xsd">
    <symbols>
        <doc>
             The symbols used in the schema to specify e.g. dimensions of arrays
        </doc>
        <symbol name="ncoeff">
            <doc>
                 Number of coefficients of the calibration function
            </doc>
        </symbol>
        <symbol name="nfeat">
            <doc>
                 Number of features used to fit the calibration function
            </doc>
        </symbol>
        <symbol name="ncal">
            <doc>
                 Number of points of the calibrated and uncalibrated axes
            </doc>
        </symbol>
    </symbols>
    <doc>
         Subclass of NXprocess to describe post-processing calibrations.
    </doc>
    <field name="description" type="NX_CHAR">
        <doc>
             A description of the procedures employed.
        </doc>
    </field>
    <group name="calibration_method" type="NXidentifier">
        <doc>
             A digital persistent identifier (e.g., doi, ISO standard) referring to a detailed description of a 
             calibration method but no actual calibration data.
        </doc>
    </group>
    <group name="calibration_reference" type="NXidentifier">
        <doc>
             A digital persistent identifier (e.g., a doi) referring to a 
             publicly available calibration measurement used for this instrument
             , e.g., a measurement of a known standard containing calibration information.
             The axis values may be copied or linked in the appropriate NXcalibration fields for reference.
        </doc>
    </group>
    <group name="calibration_object" type="NXserialized">
        <doc>
             A file serialisation of a calibration which may not be publicly available (externally from the nexus file).
             
             This metadata can be a documentation of the source (file) or database (entry) from which pieces
             of information have been extracted for consumption in e.g. a research data management system (RDMS).
             It is also possible to include the actual file by using the `file` field.
             
             The axis values may be copied or linked in the appropriate NXcalibration fields for reference.
        </doc>
    </group>
    <field name="last_process" type="NX_CHAR">
        <doc>
             Indicates the name of the last operation applied in the NXprocess sequence.
        </doc>
    </field>
    <field name="applied" type="NX_BOOLEAN">
        <doc>
             Has the calibration been applied?
        </doc>
    </field>
    <field name="original_axis" type="NX_FLOAT" units="NX_ANY">
        <doc>
             Vector containing the data coordinates in the original uncalibrated axis
        </doc>
        <dimensions rank="1">
            <dim index="1" value="ncal"/>
        </dimensions>
        <attribute name="symbol">
            <doc>
                 The symbol of the axis to be used in the fit_function, e.g., `energy`, `E`.
                 This should comply to the following naming rules (similar to python's naming rules):
                 
                   * A variable name must start with a letter or the underscore character
                   * A variable name cannot start with a number
                   * A variable name can only contain alpha-numeric characters and underscores (A-z, 0-9, and _ )
                   * Variable names are case-sensitive (age, Age and AGE are three different variables)
            </doc>
        </attribute>
        <attribute name="input_path">
            <doc>
                 The path from which this data is derived, e.g., raw detector axis.
                 Should be a valid NeXus path name, e.g., /entry/instrument/detector/raw.
            </doc>
        </attribute>
    </field>
    <field name="input_SYMBOL" type="NX_FLOAT" units="NX_ANY">
        <doc>
             Additional input axis to be used in the formula.
             The part after `input_` is used as the symbol to be used in the `fit_function`, i.e.,
             if the field name is `input_my_field` you should refer to this axis by `my_field` in the `fit_function`.
        </doc>
        <dimensions rank="1">
            <dim index="1" value="ncal"/>
        </dimensions>
        <attribute name="input_path">
            <doc>
                 The path from which this data is derived, e.g., raw detector axis.
                 Should be a valid NeXus path name, e.g., /entry/instrument/detector/raw.
            </doc>
        </attribute>
    </field>
    <field name="coefficients" type="NX_FLOAT" units="NX_ANY">
        <doc>
             For non-linear energy calibrations, e.g. in a TOF, a polynomial function is fit
             to a set of features (peaks) at well defined energy positions to determine
             E(TOF). Here we can store the array of fit coefficients.
        </doc>
        <dimensions rank="1">
            <dim index="1" value="ncoeff"/>
        </dimensions>
    </field>
    <field name="fit_function" type="NX_CHAR">
        <doc>
             For non-linear energy calibrations. Here we can store the formula of the
             fit function.
             
             Use a0, a1, ..., an for the coefficients, corresponding to the values in the coefficients field.
             
             Use x0, x1, ..., xn for the nth position in the `original_axis` field.
             If there is the symbol attribute specified for the `original_axis` this may be used instead of x.
             If you want to use the whole axis use `x`.
             Alternate axis can also be available as specified by the `input_SYMBOL` field.
             The data should then be referred here by the `SYMBOL` name, e.g., for a field
             name `input_my_field` it should be referred here by `my_field` or `my_field0` if
             you want to read the zeroth element of the array.
             
             The formula should be numpy compliant.
        </doc>
    </field>
    <field name="scaling" type="NX_FLOAT" units="NX_ANY">
        <doc>
             For linear calibration. Scaling parameter.
             This is should yield the relation `calibrated_axis` = `scaling` * `original_axis` + `offset`.
        </doc>
    </field>
    <field name="offset" type="NX_FLOAT" units="NX_ANY">
        <doc>
             For linear calibration. Offset parameter.
             This is should yield the relation `calibrated_axis` = `scaling` * `original_axis` + `offset`.
        </doc>
    </field>
    <field name="MAPPING" type="NX_FLOAT">
        <doc>
             Mapping data for calibration.
             
             This can be used to map data points from uncalibrated to calibrated values,
             i.e., by multiplying each point in the input axis by the corresponding point in the mapping data.
        </doc>
    </field>
    <field name="calibrated_axis" type="NX_FLOAT" units="NX_ANY">
        <doc>
             A vector representing the axis after calibration, matching the data length
        </doc>
        <dimensions rank="1">
            <dim index="1" value="ncal"/>
        </dimensions>
<<<<<<< HEAD
    </field>
    <field name="description">
        <doc>
             A description of the procedures employed.
        </doc>
=======
        <attribute name="output_path">
            <doc>
                 The path to which this data is written, e.g., the calibrated energy.
                 Should be a valid NeXus path name, e.g., /entry/data/energy.
            </doc>
        </attribute>
>>>>>>> 84443709
    </field>
    <group name="calibration_file" type="NXnote">
        <doc>
             File containing the input data for calibration.
        </doc>
    </group>
    <group name="MAPPING" type="NXdata">
        <doc>
             Mapping data for calibration.
             
             This can be used to map data points from uncalibrated
             to calibrated values, e.g., by multiplying each point by the
             corresponding point in the mapping data.
        </doc>
    </group>
</definition><|MERGE_RESOLUTION|>--- conflicted
+++ resolved
@@ -181,20 +181,12 @@
         <dimensions rank="1">
             <dim index="1" value="ncal"/>
         </dimensions>
-<<<<<<< HEAD
-    </field>
-    <field name="description">
-        <doc>
-             A description of the procedures employed.
-        </doc>
-=======
         <attribute name="output_path">
             <doc>
                  The path to which this data is written, e.g., the calibrated energy.
                  Should be a valid NeXus path name, e.g., /entry/data/energy.
             </doc>
         </attribute>
->>>>>>> 84443709
     </field>
     <group name="calibration_file" type="NXnote">
         <doc>
