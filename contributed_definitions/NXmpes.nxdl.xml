--- conflicted
+++ resolved
@@ -3,11 +3,7 @@
 <!--
 # NeXus - Neutron and X-ray Common Data Format
 # 
-<<<<<<< HEAD
-# Copyright (C) 2014-2022 NeXus International Advisory Committee (NIAC)
-=======
 # Copyright (C) 2014-2023 NeXus International Advisory Committee (NIAC)
->>>>>>> 3a7ecc89
 # 
 # This library is free software; you can redistribute it and/or
 # modify it under the terms of the GNU Lesser General Public
@@ -30,75 +26,566 @@
     <doc>
          The symbols used in the schema to specify e.g. dimensions of arrays
     </doc>
-    <symbol name="n_transmission_function">
-      <doc>
-           Number of data points in the transmission function.
-      </doc>
-    </symbol>
-  </symbols>
-  <doc>
-       This is the most general application definition for multidimensional
-       photoelectron spectroscopy.
-       
-       Groups and fields are named according to the
-       `ISO 18115-1:2023`_ specification as well as the `IUPAC Recommendations 2020`_.
-       
-       .. _ISO 18115-1:2023: https://www.iso.org/standard/74811.html
-       .. _IUPAC Recommendations 2020: https://doi.org/10.1515/pac-2019-0404
-  </doc>
-  <group type="NXentry">
-    <field name="definition">
-      <attribute name="version"/>
-      <enumeration>
-        <item value="NXmpes"/>
-      </enumeration>
-    </field>
-    <field name="title"/>
-    <field name="start_time" type="NX_DATE_TIME">
-      <doc>
-           Datetime of the start of the measurement.
-      </doc>
-    </field>
-    <field name="end_time" type="NX_DATE_TIME" recommended="true">
-      <doc>
-           Datetime of the end of the measurement.
-      </doc>
-    </field>
-    <field name="method" recommended="true">
-      <doc>
-           A name of the experimental method according to `Clause 11`_ of
-           the `ISO 18115-1:2023`_ specification.
-           
-           Examples include:
-           	* X-ray photoelectron spectroscopy (XPS)
-           	* angle-resolved X-ray photoelectron spectroscopy (ARXPS)
-           	* ultraviolet photoelectron spectroscopy (UPS)
-           	* angle-resolved photoelectron spectroscopy (ARPES)
-           	* hard X-ray photoemission spectroscopy (HAXPES)
-           	* near ambient pressure X-ray photoelectron spectroscopy (NAPXPS)
-           	* photoelectron emission microscopy (PEEM)
-           	* electron spectroscopy for chemical analysis (ESCA)
-           
-           .. _ISO 18115-1:2023: https://www.iso.org/standard/74811.html
-           .. _Clause 11: https://www.iso.org/obp/ui/en/#iso:std:iso:18115:-1:ed-3:v1:en:sec:11
-      </doc>
-    </field>
-    <group type="NXuser" recommended="true">
-      <doc>
-           Contact information of at least the user of the instrument or the investigator
-           who performed this experiment. Adding multiple users if relevant is recommended.
-      </doc>
-      <field name="name">
-        <doc>
-             Name of the user.
-        </doc>
-      </field>
-      <field name="affiliation">
-        <doc>
-             Name of the affiliation of the user at the point in time when the experiment was
-             performed.
-        </doc>
-      </field>
+    <group type="NXentry">
+        <field name="title"/>
+        <field name="start_time" type="NX_DATE_TIME">
+            <doc>
+                 Datetime of the start of the measurement.
+            </doc>
+        </field>
+        <field name="end_time" type="NX_DATE_TIME">
+            <doc>
+                 Datetime of the end of the measurement.
+            </doc>
+        </field>
+        <field name="method">
+            <doc>
+                 A name of the experimental method according
+                 to the `ISO 18115-1:2023`_ specification.
+                 
+                 .. _ISO 18115-1:2023: https://www.iso.org/standard/74811.html
+            </doc>
+        </field>
+        <field name="definition">
+            <attribute name="version"/>
+            <enumeration>
+                <item value="NXmpes"/>
+            </enumeration>
+        </field>
+        <group type="NXuser" recommended="true">
+            <doc>
+                 Contact information of at least the user of the instrument or the investigator
+                 who performed this experiment. Adding multiple users if relevant is recommended.
+            </doc>
+            <field name="name">
+                <doc>
+                     Name of the user.
+                </doc>
+            </field>
+            <field name="affiliation" recommended="true">
+                <doc>
+                     Name of the affiliation of the user at the point in time when the experiment was
+                     performed.
+                </doc>
+            </field>
+            <field name="address" recommended="true">
+                <doc>
+                     Full address (street, street number, ZIP, city, country) of the user's
+                     affiliation.
+                </doc>
+            </field>
+            <field name="email">
+                <doc>
+                     Email address of the user.
+                </doc>
+            </field>
+            <field name="orcid" recommended="true">
+                <doc>
+                     Author ID defined by https://orcid.org/.
+                </doc>
+            </field>
+        </group>
+        <group type="NXinstrument">
+            <field name="energy_resolution" type="NX_FLOAT" units="NX_ENERGY" recommended="true"/>
+            <group name="source_beam" type="NXsource">
+                <!--Comment from mpes may workshop:
+- Add linking between source and beam
+- There is much more information which can be provided for NXsource-->
+                <doc>
+                     The source used to generate the primary photons. Properties refer strictly to
+                     parameters of the source, not of the output beam. For example, the energy of the
+                     source is not the optical power of the beam, but the energy of the electron beam
+                     in a synchrotron and so on.
+                </doc>
+                <field name="type">
+                    <enumeration>
+                        <item value="Synchrotron X-ray Source"/>
+                        <item value="Rotating Anode X-ray"/>
+                        <item value="Fixed Tube X-ray"/>
+                        <item value="UV Laser"/>
+                        <item value="Free-Electron Laser"/>
+                        <item value="Optical Laser"/>
+                        <item value="UV Plasma Source"/>
+                        <item value="Metal Jet X-ray"/>
+                        <item value="HHG laser"/>
+                        <item value="UV lamp"/>
+                        <item value="Monochromatized electron source"/>
+                        <item value="other"/>
+                    </enumeration>
+                </field>
+                <field name="type_other" optional="true">
+                    <doc>
+                         Specification of type, may also go to name.
+                    </doc>
+                </field>
+                <field name="name" recommended="true"/>
+                <field name="probe">
+                    <doc>
+                         Type of probe. In photoemission it's always photons, so the full NIAC list is
+                         restricted.
+                    </doc>
+                    <enumeration>
+                        <item value="photons"/>
+                    </enumeration>
+                </field>
+            </group>
+            <group name="beam_probe" type="NXbeam">
+                <!--Comment from mpes may workshop: Add linking between source and beam-->
+                <!--Add extent as recommended?-->
+                <field name="distance" type="NX_NUMBER" units="NX_LENGTH" recommended="true">
+                    <doc>
+                         Distance of the point of evaluation of the beam from the sample surface.
+                    </doc>
+                </field>
+                <field name="incident_energy" type="NX_FLOAT" units="NX_ENERGY"/>
+                <field name="incident_energy_spread" type="NX_NUMBER" recommended="true" units="NX_ENERGY"/>
+                <field name="incident_polarization" type="NX_NUMBER" recommended="true" units="NX_ANY"/>
+            </group>
+            <group type="NXelectronanalyser">
+                <group name="model" type="NXfabrication" recommended="true">
+                    <field name="vendor" recommended="true"/>
+                    <field name="model" recommended="true"/>
+                    <field name="identifier" recommended="true"/>
+                </group>
+                <field name="description"/>
+                <field name="energy_resolution" type="NX_FLOAT" recommended="true" units="NX_ENERGY">
+                    <doc>
+                         Energy resolution of the analyser with the current setting. May be linked from a
+                         NXcalibration.
+                    </doc>
+                </field>
+                <field name="fast_axes" type="NX_CHAR" recommended="true"/>
+                <field name="slow_axes" recommended="true"/>
+                <group type="NXcollectioncolumn">
+                    <!--TODO: Comment from Anders Frisk on proposal page
+What is the definition of a collection column?
+Optional constant settings (like lens focusing parameters on the sample: position_x, position_y, working_distance)-->
+                    <field name="scheme">
+                        <doc>
+                             Scheme of the electron collection column.
+                        </doc>
+                        <enumeration>
+                            <item value="Standard"/>
+                            <item value="Angular dispersive"/>
+                            <item value="Spatial dispersive"/>
+                            <item value="Selective area"/>
+                            <item value="Deflector"/>
+                            <item value="PEEM"/>
+                            <item value="Momentum Microscope"/>
+                        </enumeration>
+                    </field>
+                    <field name="mode" recommended="true"/>
+                    <!--TODO: What does this refer to. It is currently not in the collection column base class-->
+                    <field name="projection" recommended="true"/>
+                    <group name="field_aperture" type="NXaperture" optional="true">
+                        <doc>
+                             The size and position of the field aperture inserted in the column. To add
+                             additional or other apertures use the APERTURE group of NXcollectioncolumn.
+                        </doc>
+                    </group>
+                    <group name="contrast_aperture" type="NXaperture" optional="true">
+                        <doc>
+                             The size and position of the contrast aperture inserted in the column. To add
+                             additional or other apertures use the APERTURE group of NXcollectioncolumn.
+                        </doc>
+                    </group>
+                </group>
+                <group type="NXenergydispersion">
+                    <field name="scheme">
+                        <enumeration>
+                            <item value="tof"/>
+                            <item value="hemispherical"/>
+                            <item value="double hemispherical"/>
+                            <item value="cylindrical mirror"/>
+                            <item value="display mirror"/>
+                            <item value="retarding grid"/>
+                        </enumeration>
+                    </field>
+                    <field name="pass_energy" type="NX_FLOAT" units="NX_ENERGY"/>
+                    <field name="energy_scan_mode"/>
+                    <group name="entrance_slit" type="NXaperture" optional="true">
+                        <doc>
+                             Size, position and shape of the entrance slit in dispersive analyzers. To add
+                             additional or other slits use the APERTURE group of NXenergydispersion.
+                        </doc>
+                    </group>
+                    <group name="exit_slit" type="NXaperture" optional="true">
+                        <doc>
+                             Size, position and shape of the exit slit in dispersive analyzers. To add
+                             additional or other slits use the APERTURE group of NXenergydispersion.
+                        </doc>
+                    </group>
+                </group>
+                <group type="NXdetector">
+                    <field name="amplifier_type" recommended="true">
+                        <doc>
+                             Type of electron amplifier in the first amplification step.
+                        </doc>
+                        <enumeration>
+                            <item value="MCP"/>
+                            <item value="channeltron"/>
+                        </enumeration>
+                    </field>
+                    <field name="detector_type" recommended="true">
+                        <doc>
+                             Description of the detector type.
+                        </doc>
+                        <enumeration>
+                            <item value="DLD"/>
+                            <item value="Phosphor+CCD"/>
+                            <item value="Phosphor+CMOS"/>
+                            <item value="ECMOS"/>
+                            <item value="Anode"/>
+                            <item value="Multi-anode"/>
+                        </enumeration>
+                    </field>
+                    <group type="NXdata" recommended="true">
+                        <!--TODO: Anders Frisk on proposal page
+It could be a lot of raw data from a detector. Shpould be optional.-->
+                        <attribute name="signal">
+                            <enumeration>
+                                <item value="raw"/>
+                            </enumeration>
+                        </attribute>
+                        <field name="raw" type="NX_NUMBER">
+                            <doc>
+                                 Raw data before calibration.
+                            </doc>
+                        </field>
+                    </group>
+                </group>
+            </group>
+            <group type="NXmanipulator" optional="true">
+                <doc>
+                     Manipulator for positioning of the sample.
+                </doc>
+                <group name="temperature_sensor" type="NXsensor" recommended="true">
+                    <doc>
+                         Temperature sensor measuring the sample temperature.
+                    </doc>
+                    <field name="name" recommended="true"/>
+                    <field name="measurement">
+                        <enumeration>
+                            <item value="temperature"/>
+                        </enumeration>
+                    </field>
+                    <field name="type" recommended="true"/>
+                    <field name="value" type="NX_FLOAT" recommended="true" units="NX_TEMPERATURE">
+                        <doc>
+                             In the case of a fixed temperature measurement, this is the scalar temperature measured
+                             by the sample temperature sensor.
+                        </doc>
+                    </field>
+                    <group name="value_log" type="NXlog" optional="true">
+                        <doc>
+                             In the case of an experiment in which the temperature is changed and recorded,
+                             this is an array of length m of temperatures.
+                        </doc>
+                        <field name="value" units="NX_TEMPERATURE"/>
+                    </group>
+                </group>
+                <group name="sample_heater" type="NXactuator" recommended="true">
+                    <doc>
+                         Device to heat the sample.
+                    </doc>
+                    <field name="name" recommended="true"/>
+                    <field name="actuation">
+                        <enumeration>
+                            <item value="temperature"/>
+                        </enumeration>
+                    </field>
+                    <field name="type" recommended="true"/>
+                    <group name="setpoint_log" type="NXlog" recommended="true">
+                        <field name="value" units="NX_TEMPERATURE"/>
+                    </group>
+                    <group name="output_log" type="NXlog">
+                        <field name="value" units="NX_TEMPERATURE"/>
+                    </group>
+                </group>
+                <group name="drain_current_amperemeter" type="NXsensor" recommended="true">
+                    <doc>
+                         Amperemeter measuring the drain current of the sample and sample holder.
+                    </doc>
+                    <field name="name" recommended="true"/>
+                    <field name="measurement">
+                        <enumeration>
+                            <item value="current"/>
+                        </enumeration>
+                    </field>
+                    <field name="type" recommended="true"/>
+                    <field name="value" type="NX_FLOAT" recommended="true" units="NX_CURRENT">
+                        <doc>
+                             In the case of a fixed current, this is the scalar drain current of the sample
+                             and sample holder.
+                        </doc>
+                    </field>
+                    <group name="value_log" type="NXlog" optional="true" units="NX_CURRENT">
+                        <doc>
+                             In the case of an experiment in which the current changes and is recorded,
+                             this is an array of length m of drain currents.
+                        </doc>
+                    </group>
+                </group>
+                <group name="sample_bias_voltmeter" type="NXsensor" recommended="true">
+                    <doc>
+                         Sensor setting/measuring the voltage applied to sample and sample holder.
+                    </doc>
+                    <field name="name" recommended="true"/>
+                    <field name="measurement">
+                        <enumeration>
+                            <item value="voltage"/>
+                        </enumeration>
+                    </field>
+                    <field name="type" recommended="true"/>
+                    <field name="value" type="NX_FLOAT" recommended="true" units="NX_VOLTAGE">
+                        <doc>
+                             In the case of a fixed applied bias, this is the scalar voltage applied to
+                             sample and sample holder.
+                        </doc>
+                    </field>
+                    <group name="value_log" type="NXlog" optional="true" units="NX_VOLTAGE">
+                        <doc>
+                             In the case of an experiment in which the bias is changed and recorded,
+                             this is an array of length m of voltages.
+                        </doc>
+                    </group>
+                </group>
+            </group>
+            <group name="pressure_gauge" type="NXsensor" recommended="true">
+                <doc>
+                     Device to measure the gas pressure around the sample.
+                </doc>
+                <field name="name" recommended="true"/>
+                <field name="measurement">
+                    <enumeration>
+                        <item value="pressure"/>
+                    </enumeration>
+                </field>
+                <field name="type" recommended="true"/>
+                <field name="value" type="NX_FLOAT" recommended="true" units="NX_PRESSURE">
+                    <doc>
+                         In the case of a fixed gas pressure measurement, this is the scalar gas pressure around
+                         the sample.
+                    </doc>
+                </field>
+                <group name="value_log" type="NXlog" optional="true" units="NX_PRESSURE">
+                    <doc>
+                         In the case of an experiment in which the gas pressure is changed and recorded,
+                         this is an array of length m of gas pressures.
+                    </doc>
+                </group>
+                <group name="flood_gun" type="NXactuator" recommended="true">
+                    <doc>
+                         Device to bring low-energy electrons to the sample for charge neutralization
+                    </doc>
+                    <field name="name" recommended="true"/>
+                    <field name="actuation">
+                        <enumeration>
+                            <item value="current"/>
+                        </enumeration>
+                    </field>
+                    <field name="type" recommended="true"/>
+                    <group name="setpoint_log" type="NXlog" recommended="true">
+                        <field name="value" units="NX_CURRENT"/>
+                    </group>
+                    <group name="output_log" type="NXlog">
+                        <field name="value" units="NX_CURRENT"/>
+                    </group>
+                </group>
+            </group>
+        </group>
+        <group type="NXprocess" recommended="true">
+            <doc>
+                 Document an event of data processing, reconstruction, or analysis for this data.
+                 Describe the appropriate axis calibrations for your experiment using one or more
+                 of the following NXcalibrations
+            </doc>
+            <group name="energy_calibration" type="NXcalibration" optional="true">
+                <field name="applied" type="NX_BOOLEAN">
+                    <doc>
+                         Has an energy calibration been applied?
+                    </doc>
+                </field>
+                <field name="calibrated_axis" type="NX_FLOAT" recommended="true">
+                    <doc>
+                         This is the calibrated energy axis to be used for data plotting.
+                    </doc>
+                </field>
+            </group>
+            <group name="angular_calibration" type="NXcalibration" optional="true">
+                <field name="applied" type="NX_BOOLEAN">
+                    <doc>
+                         Has an angular calibration been applied?
+                    </doc>
+                </field>
+                <field name="calibrated_axis" type="NX_FLOAT" recommended="true">
+                    <doc>
+                         This is the calibrated angular axis to be used for data plotting.
+                    </doc>
+                </field>
+            </group>
+            <group name="spatial_calibration" type="NXcalibration" optional="true">
+                <field name="applied" type="NX_BOOLEAN">
+                    <doc>
+                         Has an spatial calibration been applied?
+                    </doc>
+                </field>
+                <field name="calibrated_axis" type="NX_FLOAT" recommended="true">
+                    <doc>
+                         This is the calibrated spatial axis to be used for data plotting.
+                    </doc>
+                </field>
+            </group>
+            <group name="momentum_calibration" type="NXcalibration" optional="true">
+                <field name="applied" type="NX_BOOLEAN">
+                    <doc>
+                         Has an momentum calibration been applied?
+                    </doc>
+                </field>
+                <field name="calibrated_axis" type="NX_FLOAT" recommended="true">
+                    <doc>
+                         This is the momentum axis to be used for data plotting.
+                    </doc>
+                </field>
+            </group>
+        </group>
+        <group type="NXsample">
+            <field name="name"/>
+            <group type="NXsubstance" recommended="true">
+                <doc>
+                     For samples containing a single pure substances. For mixtures use the
+                     NXsample_component_set and NXsample_component group in NXsample instead.
+                </doc>
+                <field name="molecular_formula_hill" recommended="true">
+                    <doc>
+                         The chemical formula of the sample.
+                    </doc>
+                </field>
+            </group>
+            <field name="atom_types" recommended="true">
+                <doc>
+                     List of comma-separated elements from the periodic table
+                     that are contained in the sample.
+                     If the sample substance has multiple components, all
+                     elements from each component must be included in `atom_types`.
+                </doc>
+            </field>
+            <field name="situation" optional="true">
+                <enumeration>
+                    <item value="vacuum"/>
+                    <item value="inert atmosphere"/>
+                    <item value="oxidising atmosphere"/>
+                    <item value="reducing atmosphere"/>
+                </enumeration>
+            </field>
+            <group type="NXsample_history" recommended="true">
+                <doc>
+                     A set of activities that occurred to the sample prior to/during photoemission experiment.
+                     
+                     Ideally, a full report of the previous operations (or links to a chain of operations).
+                     Alternatively, notes allow for additional descriptors in any format
+                     (NXnote allows to add pictures, audio, movies). Alternatively, a
+                     reference to the location or a unique identifier or other metadata file. In the
+                     case these are not available, free-text description.
+                </doc>
+                <group name="sample_preparation" type="NXphysical_process" recommended="true">
+                    <doc>
+                         Details about the sample preparation for the MPES experiment (i.e. cleaving, last
+                         annealing).
+                    </doc>
+                    <field name="start_time" type="NX_DATE_TIME"/>
+                    <field name="end_time" type="NX_DATE_TIME" recommended="true"/>
+                    <field name="method" recommended="true">
+                        <doc>
+                             Details about the method of sample preparation before the MPES experiment.
+                        </doc>
+                    </field>
+                    <field name="notes" optional="true"/>
+                </group>
+            </group>
+            <group name="temperature" type="NXenvironment" recommended="true">
+                <doc>
+                     Sample temperature (either controlled or just measured).
+                </doc>
+                <group name="temperature_sensor" type="NXsensor">
+                    <doc>
+                         Temperature sensor measuring the sample temperature.
+                         
+                         This should be a link to /entry/instrument/manipulator/temperature_sensor.
+                    </doc>
+                </group>
+                <group name="sample_heater" type="NXactuator" optional="true">
+                    <doc>
+                         Device to heat the sample.
+                         
+                         This should be a link to /entry/instrument/manipulator/sample_heater.
+                    </doc>
+                </group>
+            </group>
+            <group name="gas_pressure" type="NXenvironment" recommended="true">
+                <doc>
+                     Gas pressure surrounding the sample.
+                </doc>
+                <group name="pressure_gauge" type="NXsensor">
+                    <doc>
+                         Gauge measuring the gas pressure.
+                         
+                         This should be a link to /entry/instrument/pressure_gauge.
+                    </doc>
+                </group>
+            </group>
+            <group name="bias" type="NXenvironment" recommended="true">
+                <doc>
+                     Voltage applied to sample and sample holder.
+                </doc>
+                <group name="voltmeter" type="NXsensor">
+                    <doc>
+                         Sensor setting/measuring the applied voltage.
+                         
+                         This should be a link to /entry/instrument/manipulator/sample_bias_voltmeter.
+                    </doc>
+                </group>
+            </group>
+            <group name="drain_current" type="NXenvironment" recommended="true">
+                <doc>
+                     Drain current of the sample and sample holder.
+                </doc>
+                <group name="amperemeter" type="NXsensor">
+                    <doc>
+                         Amperemeter measuring the drain current of the sample and sample holder.
+                         
+                         This should be a link to /entry/instrument/manipulator/drain_current_amperemeter.
+                    </doc>
+                </group>
+            </group>
+            <group name="flood_gun_current" type="NXenvironment" optional="true">
+                <doc>
+                     Current of ow-energy electrons to the sample for charge neutralization
+                </doc>
+                <group name="flood_gun" type="NXactuator">
+                    <doc>
+                         Flood gun creating a current of low-energy electrons.
+                         
+                         This should be a link to /entry/instrument/flood_gun.
+                    </doc>
+                </group>
+            </group>
+        </group>
+        <group type="NXdata">
+            <attribute name="signal">
+                <enumeration>
+                    <item value="data"/>
+                </enumeration>
+            </attribute>
+            <field name="data" type="NX_NUMBER" units="NX_ANY">
+                <doc>
+                     Represents a measure of one- or more-dimensional photoemission counts, where the
+                     varied axis may be for example energy, momentum, spatial coordinate, pump-probe
+                     delay, spin index, temperature, etc. The axes traces should be linked to the
+                     actual encoder position in NXinstrument or calibrated axes in NXprocess.
+                </doc>
+            </field>
+        </group>
     </group>
     <group type="NXinstrument">
       <doc>
@@ -242,25 +729,6 @@
             <doc>
                  Scheme of the electron collection column.
             </doc>
-<<<<<<< HEAD
-        </field>
-        <field name="end_time" type="NX_DATE_TIME">
-            <doc>
-                 Datetime of the end of the measurement.
-            </doc>
-        </field>
-        <field name="method">
-            <doc>
-                 A name of the experimental method according
-                 to the `ISO 18115-1:2023`_ specification.
-                 
-                 .. _ISO 18115-1:2023: https://www.iso.org/standard/74811.html
-            </doc>
-        </field>
-        <field name="definition">
-            <attribute name="version"/>
-=======
->>>>>>> 3a7ecc89
             <enumeration>
               <item value="Standard"/>
               <item value="Angular dispersive"/>
@@ -271,356 +739,11 @@
               <item value="Momentum Microscope"/>
               <item value="torroidal"/>
             </enumeration>
-<<<<<<< HEAD
-        </field>
-        <group type="NXuser" recommended="true">
-=======
           </field>
           <field name="mode" recommended="true">
->>>>>>> 3a7ecc89
             <doc>
                  Labelling of the lens setting in use.
             </doc>
-<<<<<<< HEAD
-            <field name="name">
-                <doc>
-                     Name of the user.
-                </doc>
-            </field>
-            <field name="affiliation" recommended="true">
-                <doc>
-                     Name of the affiliation of the user at the point in time when the experiment was
-                     performed.
-                </doc>
-            </field>
-            <field name="address" recommended="true">
-                <doc>
-                     Full address (street, street number, ZIP, city, country) of the user's
-                     affiliation.
-                </doc>
-            </field>
-            <field name="email">
-                <doc>
-                     Email address of the user.
-                </doc>
-            </field>
-            <field name="orcid" recommended="true">
-                <doc>
-                     Author ID defined by https://orcid.org/.
-                </doc>
-            </field>
-        </group>
-        <group type="NXinstrument">
-            <field name="energy_resolution" type="NX_FLOAT" units="NX_ENERGY" recommended="true"/>
-            <group name="source_beam" type="NXsource">
-                <!--Comment from mpes may workshop:
-- Add linking between source and beam
-- There is much more information which can be provided for NXsource-->
-                <doc>
-                     The source used to generate the primary photons. Properties refer strictly to
-                     parameters of the source, not of the output beam. For example, the energy of the
-                     source is not the optical power of the beam, but the energy of the electron beam
-                     in a synchrotron and so on.
-                </doc>
-                <field name="type">
-                    <enumeration>
-                        <item value="Synchrotron X-ray Source"/>
-                        <item value="Rotating Anode X-ray"/>
-                        <item value="Fixed Tube X-ray"/>
-                        <item value="UV Laser"/>
-                        <item value="Free-Electron Laser"/>
-                        <item value="Optical Laser"/>
-                        <item value="UV Plasma Source"/>
-                        <item value="Metal Jet X-ray"/>
-                        <item value="HHG laser"/>
-                        <item value="UV lamp"/>
-                        <item value="Monochromatized electron source"/>
-                        <item value="other"/>
-                    </enumeration>
-                </field>
-                <field name="type_other" optional="true">
-                    <doc>
-                         Specification of type, may also go to name.
-                    </doc>
-                </field>
-                <field name="name" recommended="true"/>
-                <field name="probe">
-                    <doc>
-                         Type of probe. In photoemission it's always photons, so the full NIAC list is
-                         restricted.
-                    </doc>
-                    <enumeration>
-                        <item value="photons"/>
-                    </enumeration>
-                </field>
-            </group>
-            <group name="beam_probe" type="NXbeam">
-                <!--Comment from mpes may workshop: Add linking between source and beam-->
-                <!--Add extent as recommended?-->
-                <field name="distance" type="NX_NUMBER" units="NX_LENGTH" recommended="true">
-                    <doc>
-                         Distance of the point of evaluation of the beam from the sample surface.
-                    </doc>
-                </field>
-                <field name="incident_energy" type="NX_FLOAT" units="NX_ENERGY"/>
-                <field name="incident_energy_spread" type="NX_NUMBER" recommended="true" units="NX_ENERGY"/>
-                <field name="incident_polarization" type="NX_NUMBER" recommended="true" units="NX_ANY"/>
-            </group>
-            <group type="NXelectronanalyser">
-                <group name="model" type="NXfabrication" recommended="true">
-                    <field name="vendor" recommended="true"/>
-                    <field name="model" recommended="true"/>
-                    <field name="identifier" recommended="true"/>
-                </group>
-                <field name="description"/>
-                <field name="energy_resolution" type="NX_FLOAT" recommended="true" units="NX_ENERGY">
-                    <doc>
-                         Energy resolution of the analyser with the current setting. May be linked from a
-                         NXcalibration.
-                    </doc>
-                </field>
-                <field name="fast_axes" type="NX_CHAR" recommended="true"/>
-                <field name="slow_axes" recommended="true"/>
-                <group type="NXcollectioncolumn">
-                    <!--TODO: Comment from Anders Frisk on proposal page
-What is the definition of a collection column?
-Optional constant settings (like lens focusing parameters on the sample: position_x, position_y, working_distance)-->
-                    <field name="scheme">
-                        <doc>
-                             Scheme of the electron collection column.
-                        </doc>
-                        <enumeration>
-                            <item value="Standard"/>
-                            <item value="Angular dispersive"/>
-                            <item value="Spatial dispersive"/>
-                            <item value="Selective area"/>
-                            <item value="Deflector"/>
-                            <item value="PEEM"/>
-                            <item value="Momentum Microscope"/>
-                        </enumeration>
-                    </field>
-                    <field name="mode" recommended="true"/>
-                    <!--TODO: What does this refer to. It is currently not in the collection column base class-->
-                    <field name="projection" recommended="true"/>
-                    <group name="field_aperture" type="NXaperture" optional="true">
-                        <doc>
-                             The size and position of the field aperture inserted in the column. To add
-                             additional or other apertures use the APERTURE group of NXcollectioncolumn.
-                        </doc>
-                    </group>
-                    <group name="contrast_aperture" type="NXaperture" optional="true">
-                        <doc>
-                             The size and position of the contrast aperture inserted in the column. To add
-                             additional or other apertures use the APERTURE group of NXcollectioncolumn.
-                        </doc>
-                    </group>
-                </group>
-                <group type="NXenergydispersion">
-                    <field name="scheme">
-                        <enumeration>
-                            <item value="tof"/>
-                            <item value="hemispherical"/>
-                            <item value="double hemispherical"/>
-                            <item value="cylindrical mirror"/>
-                            <item value="display mirror"/>
-                            <item value="retarding grid"/>
-                        </enumeration>
-                    </field>
-                    <field name="pass_energy" type="NX_FLOAT" units="NX_ENERGY"/>
-                    <field name="energy_scan_mode"/>
-                    <group name="entrance_slit" type="NXaperture" optional="true">
-                        <doc>
-                             Size, position and shape of the entrance slit in dispersive analyzers. To add
-                             additional or other slits use the APERTURE group of NXenergydispersion.
-                        </doc>
-                    </group>
-                    <group name="exit_slit" type="NXaperture" optional="true">
-                        <doc>
-                             Size, position and shape of the exit slit in dispersive analyzers. To add
-                             additional or other slits use the APERTURE group of NXenergydispersion.
-                        </doc>
-                    </group>
-                </group>
-                <group type="NXdetector">
-                    <field name="amplifier_type" recommended="true">
-                        <doc>
-                             Type of electron amplifier in the first amplification step.
-                        </doc>
-                        <enumeration>
-                            <item value="MCP"/>
-                            <item value="channeltron"/>
-                        </enumeration>
-                    </field>
-                    <field name="detector_type" recommended="true">
-                        <doc>
-                             Description of the detector type.
-                        </doc>
-                        <enumeration>
-                            <item value="DLD"/>
-                            <item value="Phosphor+CCD"/>
-                            <item value="Phosphor+CMOS"/>
-                            <item value="ECMOS"/>
-                            <item value="Anode"/>
-                            <item value="Multi-anode"/>
-                        </enumeration>
-                    </field>
-                    <group type="NXdata" recommended="true">
-                        <!--TODO: Anders Frisk on proposal page
-It could be a lot of raw data from a detector. Shpould be optional.-->
-                        <attribute name="signal">
-                            <enumeration>
-                                <item value="raw"/>
-                            </enumeration>
-                        </attribute>
-                        <field name="raw" type="NX_NUMBER">
-                            <doc>
-                                 Raw data before calibration.
-                            </doc>
-                        </field>
-                    </group>
-                </group>
-            </group>
-            <group type="NXmanipulator" optional="true">
-                <doc>
-                     Manipulator for positioning of the sample.
-                </doc>
-                <group name="temperature_sensor" type="NXsensor" recommended="true">
-                    <doc>
-                         Temperature sensor measuring the sample temperature.
-                    </doc>
-                    <field name="name" recommended="true"/>
-                    <field name="measurement">
-                        <enumeration>
-                            <item value="temperature"/>
-                        </enumeration>
-                    </field>
-                    <field name="type" recommended="true"/>
-                    <field name="value" type="NX_FLOAT" recommended="true" units="NX_TEMPERATURE">
-                        <doc>
-                             In the case of a fixed temperature measurement, this is the scalar temperature measured
-                             by the sample temperature sensor.
-                        </doc>
-                    </field>
-                    <group name="value_log" type="NXlog" optional="true">
-                        <doc>
-                             In the case of an experiment in which the temperature is changed and recorded,
-                             this is an array of length m of temperatures.
-                        </doc>
-                        <field name="value" units="NX_TEMPERATURE"/>
-                    </group>
-                </group>
-                <group name="sample_heater" type="NXactuator" recommended="true">
-                    <doc>
-                         Device to heat the sample.
-                    </doc>
-                    <field name="name" recommended="true"/>
-                    <field name="actuation">
-                        <enumeration>
-                            <item value="temperature"/>
-                        </enumeration>
-                    </field>
-                    <field name="type" recommended="true"/>
-                    <group name="setpoint_log" type="NXlog" recommended="true">
-                        <field name="value" units="NX_TEMPERATURE"/>
-                    </group>
-                    <group name="output_log" type="NXlog">
-                        <field name="value" units="NX_TEMPERATURE"/>
-                    </group>
-                </group>
-                <group name="drain_current_amperemeter" type="NXsensor" recommended="true">
-                    <doc>
-                         Amperemeter measuring the drain current of the sample and sample holder.
-                    </doc>
-                    <field name="name" recommended="true"/>
-                    <field name="measurement">
-                        <enumeration>
-                            <item value="current"/>
-                        </enumeration>
-                    </field>
-                    <field name="type" recommended="true"/>
-                    <field name="value" type="NX_FLOAT" recommended="true" units="NX_CURRENT">
-                        <doc>
-                             In the case of a fixed current, this is the scalar drain current of the sample
-                             and sample holder.
-                        </doc>
-                    </field>
-                    <group name="value_log" type="NXlog" optional="true" units="NX_CURRENT">
-                        <doc>
-                             In the case of an experiment in which the current changes and is recorded,
-                             this is an array of length m of drain currents.
-                        </doc>
-                    </group>
-                </group>
-                <group name="sample_bias_voltmeter" type="NXsensor" recommended="true">
-                    <doc>
-                         Sensor setting/measuring the voltage applied to sample and sample holder.
-                    </doc>
-                    <field name="name" recommended="true"/>
-                    <field name="measurement">
-                        <enumeration>
-                            <item value="voltage"/>
-                        </enumeration>
-                    </field>
-                    <field name="type" recommended="true"/>
-                    <field name="value" type="NX_FLOAT" recommended="true" units="NX_VOLTAGE">
-                        <doc>
-                             In the case of a fixed applied bias, this is the scalar voltage applied to
-                             sample and sample holder.
-                        </doc>
-                    </field>
-                    <group name="value_log" type="NXlog" optional="true" units="NX_VOLTAGE">
-                        <doc>
-                             In the case of an experiment in which the bias is changed and recorded,
-                             this is an array of length m of voltages.
-                        </doc>
-                    </group>
-                </group>
-            </group>
-            <group name="pressure_gauge" type="NXsensor" recommended="true">
-                <doc>
-                     Device to measure the gas pressure around the sample.
-                </doc>
-                <field name="name" recommended="true"/>
-                <field name="measurement">
-                    <enumeration>
-                        <item value="pressure"/>
-                    </enumeration>
-                </field>
-                <field name="type" recommended="true"/>
-                <field name="value" type="NX_FLOAT" recommended="true" units="NX_PRESSURE">
-                    <doc>
-                         In the case of a fixed gas pressure measurement, this is the scalar gas pressure around
-                         the sample.
-                    </doc>
-                </field>
-                <group name="value_log" type="NXlog" optional="true" units="NX_PRESSURE">
-                    <doc>
-                         In the case of an experiment in which the gas pressure is changed and recorded,
-                         this is an array of length m of gas pressures.
-                    </doc>
-                </group>
-                <group name="flood_gun" type="NXactuator" recommended="true">
-                    <doc>
-                         Device to bring low-energy electrons to the sample for charge neutralization
-                    </doc>
-                    <field name="name" recommended="true"/>
-                    <field name="actuation">
-                        <enumeration>
-                            <item value="current"/>
-                        </enumeration>
-                    </field>
-                    <field name="type" recommended="true"/>
-                    <group name="setpoint_log" type="NXlog" recommended="true">
-                        <field name="value" units="NX_CURRENT"/>
-                    </group>
-                    <group name="output_log" type="NXlog">
-                        <field name="value" units="NX_CURRENT"/>
-                    </group>
-                </group>
-            </group>
-        </group>
-        <group type="NXprocess" recommended="true">
-=======
           </field>
           <field name="projection" recommended="true"/>
           <group name="field_aperture" type="NXaperture" optional="true">
@@ -636,7 +759,6 @@
             </doc>
           </group>
           <group name="iris" type="NXaperture" optional="true">
->>>>>>> 3a7ecc89
             <doc>
                  Size, position and shape of the iris inserted in the column.
                  
@@ -652,129 +774,6 @@
             <field name="identifier" recommended="true"/>
           </group>
         </group>
-<<<<<<< HEAD
-        <group type="NXsample">
-            <field name="name"/>
-            <group type="NXsubstance" recommended="true">
-                <doc>
-                     For samples containing a single pure substances. For mixtures use the
-                     NXsample_component_set and NXsample_component group in NXsample instead.
-                </doc>
-                <field name="molecular_formula_hill" recommended="true">
-                    <doc>
-                         The chemical formula of the sample.
-                    </doc>
-                </field>
-            </group>
-            <field name="atom_types" recommended="true">
-                <doc>
-                     List of comma-separated elements from the periodic table
-                     that are contained in the sample.
-                     If the sample substance has multiple components, all
-                     elements from each component must be included in `atom_types`.
-                </doc>
-            </field>
-            <field name="situation" optional="true">
-                <enumeration>
-                    <item value="vacuum"/>
-                    <item value="inert atmosphere"/>
-                    <item value="oxidising atmosphere"/>
-                    <item value="reducing atmosphere"/>
-                </enumeration>
-            </field>
-            <group type="NXsample_history" recommended="true">
-                <doc>
-                     A set of activities that occurred to the sample prior to/during photoemission experiment.
-                     
-                     Ideally, a full report of the previous operations (or links to a chain of operations).
-                     Alternatively, notes allow for additional descriptors in any format
-                     (NXnote allows to add pictures, audio, movies). Alternatively, a
-                     reference to the location or a unique identifier or other metadata file. In the
-                     case these are not available, free-text description.
-                </doc>
-                <group name="sample_preparation" type="NXphysical_process" recommended="true">
-                    <doc>
-                         Details about the sample preparation for the MPES experiment (i.e. cleaving, last
-                         annealing).
-                    </doc>
-                    <field name="start_time" type="NX_DATE_TIME"/>
-                    <field name="end_time" type="NX_DATE_TIME" recommended="true"/>
-                    <field name="method" recommended="true">
-                        <doc>
-                             Details about the method of sample preparation before the MPES experiment.
-                        </doc>
-                    </field>
-                    <field name="notes" optional="true"/>
-                </group>
-            </group>
-            <group name="temperature" type="NXenvironment" recommended="true">
-                <doc>
-                     Sample temperature (either controlled or just measured).
-                </doc>
-                <group name="temperature_sensor" type="NXsensor">
-                    <doc>
-                         Temperature sensor measuring the sample temperature.
-                         
-                         This should be a link to /entry/instrument/manipulator/temperature_sensor.
-                    </doc>
-                </group>
-                <group name="sample_heater" type="NXactuator" optional="true">
-                    <doc>
-                         Device to heat the sample.
-                         
-                         This should be a link to /entry/instrument/manipulator/sample_heater.
-                    </doc>
-                </group>
-            </group>
-            <group name="gas_pressure" type="NXenvironment" recommended="true">
-                <doc>
-                     Gas pressure surrounding the sample.
-                </doc>
-                <group name="pressure_gauge" type="NXsensor">
-                    <doc>
-                         Gauge measuring the gas pressure.
-                         
-                         This should be a link to /entry/instrument/pressure_gauge.
-                    </doc>
-                </group>
-            </group>
-            <group name="bias" type="NXenvironment" recommended="true">
-                <doc>
-                     Voltage applied to sample and sample holder.
-                </doc>
-                <group name="voltmeter" type="NXsensor">
-                    <doc>
-                         Sensor setting/measuring the applied voltage.
-                         
-                         This should be a link to /entry/instrument/manipulator/sample_bias_voltmeter.
-                    </doc>
-                </group>
-            </group>
-            <group name="drain_current" type="NXenvironment" recommended="true">
-                <doc>
-                     Drain current of the sample and sample holder.
-                </doc>
-                <group name="amperemeter" type="NXsensor">
-                    <doc>
-                         Amperemeter measuring the drain current of the sample and sample holder.
-                         
-                         This should be a link to /entry/instrument/manipulator/drain_current_amperemeter.
-                    </doc>
-                </group>
-            </group>
-            <group name="flood_gun_current" type="NXenvironment" optional="true">
-                <doc>
-                     Current of ow-energy electrons to the sample for charge neutralization
-                </doc>
-                <group name="flood_gun" type="NXactuator">
-                    <doc>
-                         Flood gun creating a current of low-energy electrons.
-                         
-                         This should be a link to /entry/instrument/flood_gun.
-                    </doc>
-                </group>
-            </group>
-=======
         <group type="NXenergydispersion">
           <field name="scheme">
             <enumeration>
@@ -807,7 +806,6 @@
             <field name="model" recommended="true"/>
             <field name="identifier" recommended="true"/>
           </group>
->>>>>>> 3a7ecc89
         </group>
         <group type="NXdetector">
           <field name="amplifier_type" recommended="true">
