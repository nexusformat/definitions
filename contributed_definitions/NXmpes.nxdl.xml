--- conflicted
+++ resolved
@@ -26,341 +26,7 @@
         <doc>
              The symbols used in the schema to specify e.g. dimensions of arrays
         </doc>
-<<<<<<< HEAD
-        <field name="type">
-          <enumeration>
-            <item value="Synchrotron X-ray Source"/>
-            <item value="Rotating Anode X-ray"/>
-            <item value="Fixed Tube X-ray"/>
-            <item value="UV Laser"/>
-            <item value="Free-Electron Laser"/>
-            <item value="Optical Laser"/>
-            <item value="UV Plasma Source"/>
-            <item value="Metal Jet X-ray"/>
-            <item value="HHG laser"/>
-            <item value="UV lamp"/>
-            <item value="Monochromatized electron source"/>
-            <item value="other"/>
-          </enumeration>
-        </field>
-        <field name="type_other" optional="true">
-          <doc>
-               Specification of type, may also go to name.
-          </doc>
-        </field>
-        <field name="name" recommended="true"/>
-        <field name="probe" optional="true">
-          <doc>
-               Type of probe. In photoemission it's always photons, so the full NIAC list is
-               restricted.
-          </doc>
-          <enumeration>
-            <item value="photon"/>
-            <item value="x-ray"/>
-            <item value="visible light"/>
-            <item value="ultraviolet"/>
-          </enumeration>
-        </field>
-        <group name="device_information" type="NXfabrication" recommended="true">
-          <field name="vendor" recommended="true"/>
-          <field name="model" recommended="true"/>
-          <field name="identifier" recommended="true"/>
-        </group>
-        <group name="associated_beam" type="NXbeam">
-          <doc>
-               The beam emitted by this source.
-               Should be named with the same appendix, e.g.,
-               for `source_probe` it should refer to `beam_probe`.
-               Refers to the same concept as /NXentry/NXinstrument/beam_TYPE
-               and may be linked.
-          </doc>
-        </group>
-      </group>
-      <!--It would be nice if we had the notion of linking in nexus or if
-we have a subdefinition NXlink to refer to a path.
-This would also be helpful for NXtransformations-->
-      <group name="beam_TYPE" type="NXbeam">
-        <field name="distance" type="NX_NUMBER" units="NX_LENGTH" recommended="true">
-          <doc>
-               The beam emitted by this source.
-               Should be named with the same appendix, e.g.,
-               for `source_probe` it should refer to `beam_probe`.
-               Refers to the same concept as /NXentry/NXinstrument/source_TYPE
-               and may be linked.
-          </doc>
-        </field>
-        <field name="incident_energy" type="NX_FLOAT" units="NX_ENERGY"/>
-        <field name="incident_energy_spread" type="NX_NUMBER" recommended="true" units="NX_ENERGY"/>
-        <field name="incident_polarization" type="NX_NUMBER" recommended="true" units="NX_ANY"/>
-        <field name="extent" type="NX_FLOAT" recommended="true"/>
-        <group name="associated_source" type="NXsource">
-          <doc>
-               The source that emitted this beam.
-               Should be named with the same appendix, e.g.,
-               for `beam_probe` it should refer to `source_probe`.
-               Refers to the same concept as /NXentry/NXinstrument/source_TYPE
-               and may be linked.
-          </doc>
-        </group>
-      </group>
-      <group type="NXelectronanalyser">
-        <group name="device_information" type="NXfabrication" recommended="true">
-          <field name="vendor" recommended="true"/>
-          <field name="model" recommended="true"/>
-          <field name="identifier" recommended="true"/>
-        </group>
-        <field name="description"/>
-        <field name="energy_resolution" type="NX_FLOAT" recommended="true" units="NX_ENERGY">
-          <doc>
-               Energy resolution of the analyser with the current setting. May be linked from a
-               NXcalibration.
-               
-                   This concept is related to term `10.24`_ of the ISO 18115-1:2023 standard.
-               .. _10.24: https://www.iso.org/obp/ui/en/#iso:std:iso:18115:-1:ed-3:v1:en:term:10.24
-          </doc>
-        </field>
-        <field name="fast_axes" recommended="true"/>
-        <field name="slow_axes" recommended="true"/>
-        <field name="transmission_function" type="NX_FLOAT" optional="true"/>
-        <group type="NXcollectioncolumn">
-          <!--TODO: Comment from Anders Frisk on proposal page
-What is the definition of a collection column?
-Optional constant settings (like lens focusing parameters on the sample: position_x, position_y, working_distance)-->
-                    <field name="scheme">
-                        <doc>
-                             Scheme of the electron collection column.
-                        </doc>
-                        <enumeration>
-                            <item value="Standard"/>
-                            <item value="Angular dispersive"/>
-                            <item value="Spatial dispersive"/>
-                            <item value="Selective area"/>
-                            <item value="Deflector"/>
-                            <item value="PEEM"/>
-                            <item value="Momentum Microscope"/>
-                            <item value="torroidal"/>
-                        </enumeration>
-                    </field>
-                    <field name="mode" recommended="true">
-                        <doc>
-                             Labelling of the lens setting in use.
-                        </doc>
-                    </field>
-                    <field name="projection" recommended="true"/>
-                    <group name="field_aperture" type="NXaperture" optional="true">
-                        <doc>
-                             The size and position of the field aperture inserted in the column. To add
-                             additional or other apertures use the APERTURE group of NXcollectioncolumn.
-                        </doc>
-                    </group>
-                    <group name="contrast_aperture" type="NXaperture" optional="true">
-                        <doc>
-                             The size and position of the contrast aperture inserted in the column. To add
-                             additional or other apertures use the APERTURE group of NXcollectioncolumn.
-                        </doc>
-                    </group>
-                    <group name="iris" type="NXaperture" optional="true">
-                        <doc>
-                             Size, position and shape of the iris inserted in the column.
-                             
-                             The iris is an aperture in the lens with a variable diameter which can reduce the number of
-                             electrons entering the analyzer.
-                             
-                             To add additional or other slits use the APERTURE group of NXcollectioncolumn.
-                        </doc>
-                    </group>
-                    <group name="device_information" type="NXfabrication" recommended="true">
-                        <field name="vendor" recommended="true"/>
-                        <field name="model" recommended="true"/>
-                        <field name="identifier" recommended="true"/>
-                    </group>
-                </group>
-                <group type="NXenergydispersion">
-                    <field name="scheme">
-                        <enumeration>
-                            <item value="tof"/>
-                            <item value="hemispherical"/>
-                            <item value="double hemispherical"/>
-                            <item value="cylindrical mirror"/>
-                            <item value="display mirror"/>
-                            <item value="retarding grid"/>
-                        </enumeration>
-                    </field>
-                    <field name="pass_energy" type="NX_FLOAT" units="NX_ENERGY"/>
-                    <field name="energy_scan_mode"/>
-                    <group name="entrance_slit" type="NXaperture" optional="true">
-                        <doc>
-                             Size, position and shape of the entrance slit in dispersive analyzers.
-                             
-                             To add additional or other slits use the APERTURE group of NXenergydispersion.
-                        </doc>
-                    </group>
-                    <group name="exit_slit" type="NXaperture" optional="true">
-                        <doc>
-                             Size, position and shape of the exit slit in dispersive analyzers.
-                             
-                             To add additional or other slits use the APERTURE group of NXenergydispersion.
-                        </doc>
-                    </group>
-                    <group name="device_information" type="NXfabrication" recommended="true">
-                        <field name="vendor" recommended="true"/>
-                        <field name="model" recommended="true"/>
-                        <field name="identifier" recommended="true"/>
-                    </group>
-                </group>
-                <group type="NXdetector">
-                    <field name="amplifier_type" recommended="true">
-                        <doc>
-                             Type of electron amplifier in the first amplification step.
-                        </doc>
-                        <enumeration>
-                            <item value="MCP"/>
-                            <item value="channeltron"/>
-                        </enumeration>
-                    </field>
-                    <field name="detector_type" recommended="true">
-                        <doc>
-                             Description of the detector type.
-                        </doc>
-                        <enumeration>
-                            <item value="DLD"/>
-                            <item value="Phosphor+CCD"/>
-                            <item value="Phosphor+CMOS"/>
-                            <item value="ECMOS"/>
-                            <item value="Anode"/>
-                            <item value="Multi-anode"/>
-                        </enumeration>
-                    </field>
-                    <group name="device_information" type="NXfabrication" recommended="true">
-                        <field name="vendor" recommended="true"/>
-                        <field name="model" recommended="true"/>
-                        <field name="identifier" recommended="true"/>
-                    </group>
-                    <group type="NXdata" recommended="true">
-                        <attribute name="signal">
-                            <enumeration>
-                                <item value="raw"/>
-                            </enumeration>
-                        </attribute>
-                        <field name="raw" type="NX_NUMBER">
-                            <doc>
-                                 Raw data before calibration.
-                            </doc>
-                        </field>
-                        <field name="pixel_x" type="NX_FLOAT" optional="true" units="NX_ANY">
-                            <!--there is also x_pixel_offset in NXdetector base class-->
-                            <doc>
-                                 Detector pixel in x direction.
-                            </doc>
-                        </field>
-                        <field name="pixel_y" type="NX_FLOAT" optional="true" units="NX_ANY">
-                            <doc>
-                                 Detector pixel in y direction.
-                            </doc>
-                        </field>
-                        <!--exists in NXdetector base class-->
-                        <field name="raw_time_of_flight" type="NX_INT" optional="true" units="NX_PULSES">
-                            <doc>
-                                 In DAQ clock pulses
-                            </doc>
-                        </field>
-                        <!--exists in NXdetector base class-->
-                        <field name="time_of_flight" type="NX_FLOAT" optional="true" units="NX_TIME_OF_FLIGHT">
-                            <doc>
-                                 Total time of flight
-                            </doc>
-                        </field>
-                        <field name="time_of_flight_adc" type="NX_FLOAT" optional="true" units="NX_ANY">
-                            <doc>
-                                 Time-of-flight values, analog-to-digital converted.
-                            </doc>
-                        </field>
-                        <field name="polar_angle_manipulator" type="NX_FLOAT" optional="true" units="NX_ANGLE">
-                            <doc>
-                                 Polar rotation angle of the manipulator.
-                            </doc>
-                        </field>
-                        <field name="azimuthal_angle_manipulator" type="NX_FLOAT" optional="true" units="NX_ANGLE">
-                            <doc>
-                                 Azimuthal rotation angle of the manipulator.
-                            </doc>
-                        </field>
-                        <field name="delay_position" type="NX_FLOAT" optional="true" units="NX_LENGTH">
-                            <doc>
-                                 Delay position of delay line detector.
-                            </doc>
-                        </field>
-                        <field name="delay_position_ADC" type="NX_FLOAT" optional="true" units="NX_ANY">
-                            <doc>
-                                 Delay position of delay line detector, analog-to-digital converted.
-                            </doc>
-                        </field>
-                        <field name="time_delay_x" type="NX_FLOAT" optional="true" units="NX_TIME">
-                            <doc>
-                                 Time delay of delay line detector.
-                            </doc>
-                        </field>
-                        <field name="time_delay_y" type="NX_FLOAT" optional="true" units="NX_TIME">
-                            <doc>
-                                 Time delay of delay line detector.
-                            </doc>
-                        </field>
-                        <field name="voltage" type="NX_FLOAT" optional="true" units="NX_VOLTAGE">
-                            <doc>
-                                 Measured detector voltage
-                            </doc>
-                        </field>
-                        <field name="external_AXIS" type="NX_NUMBER" optional="true" units="NX_ANY">
-                            <doc>
-                                 Describes an axis which is coming from outside the detectors scope.
-                                 
-                                 Think of a detector just being triggered for readout by the rest of the experimental setup - 
-                                 it would just know that it collected N images, which would flatten the external parameters to one axis, too.
-                                 This can then be linked, e.g. with NXcalibration, to the appropriate fields in the instrument and write it to the 
-                                 top-level NXdata.
-                            </doc>
-                        </field>
-                        <field name="magnetization" type="NX_CHAR">
-                            <doc>
-                                 missing
-                            </doc>
-                        </field>
-                        <field name="scattering_direction" type="NX_CHAR">
-                            <doc>
-                                 missing
-                            </doc>
-                        </field>
-                    </group>
-                </group>
-            </group>
-            <group type="NXmanipulator" optional="true">
-                <doc>
-                     Manipulator for positioning of the sample.
-                </doc>
-                <field name="sample_temperature" type="NX_FLOAT" recommended="true" units="NX_TEMPERATURE"/>
-                <field name="drain_current" type="NX_FLOAT" recommended="true" units="NX_CURRENT"/>
-                <field name="sample_bias" type="NX_FLOAT" recommended="true" units="NX_CURRENT">
-                    <doc>
-                         Bias of the sample with respect to analyser ground.
-                         
-                         This field may also be found in NXsample if present.
-                         
-                         Refers to Term `8.41`_ of the ISO 18115-1:2023 specification.
-                         
-                         .. _8.41: https://www.iso.org/obp/ui/en/#iso:std:iso:18115:-1:ed-3:v1:en:term:8.41
-                    </doc>
-                </field>
-                <group name="device_information" type="NXfabrication" recommended="true">
-                    <field name="vendor" recommended="true"/>
-                    <field name="model" recommended="true"/>
-                    <field name="identifier" recommended="true"/>
-                </group>
-            </group>
-        </group>
-        <group type="NXprocess" recommended="true">
-=======
         <symbol name="n_transmission_function">
->>>>>>> f7fc4d8d
             <doc>
                  Number of data points in the transmission function.
             </doc>
@@ -693,6 +359,91 @@
                                  Raw data before calibration.
                             </doc>
                         </field>
+                        <field name="pixel_x" type="NX_FLOAT" optional="true" units="NX_ANY">
+                            <!--
+there is also x_pixel_offset in NXdetector base class
+-->
+                            <doc>
+                                 Detector pixel in x direction.
+                            </doc>
+                        </field>
+                        <field name="pixel_y" type="NX_FLOAT" optional="true" units="NX_ANY">
+                            <doc>
+                                 Detector pixel in y direction.
+                            </doc>
+                        </field>
+                        <!--exists in NXdetector base class-->
+                        <field name="raw_time_of_flight" type="NX_INT" optional="true" units="NX_PULSES">
+                            <doc>
+                                 In DAQ clock pulses
+                            </doc>
+                        </field>
+                        <!--exists in NXdetector base class-->
+                        <field name="time_of_flight" type="NX_FLOAT" optional="true" units="NX_TIME_OF_FLIGHT">
+                            <doc>
+                                 Total time of flight
+                            </doc>
+                        </field>
+                        <field name="time_of_flight_adc" type="NX_FLOAT" optional="true" units="NX_ANY">
+                            <doc>
+                                 Time-of-flight values, analog-to-digital converted.
+                            </doc>
+                        </field>
+                        <field name="polar_angle_manipulator" type="NX_FLOAT" optional="true" units="NX_ANGLE">
+                            <doc>
+                                 Polar rotation angle of the manipulator.
+                            </doc>
+                        </field>
+                        <field name="azimuthal_angle_manipulator" type="NX_FLOAT" optional="true" units="NX_ANGLE">
+                            <doc>
+                                 Azimuthal rotation angle of the manipulator.
+                            </doc>
+                        </field>
+                        <field name="delay_position" type="NX_FLOAT" optional="true" units="NX_LENGTH">
+                            <doc>
+                                 Delay position of delay line detector.
+                            </doc>
+                        </field>
+                        <field name="delay_position_ADC" type="NX_FLOAT" optional="true" units="NX_ANY">
+                            <doc>
+                                 Delay position of delay line detector, analog-to-digital converted.
+                            </doc>
+                        </field>
+                        <field name="time_delay_x" type="NX_FLOAT" optional="true" units="NX_TIME">
+                            <doc>
+                                 Time delay of delay line detector.
+                            </doc>
+                        </field>
+                        <field name="time_delay_y" type="NX_FLOAT" optional="true" units="NX_TIME">
+                            <doc>
+                                 Time delay of delay line detector.
+                            </doc>
+                        </field>
+                        <field name="voltage" type="NX_FLOAT" optional="true" units="NX_VOLTAGE">
+                            <doc>
+                                 Measured detector voltage
+                            </doc>
+                        </field>
+                        <field name="external_AXIS" type="NX_NUMBER" optional="true" units="NX_ANY">
+                            <doc>
+                                 Describes an axis which is coming from outside the detectors scope.
+                                 
+                                 Think of a detector just being triggered for readout by the rest of the experimental setup -
+                                 it would just know that it collected N images, which would flatten the external parameters to one axis, too.
+                                 This can then be linked, e.g. with NXcalibration, to the appropriate fields in the instrument and write it to the
+                                 top-level NXdata.
+                            </doc>
+                        </field>
+                        <field name="magnetization" type="NX_CHAR">
+                            <doc>
+                                 missing
+                            </doc>
+                        </field>
+                        <field name="scattering_direction" type="NX_CHAR">
+                            <doc>
+                                 missing
+                            </doc>
+                        </field>
                     </group>
                 </group>
             </group>
@@ -924,10 +675,6 @@
                     <item value="data"/>
                 </enumeration>
             </attribute>
-<<<<<<< HEAD
-<<<<<<< HEAD
-=======
->>>>>>> f7fc4d8d
             <field name="data" type="NX_NUMBER" units="NX_ANY">
                 <doc>
                      Represents a measure of one- or more-dimensional photoemission counts, where the
@@ -936,7 +683,6 @@
                      actual encoder position in NXinstrument or calibrated axes in NXprocess.
                 </doc>
             </field>
-<<<<<<< HEAD
             <!--in NXmpes, we should require an energy axis-->
             <field name="energy" type="NX_NUMBER" units="NX_ENERGY">
                 <doc>
@@ -948,277 +694,12 @@
                 </doc>
                 <attribute name="type" type="NX_CHAR">
                     <doc>
-                         The energy can be either stored as kinetic (Term `3.35`_ of the ISO 18115-1:2023
-                         specification) or as binding (Term `12.16`_) energy.
-                         
-                         .. _3.35: https://www.iso.org/obp/ui/en/#iso:std:iso:18115:-1:ed-3:v1:en:term:3.35
-                         .. _12.16: https://www.iso.org/obp/ui/en/#iso:std:iso:18115:-1:ed-3:v1:en:term:12.16
-=======
-            <field name="energy" type="NX_NUMBER" recommended="true">
-                <doc>
-                     Calibrated energy axis.
-                     
-                     The calibrated energy axis can be either in binding or kinetic energy.
-                     This should be a link to either
-                     /entry/process/energy_calibration/calibrated_axis or
-                     /entry/process/energy_correction/calibrated_axis.
-                </doc>
-                <attribute name="type" type="NX_CHAR" recommended="true">
-                    <doc>
                          The energy can be either stored as kinetic or as binding energy.
->>>>>>> f7fc4d8d
                     </doc>
                     <enumeration>
                         <item value="kinetic">
                             <doc>
                                  Calibrated kinetic energy axis.
-<<<<<<< HEAD
-                            </doc>
-                        </item>
-                    </enumeration>
-                    <field name="binding">
-                        <doc>
-                             Calibrated binding energy axis.
-                        </doc>
-                    </field>
-                </attribute>
-            </field>
-            <field name="kx" type="NX_NUMBER" optional="true" units="NX_ANY">
-                <doc>
-                     Calibrated x axis in k-space.
-                     Units are 1/Angström.
-                </doc>
-            </field>
-            <field name="ky" type="NX_NUMBER" optional="true" units="NX_ANY">
-                <doc>
-                     Calibrated y axis in k-space.
-                     Units are 1/Angström
-                </doc>
-            </field>
-            <field name="kz" type="NX_NUMBER" optional="true" units="NX_ANY">
-                <doc>
-                     Calibrated k axis in k-space.
-                     Units are 1/Angström.
-                </doc>
-            </field>
-            <field name="delay" type="NX_NUMBER" optional="true" units="NX_TIME">
-                <doc>
-                     Calibrated delay time.
-                </doc>
-            </field>
-            <field name="polarization_angle" type="NX_FLOAT" optional="true" units="NX_ANGLE">
-                <doc>
-                     Linear polarization angle of the incoming or outgoing beam.
-                     
-                     Could be a link to /entry/instrument/beam/incident_polarization_angle or
-                     /entry/instrument/beam/final_polarization_angle if they exist.
-                </doc>
-            </field>
-            <field name="ellipticity" type="NX_FLOAT" optional="true" units="NX_ANGLE">
-                <doc>
-                     Ellipticity of the incoming or outgoing beam.
-                     
-                     Can be any of linear polarization angle (degrees), ellipticity (arb. units).
-                     Could be a link to /entry/instrument/beam/incident_ellipticity or
-                     /entry/instrument/beam/final_ellipticity if they exist.
-                </doc>
-            </field>
-=======
-            <field name="raw" type="NX_NUMBER">
-              <doc>
-                   Raw data before calibration.
-              </doc>
-            </field>
-          </group>
->>>>>>> mpes-refactor
-        </group>
-      </group>
-      <group type="NXmanipulator" optional="true">
-        <doc>
-             Manipulator for positioning of the sample.
-        </doc>
-        <field name="sample_temperature" type="NX_FLOAT" recommended="true" units="NX_TEMPERATURE"/>
-        <field name="drain_current" type="NX_FLOAT" recommended="true" units="NX_CURRENT"/>
-        <field name="sample_bias" type="NX_FLOAT" recommended="true" units="NX_CURRENT">
-          <doc>
-               Bias of the sample with respect to analyser ground.
-               
-               This field may also be found in NXsample if present.
-               
-                   This concept is related to term `8.41`_ of the ISO 18115-1:2023 standard.
-               .. _8.41: https://www.iso.org/obp/ui/en/#iso:std:iso:18115:-1:ed-3:v1:en:term:8.41
-          </doc>
-        </field>
-        <group name="device_information" type="NXfabrication" recommended="true">
-          <field name="vendor" recommended="true"/>
-          <field name="model" recommended="true"/>
-          <field name="identifier" recommended="true"/>
-        </group>
-      </group>
-    </group>
-    <group type="NXprocess" recommended="true">
-      <doc>
-           Document an event of data processing, reconstruction, or analysis for this data.
-           Describe the appropriate axis calibrations for your experiment using one or more
-           of the following NXcalibrations
-      </doc>
-      <group name="energy_calibration" type="NXcalibration" optional="true">
-        <doc>
-             Calibration event on the energy axis.
-             
-             For XPS, the calibration should ideally be performed according to
-             `ISO 15472:2010`_ specification.
-             
-             .. _ISO 15472:2010: https://www.iso.org/standard/74811.html
-        </doc>
-        <field name="applied" type="NX_BOOLEAN">
-          <doc>
-               Has an energy calibration been applied?
-          </doc>
-        </field>
-        <field name="calibrated_axis" type="NX_FLOAT" recommended="true">
-          <doc>
-               This is the calibrated energy axis to be used for data plotting.
-          </doc>
-        </field>
-      </group>
-      <group name="angular_calibration" type="NXcalibration" optional="true">
-        <field name="applied" type="NX_BOOLEAN">
-          <doc>
-               Has an angular calibration been applied?
-          </doc>
-        </field>
-        <field name="calibrated_axis" type="NX_FLOAT" recommended="true">
-          <doc>
-               This is the calibrated angular axis to be used for data plotting.
-          </doc>
-        </field>
-      </group>
-      <group name="spatial_calibration" type="NXcalibration" optional="true">
-        <field name="applied" type="NX_BOOLEAN">
-          <doc>
-               Has an spatial calibration been applied?
-          </doc>
-        </field>
-        <field name="calibrated_axis" type="NX_FLOAT" recommended="true">
-          <doc>
-               This is the calibrated spatial axis to be used for data plotting.
-          </doc>
-        </field>
-      </group>
-      <group name="momentum_calibration" type="NXcalibration" optional="true">
-        <field name="applied" type="NX_BOOLEAN">
-          <doc>
-               Has an momentum calibration been applied?
-          </doc>
-        </field>
-        <field name="calibrated_axis" type="NX_FLOAT" recommended="true">
-          <doc>
-               This is the momentum axis to be used for data plotting.
-          </doc>
-        </field>
-      </group>
-      <group name="energy_referencing" type="NXcalibration" optional="true">
-        <doc>
-             For energy referencing, the measured energies are corrected for the charging potential
-             (i.e., the electrical potential of the surface region of an insulating sample, caused by
-             irradiation) such that those energies correspond to a sample with no surface charge.
-             Usually, the energy axis is adjusted by shifting all energies uniformally until one
-             well-defined emission line peak (or the Fermi edge) is located at a known _correct_ energy.
-             
-                 This concept is related to term `12.74 ff.`_ of the ISO 18115-1:2023 standard.
-             .. _12.74 ff.: https://www.iso.org/obp/ui/en/#iso:std:iso:18115:-1:ed-3:v1:en:term:12.74
-        </doc>
-        <field name="applied" type="NX_BOOLEAN">
-          <doc>
-               Have the energy axes been adjusted (e.g., in cases where samples are not
-               conductive)?
-          </doc>
-        </field>
-        <group name="level" type="NXelectron_level" recommended="true">
-          <doc>
-               Electronic core or valence level that was used for the calibration.
-          </doc>
-        </group>
-        <field name="reference_peak">
-          <doc>
-               Reference peak that was used for the calibration.
-               
-               For example: adventitious carbon | C-C | metallic Au | elemental Si | Fermi edge
-          </doc>
-        </field>
-        <field name="binding_energy" type="NX_FLOAT" recommended="true">
-          <doc>
-               The binding energy (in units of eV) that the specified emission line appeared at,
-               after adjusting the binding energy scale.
-               
-                   This concept is related to term `12.16_ ff.`_ of the ISO 18115-1:2023 standard.
-               .. _12.16_ ff.: https://www.iso.org/obp/ui/en/#iso:std:iso:18115:-1:ed-3:v1:en:term:12.16
-          </doc>
-        </field>
-        <field name="offset" type="NX_FLOAT" recommended="true">
-          <doc>
-               Offset between measured binding energy and calibrated binding energy of the
-               emission line.
-          </doc>
-        </field>
-        <field name="calibrated_axis" type="NX_FLOAT" recommended="true">
-          <doc>
-               This is the calibrated energy axis to be used for data plotting.
-               
-               This should link to /entry/data/energy.
-          </doc>
-        </field>
-      </group>
-      <group name="transmission_correction" type="NXcalibration" optional="true">
-        <doc>
-             In the transmission correction, each intensity measurement for electrons of a given
-             kinetic energy is multiplied by the corresponding value in the relative_intensity
-             field of the transmission_function. This calibration procedure is used to account for
-             the different tranmsission efficiencies when using different lens modes.
-        </doc>
-        <field name="applied" type="NX_BOOLEAN">
-          <doc>
-               Has an intensity calibration been applied?
-               
-               That is, has the transmission function of the analyser been taken into account?
-          </doc>
-        </field>
-        <group name="mapping" type="NXdata" recommended="true">
-          <doc>
-               Transmission function of the electron analyser.
-               
-               The transmission function (TF) specifies the detection efficiency for electrons of
-               different kinetic energy passing through the electron analyser.
-               This can be a link to /entry/instrument/electronanalyser/transmission_function.
-          </doc>
-          <attribute name="signal">
-            <enumeration>
-              <item value="relative_intensity"/>
-            </enumeration>
-          </attribute>
-          <attribute name="axes">
-            <enumeration>
-              <item value="kinetic_energy"/>
-            </enumeration>
-          </attribute>
-          <field name="kinetic_energy" type="NX_FLOAT" units="NX_ENERGY">
-            <doc>
-                 Kinetic energy values
-            </doc>
-            <dimensions rank="1">
-              <dim index="1" value="n_transmission_function"/>
-            </dimensions>
-          </field>
-          <field name="relative_intensity" type="NX_FLOAT" units="NX_UNITLESS">
-            <doc>
-                 Relative transmission efficiency for the given kinetic energies
-            </doc>
-            <dimensions rank="1">
-              <dim index="1" value="n_transmission_function"/>
-            </dimensions>
-          </field>
-=======
                                  
                                      This concept is related to term `3.35`_ of the ISO 18115-1:2023 standard.
                                  
@@ -1237,7 +718,46 @@
                     </enumeration>
                 </attribute>
             </field>
->>>>>>> f7fc4d8d
+            <field name="kx" type="NX_NUMBER" optional="true" units="NX_ANY">
+                <doc>
+                     Calibrated x axis in k-space.
+                     Units are 1/Angström.
+                </doc>
+            </field>
+            <field name="ky" type="NX_NUMBER" optional="true" units="NX_ANY">
+                <doc>
+                     Calibrated y axis in k-space.
+                     Units are 1/Angström
+                </doc>
+            </field>
+            <field name="kz" type="NX_NUMBER" optional="true" units="NX_ANY">
+                <doc>
+                     Calibrated k axis in k-space.
+                     Units are 1/Angström.
+                </doc>
+            </field>
+            <field name="delay" type="NX_NUMBER" optional="true" units="NX_TIME">
+                <doc>
+                     Calibrated delay time.
+                </doc>
+            </field>
+            <field name="polarization_angle" type="NX_FLOAT" optional="true" units="NX_ANGLE">
+                <doc>
+                     Linear polarization angle of the incoming or outgoing beam.
+                     
+                     Could be a link to /entry/instrument/beam/incident_polarization_angle or
+                     /entry/instrument/beam/final_polarization_angle if they exist.
+                </doc>
+            </field>
+            <field name="ellipticity" type="NX_FLOAT" optional="true" units="NX_ANGLE">
+                <doc>
+                     Ellipticity of the incoming or outgoing beam.
+                     
+                     Can be any of linear polarization angle (degrees), ellipticity (arb. units).
+                     Could be a link to /entry/instrument/beam/incident_ellipticity or
+                     /entry/instrument/beam/final_ellipticity if they exist.
+                </doc>
+            </field>
         </group>
     </group>
 </definition>