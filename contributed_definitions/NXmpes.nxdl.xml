--- conflicted
+++ resolved
@@ -39,316 +39,17 @@
             </enumeration>
         </field>
         <group type="NXinstrument">
-            <group name="energy_resolution" type="NXresolution" optional="true">
+            <group name="energy_resolution" type="NXresolution" recommended="true">
                 <doc>
-                     Overall energy resolution of the MPES instrument
-                     
-                     This concept is related to term `10.7 ff.`_ of the ISO 18115-1:2023 standard.
-                     
-                     .. _10.7 ff.: https://www.iso.org/obp/ui/en/#iso:std:iso:18115:-1:ed-3:v1:en:term:10.7
-                     
-                     This concept is related to term `10.24`_ of the ISO 18115-1:2023 standard.
-                     
-                     .. _10.24: https://www.iso.org/obp/ui/en/#iso:std:iso:18115:-1:ed-3:v1:en:term:10.24
+                     Overall energy resolution of the MPES instrument.
                 </doc>
-                <field name="physical_quantity">
-                    <enumeration>
-                        <item value="energy"/>
-                    </enumeration>
-                </field>
-                <field name="type" recommended="true"/>
-                <field name="resolution" type="NX_FLOAT" units="NX_ENERGY"/>
             </group>
             <group type="NXelectronanalyser">
-                <group name="energy_resolution" type="NXresolution" recommended="true">
-                    <field name="type" recommended="true"/>
-                    <field name="physical_quantity">
-                        <enumeration>
-                            <item value="energy"/>
-                        </enumeration>
-                    </field>
-                    <field name="resolution" type="NX_FLOAT"/>
-                </group>
+                <group name="energy_resolution" type="NXresolution" recommended="true"/>
             </group>
         </group>
-<<<<<<< HEAD
-        <group name="instrument_history" type="NXhistory" optional="true">
-            <doc>
-                 A set of activities that occurred to the instrument prior to/during the photoemission
-                 experiment, including any activities performed on the individual instrument parts.
-                 This group can be used to describe the preparation of the instrument prior to the
-                 experiment, e.g. the cleaning procedure for a spin filter crystal.
-            </doc>
-        </group>
-        <group type="NXprocess" recommended="true">
-            <doc>
-                 Document an event of data processing, reconstruction, or analysis for this data.
-                 Describe the appropriate axis calibrations for your experiment using one or more
-                 of the following NXcalibrations
-            </doc>
-            <group name="energy_calibration" type="NXcalibration" optional="true">
-                <doc>
-                     Calibration event on the energy axis.
-                     
-                     For XPS, the calibration should ideally be performed according to
-                     `ISO 15472:2010`_ specification.
-                     
-                     .. _ISO 15472:2010: https://www.iso.org/standard/74811.html
-                </doc>
-                <field name="calibrated_axis" type="NX_FLOAT" recommended="true">
-                    <doc>
-                         This is the calibrated energy axis to be used for data plotting.
-                    </doc>
-                </field>
-            </group>
-            <group name="angular_calibration" type="NXcalibration" optional="true">
-                <field name="calibrated_axis" type="NX_FLOAT" recommended="true">
-                    <doc>
-                         This is the calibrated angular axis to be used for data plotting.
-                    </doc>
-                </field>
-            </group>
-            <group name="spatial_calibration" type="NXcalibration" optional="true">
-                <field name="calibrated_axis" type="NX_FLOAT" recommended="true">
-                    <doc>
-                         This is the calibrated spatial axis to be used for data plotting.
-                    </doc>
-                </field>
-            </group>
-            <group name="momentum_calibration" type="NXcalibration" optional="true">
-                <field name="calibrated_axis" type="NX_FLOAT" recommended="true">
-                    <doc>
-                         This is the momentum axis to be used for data plotting.
-                    </doc>
-                </field>
-            </group>
-            <group name="energy_referencing" type="NXcalibration" optional="true">
-                <doc>
-                     For energy referencing, the measured energies are corrected for the charging potential
-                     (i.e., the electrical potential of the surface region of an insulating sample, caused by
-                     irradiation) such that those energies correspond to a sample with no surface charge.
-                     Usually, the energy axis is adjusted by shifting all energies uniformally until one
-                     well-defined emission line peak (or the Fermi edge) is located at a known _correct_ energy.
-                     
-                     This concept is related to term `12.74 ff.`_ of the ISO 18115-1:2023 standard.
-                     
-                     .. _12.74 ff.: https://www.iso.org/obp/ui/en/#iso:std:iso:18115:-1:ed-3:v1:en:term:12.74
-                </doc>
-                <group name="level" type="NXelectron_level" recommended="true">
-                    <doc>
-                         Electronic core or valence level that was used for the calibration.
-                    </doc>
-                </group>
-                <field name="reference_peak">
-                    <doc>
-                         Reference peak that was used for the calibration.
-                         
-                         For example: adventitious carbon | C-C | metallic Au | elemental Si | Fermi edge | vacuum level
-                    </doc>
-                </field>
-                <field name="binding_energy" type="NX_FLOAT" recommended="true">
-                    <doc>
-                         The binding energy (in units of eV) that the specified emission line appeared at,
-                         after adjusting the binding energy scale.
-                         
-                         This concept is related to term `12.16_ ff.`_ of the ISO 18115-1:2023 standard.
-                         
-                         .. _12.16_ ff.: https://www.iso.org/obp/ui/en/#iso:std:iso:18115:-1:ed-3:v1:en:term:12.16
-                    </doc>
-                </field>
-                <field name="offset" type="NX_FLOAT" recommended="true">
-                    <doc>
-                         Offset between measured binding energy and calibrated binding energy of the
-                         emission line.
-                    </doc>
-                </field>
-                <field name="calibrated_axis" type="NX_FLOAT" recommended="true">
-                    <doc>
-                         This is the calibrated energy axis to be used for data plotting.
-                         
-                         This should link to /entry/data/energy.
-                    </doc>
-                </field>
-            </group>
-            <group name="transmission_correction" type="NXcalibration" optional="true">
-                <doc>
-                     In the transmission correction, each intensity measurement for electrons of a given
-                     kinetic energy is multiplied by the corresponding value in the relative_intensity
-                     field of the transmission_function. This calibration procedure is used to account for
-                     the different tranmsission efficiencies when using different lens modes.
-                </doc>
-                <group name="transmission_function" type="NXdata" recommended="true">
-                    <doc>
-                         Transmission function of the electron analyser.
-                         
-                         The transmission function (TF) specifies the detection efficiency for electrons of
-                         different kinetic energy passing through the electron analyser.
-                         This can be a link to /entry/instrument/electronanalyser/transmission_function.
-                    </doc>
-                    <attribute name="signal">
-                        <enumeration>
-                            <item value="relative_intensity"/>
-                        </enumeration>
-                    </attribute>
-                    <attribute name="axes">
-                        <enumeration>
-                            <item value="kinetic_energy"/>
-                        </enumeration>
-                    </attribute>
-                    <field name="kinetic_energy" type="NX_FLOAT" units="NX_ENERGY">
-                        <doc>
-                             Kinetic energy values
-                        </doc>
-                        <dimensions rank="1">
-                            <dim index="1" value="n_transmission_function"/>
-                        </dimensions>
-                    </field>
-                    <field name="relative_intensity" type="NX_FLOAT" units="NX_UNITLESS">
-                        <doc>
-                             Relative transmission efficiency for the given kinetic energies
-                        </doc>
-                        <dimensions rank="1">
-                            <dim index="1" value="n_transmission_function"/>
-                        </dimensions>
-                    </field>
-                </group>
-            </group>
-        </group>
-        <group type="NXsample">
-            <field name="name"/>
-            <group type="NXsubstance" recommended="true">
-                <doc>
-                     For samples containing a single pure substance. For mixtures use the
-                     NXsample_component_set and NXsample_component group in NXsample instead.
-                </doc>
-                <field name="molecular_formula_hill" recommended="true">
-                    <doc>
-                         The chemical formula of the sample (using CIF conventions).
-                    </doc>
-                </field>
-            </group>
-            <field name="atom_types" recommended="true">
-                <doc>
-                     List of comma-separated elements from the periodic table
-                     that are contained in the sample.
-                     If the sample substance has multiple components, all
-                     elements from each component must be included in `atom_types`.
-                </doc>
-            </field>
-            <field name="physical_form" recommended="true"/>
-            <field name="situation" recommended="true">
-                <enumeration>
-                    <item value="vacuum"/>
-                    <item value="inert atmosphere"/>
-                    <item value="oxidising atmosphere"/>
-                    <item value="reducing atmosphere"/>
-                </enumeration>
-            </field>
-            <group name="sample_history" type="NXhistory" recommended="true">
-                <doc>
-                     A set of activities that occurred to the sample prior to/during photoemission
-                     experiment.
-                </doc>
-                <group name="sample_preparation" type="NXphysical_process" recommended="true">
-                    <doc>
-                         Details about the sample preparation for the MPES experiment (e.g. UHV cleaving,
-                         in-situ growth, sputtering/annealing, etc.).
-                    </doc>
-                    <field name="start_time" type="NX_DATE_TIME"/>
-                    <field name="end_time" type="NX_DATE_TIME" recommended="true"/>
-                    <field name="method" recommended="true">
-                        <doc>
-                             Details about the method of sample preparation before the MPES experiment.
-                        </doc>
-                    </field>
-                </group>
-            </group>
-            <group name="temperature" type="NXenvironment" recommended="true">
-                <doc>
-                     Sample temperature (either controlled or just measured).
-                </doc>
-                <group name="temperature_sensor" type="NXsensor">
-                    <doc>
-                         Temperature sensor measuring the sample temperature.
-                         This should be a link to /entry/instrument/manipulator/temperature_sensor.
-                    </doc>
-                </group>
-                <group name="sample_heater" type="NXactuator" optional="true">
-                    <doc>
-                         Device to heat the sample.
-                         This should be a link to /entry/instrument/manipulator/sample_heater.
-                    </doc>
-                </group>
-                <group name="cryostat" type="NXactuator" optional="true">
-                    <doc>
-                         Cryostat for cooling the sample.
-                         This should be a link to /entry/instrument/manipulator/cryostat.
-                    </doc>
-                </group>
-            </group>
-            <group name="gas_pressure" type="NXenvironment" recommended="true">
-                <doc>
-                     Gas pressure surrounding the sample.
-                </doc>
-                <group name="pressure_gauge" type="NXsensor">
-                    <doc>
-                         Gauge measuring the gas pressure.
-                         
-                         This should be a link to /entry/instrument/pressure_gauge.
-                    </doc>
-                </group>
-            </group>
-            <group name="bias" type="NXenvironment" recommended="true">
-                <doc>
-                     Bias of the sample with respect to analyser ground.
-                     
-                     This concept is related to term `8.41`_ of the ISO 18115-1:2023 standard.
-                     
-                     .. _8.41: https://www.iso.org/obp/ui/en/#iso:std:iso:18115:-1:ed-3:v1:en:term:8.41
-                </doc>
-                <group name="voltmeter" type="NXsensor">
-                    <doc>
-                         Sensor measuring the applied voltage.
-                         
-                         This should be a link to /entry/instrument/manipulator/sample_bias_voltmeter.
-                    </doc>
-                </group>
-                <group name="potentiostat" type="NXactuator" optional="true">
-                    <doc>
-                         Actuator applying a voltage to sample and sample holder.
-                         
-                         This should be a link to /entry/instrument/manipulator/sample_bias_potentiostat.
-                    </doc>
-                </group>
-            </group>
-            <group name="drain_current" type="NXenvironment" optional="true">
-                <doc>
-                     Drain current of the sample and sample holder.
-                </doc>
-                <group name="amperemeter" type="NXsensor">
-                    <doc>
-                         Amperemeter measuring the drain current of the sample and sample holder.
-                         
-                         This should be a link to /entry/instrument/manipulator/drain_current_amperemeter.
-                    </doc>
-                </group>
-            </group>
-            <group name="flood_gun_current" type="NXenvironment" optional="true">
-                <doc>
-                     Current of low-energy electrons to the sample for charge neutralization.
-                </doc>
-                <group name="flood_gun" type="NXactuator">
-                    <doc>
-                         Flood gun creating a current of low-energy electrons.
-                         
-                         This should be a link to /entry/instrument/flood_gun.
-                    </doc>
-                </group>
-            </group>
-=======
         <group type="NXprocess">
             <group name="energy_calibration" type="NXcalibration" recommended="true"/>
->>>>>>> 8399d1f6
         </group>
         <group name="data" type="NXdata">
             <field name="energy" type="NX_NUMBER" units="NX_ENERGY" optional="true">
