--- conflicted
+++ resolved
@@ -357,7 +357,6 @@
                 <doc>
                      Manipulator for positioning of the sample.
                 </doc>
-<<<<<<< HEAD
                 <group name="temperature_sensor" type="NXsensor" recommended="true">
                     <field name="name" recommended="true"/>
                     <field name="measurement">
@@ -401,21 +400,6 @@
                     <field name="type" optional="true"/>
                     <field name="value" type="NX_FLOAT" recommended="true"/>
                 </group>
-=======
-                <field name="sample_temperature" type="NX_FLOAT" recommended="true" units="NX_TEMPERATURE"/>
-                <field name="drain_current" type="NX_FLOAT" recommended="true" units="NX_CURRENT"/>
-                <field name="sample_bias" type="NX_FLOAT" recommended="true" units="NX_CURRENT">
-                    <doc>
-                         Bias of the sample with respect to analyser ground.
-                         
-                         This field may also be found in NXsample if present.
-                         
-                         This concept is related to term `8.41`_ of the ISO 18115-1:2023 standard.
-                         
-                         .. _8.41: https://www.iso.org/obp/ui/en/#iso:std:iso:18115:-1:ed-3:v1:en:term:8.41
-                    </doc>
-                </field>
->>>>>>> 3d5f54bd
                 <group name="device_information" type="NXfabrication" recommended="true">
                     <field name="vendor" recommended="true"/>
                     <field name="model" recommended="true"/>
