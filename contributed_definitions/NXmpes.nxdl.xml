--- conflicted
+++ resolved
@@ -39,8 +39,6 @@
                 <item value="NXmpes"/>
             </enumeration>
         </field>
-<<<<<<< HEAD
-=======
         <field name="title"/>
         <field name="start_time" type="NX_DATE_TIME">
             <doc>
@@ -56,7 +54,6 @@
                  otherwise the local time zone is assumed per ISO8601.
             </doc>
         </field>
->>>>>>> 60500ddc
         <field name="method" recommended="true">
             <doc>
                  Name of the experimental method.
@@ -65,15 +62,6 @@
                  the `ISO 18115-1:2023`_ specification.
                  
                  Examples include:
-<<<<<<< HEAD
-                 	* X-ray photoelectron spectroscopy (XPS)
-                 	* angle-resolved X-ray photoelectron spectroscopy (ARXPS)
-                 	* ultraviolet photoelectron spectroscopy (UPS)
-                 	* angle-resolved photoelectron spectroscopy (ARPES)
-                 	* hard X-ray photoemission spectroscopy (HAXPES)
-                 	* near ambient pressure X-ray photoelectron spectroscopy (NAPXPS)
-                 	* electron spectroscopy for chemical analysis (ESCA)
-=======
                      * X-ray photoelectron spectroscopy (XPS)
                      * angle-resolved X-ray photoelectron spectroscopy (ARXPS)
                      * ultraviolet photoelectron spectroscopy (UPS)
@@ -85,14 +73,11 @@
                      * time-resolved angle-resolved X-ray photoelectron spectroscopy (trARPES)
                      * spin-resolved angle-resolved X-ray photoelectron spectroscopy (spin-ARPES)
                      * momentum microscopy
->>>>>>> 60500ddc
                  
                  .. _ISO 18115-1:2023: https://www.iso.org/standard/74811.html
                  .. _Clause 11: https://www.iso.org/obp/ui/en/#iso:std:iso:18115:-1:ed-3:v1:en:sec:11
             </doc>
         </field>
-<<<<<<< HEAD
-=======
         <group type="NXuser" recommended="true">
             <doc>
                  Contact information of at least the user of the instrument or the investigator
@@ -110,7 +95,6 @@
                 </doc>
             </field>
         </group>
->>>>>>> 60500ddc
         <group type="NXinstrument">
             <doc>
                  Description of the MPES spectrometer and its individual parts.
@@ -119,15 +103,6 @@
                  
                  .. _12.58: https://www.iso.org/obp/ui/en/#iso:std:iso:18115:-1:ed-3:v1:en:term:12.58
             </doc>
-<<<<<<< HEAD
-            <group name="energy_resolution" type="NXresolution" recommended="true"/>
-            <group type="NXelectronanalyser">
-                <group name="energy_resolution" type="NXresolution" recommended="true"/>
-                <group type="NXenergydispersion"/>
-            </group>
-        </group>
-        <group type="NXdata">
-=======
             <group name="energy_resolution" type="NXresolution" recommended="true">
                 <doc>
                      Overall energy resolution of the MPES instrument
@@ -846,7 +821,6 @@
                      actual encoder position in NXinstrument or calibrated axes in NXprocess.
                 </doc>
             </field>
->>>>>>> 60500ddc
             <field name="energy" type="NX_NUMBER" units="NX_ENERGY">
                 <doc>
                      Calibrated energy axis.
