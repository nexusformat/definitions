<?xml version="1.0" encoding="UTF-8"?>
<?xml-stylesheet type="text/xsl" href="nxdlformat.xsl"?>
<!--
# NeXus - Neutron and X-ray Common Data Format
# 
# Copyright (C) 2014-2022 NeXus International Advisory Committee (NIAC)
# 
# This library is free software; you can redistribute it and/or
# modify it under the terms of the GNU Lesser General Public
# License as published by the Free Software Foundation; either
# version 3 of the License, or (at your option) any later version.
#
# This library is distributed in the hope that it will be useful,
# but WITHOUT ANY WARRANTY; without even the implied warranty of
# MERCHANTABILITY or FITNESS FOR A PARTICULAR PURPOSE.  See the GNU
# Lesser General Public License for more details.
#
# You should have received a copy of the GNU Lesser General Public
# License along with this library; if not, write to the Free Software
# Foundation, Inc., 59 Temple Place, Suite 330, Boston, MA  02111-1307  USA
#
# For further information, see http://www.nexusformat.org
-->
<definition xmlns="http://definition.nexusformat.org/nxdl/3.1" xmlns:xsi="http://www.w3.org/2001/XMLSchema-instance" category="application" type="group" name="NXmpes" extends="NXobject" xsi:schemaLocation="http://definition.nexusformat.org/nxdl/3.1 ../nxdl.xsd">
    <symbols>
        <doc>
             The symbols used in the schema to specify e.g. dimensions of arrays
        </doc>
        <symbol name="n_transmission_function">
            <doc>
                 Number of data points in the transmission function.
            </doc>
        </symbol>
    </symbols>
    <doc>
         This is the most general application definition for multidimensional
         photoelectron spectroscopy.
         
         Groups and fields are named according to the
         `ISO 18115-1:2023`_ specification as well as the `IUPAC Recommendations 2020`_.
         
         .. _ISO 18115-1:2023: https://www.iso.org/standard/74811.html
         .. _IUPAC Recommendations 2020: https://doi.org/10.1515/pac-2019-0404
    </doc>
    <group type="NXentry">
        <field name="title"/>
        <field name="start_time" type="NX_DATE_TIME">
            <doc>
                 Datetime of the start of the measurement.
            </doc>
        </field>
        <field name="end_time" type="NX_DATE_TIME" recommended="true">
            <doc>
                 Datetime of the end of the measurement.
            </doc>
        </field>
        <field name="method" recommended="true">
            <doc>
<<<<<<< HEAD
                 A name of the experimental method according to `Clause 11`_ of
                 the `ISO 18115-1:2023`_ specification.
                 
                 Examples include:
                 	* X-ray photoelectron spectroscopy (XPS)
                 	* angle-resolved X-ray photoelectron spectroscopy (ARXPS)  
                 	* ultraviolet photoelectron spectroscopy (UPS)
                 	* angle-resolved photoelectron spectroscopy (ARPES)
                 	* hard X-ray photoemission spectroscopy (HAXPES)
                 	* near ambient pressure X-ray photoelectron spectroscopy (NAPXPS)
                 	* photoelectron emission microscopy (PEEM)
                 	* electron spectroscopy for chemical analysis (ESCA)
                 
                 .. _ISO 18115-1:2023: https://www.iso.org/standard/74811.html
                 .. _Clause 11: https://www.iso.org/obp/ui/en/#iso:std:iso:18115:-1:ed-3:v1:en:sec:11
=======
                 A name of the experimental method according
                 to the `ISO 18115-1:2023`_ specification.
                 
                 .. _ISO 18115-1:2023: https://www.iso.org/standard/74811.html
>>>>>>> 39e57bdd
            </doc>
        </field>
        <field name="definition">
            <attribute name="version"/>
            <enumeration>
                <item value="NXmpes"/>
            </enumeration>
        </field>
        <group type="NXuser" recommended="true">
            <doc>
                 Contact information of at least the user of the instrument or the investigator
                 who performed this experiment. Adding multiple users if relevant is recommended.
            </doc>
            <field name="name">
                <doc>
                     Name of the user.
                </doc>
            </field>
            <field name="affiliation" recommended="true">
                <doc>
                     Name of the affiliation of the user at the point in time when the experiment was
                     performed.
                </doc>
            </field>
            <field name="address" recommended="true">
                <doc>
                     Full address (street, street number, ZIP, city, country) of the user's
                     affiliation.
                </doc>
            </field>
            <field name="email">
                <doc>
                     Email address of the user.
                </doc>
            </field>
            <field name="orcid" recommended="true">
                <doc>
                     Author ID defined by https://orcid.org/.
                </doc>
            </field>
        </group>
        <group type="NXinstrument">
<<<<<<< HEAD
            <doc>
                 MPES spectrometer
                 
                 Refers to Term `12.58`_ of the ISO 18115-1:2023 specification.
                 
                 .. _12.58: https://www.iso.org/obp/ui/en/#iso:std:iso:18115:-1:ed-3:v1:en:term:12.58
            </doc>
            <group name="energy_resolution" type="NXresolution" recommended="true">
                <doc>
                     Overall energy resolution of the MPES instrument
                     
                     Refers to Terms `10.7`_ ff. and `10.24`_ of the ISO 18115-1:2023 specification.
                     
                     .. _10.7: https://www.iso.org/obp/ui/en/#iso:std:iso:18115:-1:ed-3:v1:en:term:10.7
                     .. _10.24: https://www.iso.org/obp/ui/en/#iso:std:iso:18115:-1:ed-3:v1:en:term:10.24
                </doc>
=======
            <group name="energy_resolution" type="NXresolution" recommended="true">
>>>>>>> 39e57bdd
                <field name="physical_quantity"/>
                <field name="type"/>
                <group name="resolution" type="NXdata">
                    <field name="magnitude" type="NX_FLOAT" units="NX_ENERGY"/>
                </group>
            </group>
            <group name="device_information" type="NXfabrication" recommended="true">
                <field name="vendor" recommended="true"/>
                <field name="model" recommended="true"/>
                <field name="identifier" recommended="true"/>
            </group>
            <group name="source_TYPE" type="NXsource">
                <!--Comment from mpes may workshop:
- Add linking between source and beam
- There is much more information which can be provided for NXsource-->
                <doc>
                     The source used to generate the primary photons. Properties refer strictly to
                     parameters of the source, not of the output beam. For example, the energy of the
                     source is not the optical power of the beam, but the energy of the electron beam
                     in a synchrotron and so on.
                </doc>
                <field name="type">
                    <enumeration>
                        <item value="Synchrotron X-ray Source"/>
                        <item value="Rotating Anode X-ray"/>
                        <item value="Fixed Tube X-ray"/>
                        <item value="UV Laser"/>
                        <item value="Free-Electron Laser"/>
                        <item value="Optical Laser"/>
                        <item value="UV Plasma Source"/>
                        <item value="Metal Jet X-ray"/>
                        <item value="HHG laser"/>
                        <item value="UV lamp"/>
                        <item value="Monochromatized electron source"/>
                        <item value="other"/>
                    </enumeration>
                </field>
                <field name="type_other" optional="true">
                    <doc>
                         Specification of type, may also go to name.
                    </doc>
                </field>
                <field name="name" recommended="true"/>
                <field name="probe">
                    <doc>
                         Type of probe. In photoemission it's always photons, so the full NIAC list is
                         restricted.
                    </doc>
                    <enumeration>
                        <item value="photons"/>
                    </enumeration>
                </field>
                <group name="device_information" type="NXfabrication" recommended="true">
                    <field name="vendor" recommended="true"/>
                    <field name="model" recommended="true"/>
                    <field name="identifier" recommended="true"/>
                </group>
                <group name="associated_beam" type="NXbeam">
                    <doc>
                         The beam emitted by this source.
                         Should be named with the same appendix, e.g.,
                         for `source_probe` it should refer to `beam_probe`.
<<<<<<< HEAD
                         Refers to the same concept as /NXentry/NXinstrument/beam_TYPE
=======
                         Refers to the same concept as /NXentry/NXinstrument/source_TYPE
>>>>>>> 39e57bdd
                         and may be linked.
                    </doc>
                </group>
            </group>
            <!--It would be nice if we had the notion of linking in nexus or if
we have a subdefinition NXlink to refer to a path.
This would also be helpful for NXtransformations-->
            <group name="beam_TYPE" type="NXbeam">
<<<<<<< HEAD
=======
                <!--Comment from mpes may workshop: Add linking between source and beam-->
                <!--Add extent as recommended?-->
>>>>>>> 39e57bdd
                <field name="distance" type="NX_NUMBER" units="NX_LENGTH" recommended="true">
                    <doc>
                         Distance between the point where this NXbeam instance is evaluating the beam properties
                         and the intersection point of the beam and the sample.
                         For photoemission, this intersection point is where the centre of the beam touches the sample surface.
                    </doc>
                </field>
                <field name="incident_energy" type="NX_FLOAT" units="NX_ENERGY"/>
                <field name="incident_energy_spread" type="NX_NUMBER" recommended="true" units="NX_ENERGY"/>
                <field name="incident_polarization" type="NX_NUMBER" recommended="true" units="NX_ANY"/>
                <field name="extent" type="NX_FLOAT" recommended="true"/>
                <group name="associated_source" type="NXsource">
                    <doc>
<<<<<<< HEAD
                         The source that emitted this beam.
                         Should be named with the same appendix, e.g.,
                         for `beam_probe` it should refer to `source_probe`.
                         Refers to the same concept as /NXentry/NXinstrument/source_TYPE
=======
                         The beam emitted by this source.
                         Should be named with the same appendix, e.g.,
                         for `beam_probe` it should refer to `source_probe`.
                         Refers to the same concept as /NXentry/NXinstrument/beam_TYPE
>>>>>>> 39e57bdd
                         and may be linked.
                    </doc>
                </group>
            </group>
            <group type="NXelectronanalyser">
                <group name="device_information" type="NXfabrication" recommended="true">
                    <field name="vendor" recommended="true"/>
                    <field name="model" recommended="true"/>
                    <field name="identifier" recommended="true"/>
                </group>
                <field name="description"/>
                <field name="energy_resolution" type="NX_FLOAT" recommended="true" units="NX_ENERGY">
                    <doc>
                         Energy resolution of the analyser with the current setting. May be linked from a
                         NXcalibration.
                         
                         Refers to Term `10.24`_ of the ISO 18115-1:2023 specification.
                         
                         .. _10.24: https://www.iso.org/obp/ui/en/#iso:std:iso:18115:-1:ed-3:v1:en:term:10.24
                    </doc>
                </field>
                <field name="fast_axes" recommended="true"/>
                <field name="slow_axes" recommended="true"/>
                <field name="transmission_function" type="NX_FLOAT" optional="true"/>
                <group type="NXcollectioncolumn">
                    <!--TODO: Comment from Anders Frisk on proposal page
What is the definition of a collection column?
Optional constant settings (like lens focusing parameters on the sample: position_x, position_y, working_distance)-->
                    <field name="scheme">
                        <doc>
                             Scheme of the electron collection column.
                        </doc>
                        <enumeration>
                            <item value="Standard"/>
                            <item value="Angular dispersive"/>
                            <item value="Spatial dispersive"/>
                            <item value="Selective area"/>
                            <item value="Deflector"/>
                            <item value="PEEM"/>
                            <item value="Momentum Microscope"/>
                        </enumeration>
                    </field>
                    <field name="mode" recommended="true">
                        <doc>
                             Labelling of the lens setting in use.
                        </doc>
                    </field>
                    <field name="projection" recommended="true"/>
                    <group name="field_aperture" type="NXaperture" optional="true">
                        <doc>
                             The size and position of the field aperture inserted in the column. To add
                             additional or other apertures use the APERTURE group of NXcollectioncolumn.
                        </doc>
                    </group>
                    <group name="contrast_aperture" type="NXaperture" optional="true">
                        <doc>
                             The size and position of the contrast aperture inserted in the column. To add
                             additional or other apertures use the APERTURE group of NXcollectioncolumn.
                        </doc>
                    </group>
<<<<<<< HEAD
                    <group name="iris" type="NXaperture" optional="true">
                        <doc>
                             Size, position and shape of the iris inserted in the column. 
                             
                             The iris is an aperture in the lens with a variable diameter which can reduce the number of 
                             electrons entering the analyzer. 
                             
                             To add additional or other slits use the APERTURE group of NXcollectioncolumn.
                        </doc>
                    </group>
=======
>>>>>>> 39e57bdd
                    <group name="device_information" type="NXfabrication" recommended="true">
                        <field name="vendor" recommended="true"/>
                        <field name="model" recommended="true"/>
                        <field name="identifier" recommended="true"/>
                    </group>
                </group>
                <group type="NXenergydispersion">
                    <field name="scheme">
                        <enumeration>
                            <item value="tof"/>
                            <item value="hemispherical"/>
                            <item value="double hemispherical"/>
                            <item value="cylindrical mirror"/>
                            <item value="display mirror"/>
                            <item value="retarding grid"/>
                        </enumeration>
                    </field>
                    <field name="pass_energy" type="NX_FLOAT" units="NX_ENERGY"/>
                    <field name="energy_scan_mode"/>
                    <group name="entrance_slit" type="NXaperture" optional="true">
                        <doc>
                             Size, position and shape of the entrance slit in dispersive analyzers.
                             
                             To add additional or other slits use the APERTURE group of NXenergydispersion.
                        </doc>
                    </group>
                    <group name="exit_slit" type="NXaperture" optional="true">
                        <doc>
                             Size, position and shape of the exit slit in dispersive analyzers.
                             
                             To add additional or other slits use the APERTURE group of NXenergydispersion.
                        </doc>
                    </group>
                    <group name="device_information" type="NXfabrication" recommended="true">
                        <field name="vendor" recommended="true"/>
                        <field name="model" recommended="true"/>
                        <field name="identifier" recommended="true"/>
                    </group>
                </group>
                <group type="NXdetector">
                    <field name="amplifier_type" recommended="true">
                        <doc>
                             Type of electron amplifier in the first amplification step.
                        </doc>
                        <enumeration>
                            <item value="MCP"/>
                            <item value="channeltron"/>
                        </enumeration>
                    </field>
                    <field name="detector_type" recommended="true">
                        <doc>
                             Description of the detector type.
                        </doc>
                        <enumeration>
                            <item value="DLD"/>
                            <item value="Phosphor+CCD"/>
                            <item value="Phosphor+CMOS"/>
                            <item value="ECMOS"/>
                            <item value="Anode"/>
                            <item value="Multi-anode"/>
                        </enumeration>
                    </field>
                    <group name="device_information" type="NXfabrication" recommended="true">
                        <field name="vendor" recommended="true"/>
                        <field name="model" recommended="true"/>
                        <field name="identifier" recommended="true"/>
                    </group>
                    <group type="NXdata" recommended="true">
                        <attribute name="signal">
                            <enumeration>
                                <item value="raw"/>
                            </enumeration>
                        </attribute>
                        <field name="raw" type="NX_NUMBER">
                            <doc>
                                 Raw data before calibration.
                            </doc>
                        </field>
                    </group>
                </group>
            </group>
            <group type="NXmanipulator" optional="true">
                <doc>
                     Manipulator for positioning of the sample.
                </doc>
                <field name="sample_temperature" type="NX_FLOAT" recommended="true" units="NX_TEMPERATURE"/>
                <field name="drain_current" type="NX_FLOAT" recommended="true" units="NX_CURRENT"/>
<<<<<<< HEAD
                <field name="sample_bias" type="NX_FLOAT" recommended="true" units="NX_CURRENT">
                    <doc>
                         Bias of the sample with respect to analyser ground.
                         
                         This field may also be found in NXsample if present.
                         
                         Refers to Term `8.41`_ of the ISO 18115-1:2023 specification.
                         
                         .. _8.41: https://www.iso.org/obp/ui/en/#iso:std:iso:18115:-1:ed-3:v1:en:term:8.41
                    </doc>
                </field>
=======
                <field name="sample_bias" type="NX_FLOAT" recommended="true" units="NX_CURRENT"/>
>>>>>>> 39e57bdd
                <group name="device_information" type="NXfabrication" recommended="true">
                    <field name="vendor" recommended="true"/>
                    <field name="model" recommended="true"/>
                    <field name="identifier" recommended="true"/>
                </group>
            </group>
        </group>
        <group type="NXprocess" recommended="true">
            <doc>
                 Document an event of data processing, reconstruction, or analysis for this data.
                 Describe the appropriate axis calibrations for your experiment using one or more
                 of the following NXcalibrations
            </doc>
            <group name="energy_calibration" type="NXcalibration" optional="true">
                <doc>
                     Calibration event on the energy axis.
                     
                     For XPS, the calibration should ideally be performed according to
                     `ISO 15472:2010`_ specification.
                     
                     .. _ISO 15472:2010: https://www.iso.org/standard/74811.html
                </doc>
                <field name="applied" type="NX_BOOLEAN">
                    <doc>
                         Has an energy calibration been applied?
                    </doc>
                </field>
                <field name="calibrated_axis" type="NX_FLOAT" recommended="true">
                    <doc>
                         This is the calibrated energy axis to be used for data plotting.
                    </doc>
                </field>
            </group>
            <group name="angular_calibration" type="NXcalibration" optional="true">
                <field name="applied" type="NX_BOOLEAN">
                    <doc>
                         Has an angular calibration been applied?
                    </doc>
                </field>
                <field name="calibrated_axis" type="NX_FLOAT" recommended="true">
                    <doc>
                         This is the calibrated angular axis to be used for data plotting.
                    </doc>
                </field>
            </group>
            <group name="spatial_calibration" type="NXcalibration" optional="true">
                <field name="applied" type="NX_BOOLEAN">
                    <doc>
                         Has an spatial calibration been applied?
                    </doc>
                </field>
                <field name="calibrated_axis" type="NX_FLOAT" recommended="true">
                    <doc>
                         This is the calibrated spatial axis to be used for data plotting.
                    </doc>
                </field>
            </group>
            <group name="momentum_calibration" type="NXcalibration" optional="true">
                <field name="applied" type="NX_BOOLEAN">
                    <doc>
                         Has an momentum calibration been applied?
                    </doc>
                </field>
                <field name="calibrated_axis" type="NX_FLOAT" recommended="true">
                    <doc>
                         This is the momentum axis to be used for data plotting.
                    </doc>
                </field>
            </group>
            <group name="energy_referencing" type="NXcalibration" optional="true">
                <doc>
                     For energy referencing, the measured energies are corrected for the charging potential 
                     (i.e., the electrical potential of the surface region of an insulating sample, caused by
                     irradiation) such that those energies correspond to a sample with no surface charge.
                     Usually, the energy axis is adjusted by shifting all energies uniformally until one 
                     well-defined emission line peak (or the Fermi edge) is located at a known _correct_ energy.
                     
                     Refers to Term `12.74`_ ff. of the ISO 18115-1:2023 specification.
                     
                     .. _12.74: https://www.iso.org/obp/ui/en/#iso:std:iso:18115:-1:ed-3:v1:en:term:12.74
                </doc>
                <field name="applied" type="NX_BOOLEAN">
                    <doc>
                         Have the energy axes been adjusted (e.g., in cases where samples are not
                         conductive)?
                    </doc>
                </field>
                <group name="level" type="NXelectron_level" recommended="true">
                    <doc>
                         Electronic core or valence level that was used for the calibration.
                    </doc>
                </group>
                <field name="reference_peak">
                    <doc>
                         Reference peak that was used for the calibration. 
                         
                         For example: adventitious carbon | C-C | metallic Au | elemental Si | Fermi edge
                    </doc>
                </field>
                <field name="binding_energy" type="NX_FLOAT" recommended="true">
                    <doc>
                         The binding energy (in units of eV) that the specified emission line appeared at, 
                         after adjusting the binding energy scale.
                         
                         Refers to Term `12.16`_ ff. of the ISO 18115-1:2023 specification.
                         
                         .. _12.16: https://www.iso.org/obp/ui/en/#iso:std:iso:18115:-1:ed-3:v1:en:term:12.16
                    </doc>
                </field>
                <field name="offset" type="NX_FLOAT" recommended="true">
                    <doc>
                         Offset between measured binding energy and calibrated binding energy of the
                         emission line.
                    </doc>
                </field>
                <field name="calibrated_axis" type="NX_FLOAT" recommended="true">
                    <doc>
                         This is the calibrated energy axis to be used for data plotting.
                         
                         This should link to /entry/data/energy.
                    </doc>
                </field>
            </group>
            <group name="transmission_correction" type="NXcalibration" optional="true">
                <doc>
                     In the transmission correction, each intensity measurement for electrons of a given
                     kinetic energy is multiplied by the corresponding value in the relative_intensity
                     field of the transmission_function. This calibration procedure is used to account for
                     the different tranmsission efficiencies when using different lens modes.
                </doc>
                <field name="applied" type="NX_BOOLEAN">
                    <doc>
                         Has an intensity calibration been applied? 
                         
                         That is, has the transmission function of the analyser been taken into account?
                    </doc>
                </field>
                <group name="mapping" type="NXdata" recommended="true">
                    <doc>
                         Transmission function of the electron analyser.
                         
                         The transmission function (TF) specifies the detection efficiency for electrons of 
                         different kinetic energy passing through the electron analyser.			
                         This can be a link to /entry/instrument/electronanalyser/transmission_function.
                    </doc>
                    <attribute name="signal">
                        <enumeration>
                            <item value="relative_intensity"/>
                        </enumeration>
                    </attribute>
                    <attribute name="axes">
                        <enumeration>
                            <item value="kinetic_energy"/>
                        </enumeration>
                    </attribute>
                    <field name="kinetic_energy" type="NX_FLOAT" units="NX_ENERGY">
                        <doc>
                             Kinetic energy values
                        </doc>
                        <dimensions rank="1">
                            <dim index="1" value="n_transmission_function"/>
                        </dimensions>
                    </field>
                    <field name="relative_intensity" type="NX_FLOAT" units="NX_UNITLESS">
                        <doc>
                             Relative transmission efficiency for the given kinetic energies
                        </doc>
                        <dimensions rank="1">
                            <dim index="1" value="n_transmission_function"/>
                        </dimensions>
                    </field>
                </group>
            </group>
        </group>
        <group type="NXsample">
            <field name="name"/>
            <field name="chemical_formula" recommended="true">
                <doc>
                     The chemical formula of the sample. For mixtures use the NXsample_component
                     group in NXsample instead.
                </doc>
            </field>
            <group name="sample_history" type="NXnote" recommended="true">
                <doc>
                     A descriptor to keep track of the treatment of the sample before entering the
                     photoemission experiment. Ideally, a full report of the previous operations, in
                     any format (NXnote allows to add pictures, audio, movies). Alternatively, a
                     reference to the location or a unique identifier or other metadata file. In the
                     case these are not available, free-text description.
                </doc>
            </group>
            <field name="atom_types" recommended="true">
                <doc>
                     List of comma-separated elements from the periodic table
                     that are contained in the sample.
                     If the sample substance has multiple components, all
                     elements from each component must be included in `atom_types`.
                </doc>
            </field>
            <field name="physical_form" recommended="true"/>
            <field name="preparation_date" type="NX_DATE_TIME" recommended="true">
                <doc>
                     Date of preparation of the sample for the XPS experiment (i.e. cleaving, last
                     annealing).
                </doc>
            </field>
            <group name="preparation_description" type="NXnote" optional="true">
                <doc>
                     Description of the surface preparation technique for the XPS experiment, i.e.
                     UHV cleaving, in-situ growth, sputtering/annealing etc. Ideally, a full report
                     of the previous operations, in any format(NXnote allows to add pictures, audio,
                     movies). Alternatively, a reference to the location or a unique identifier or
                     other metadata file. In the case these are not available, free-text description.
                </doc>
            </group>
            <field name="temperature" type="NX_FLOAT" units="NX_TEMPERATURE" recommended="true">
                <doc>
                     In the case of a fixed temperature measurement this is the scalar temperature of
                     the sample. In the case of an experiment in which the temperature is changed and
                     recoded, this is an array of length m of temperatures. This should be a link to
                     /entry/instrument/manipulator/sample_temperature.
                </doc>
            </field>
            <field name="situation" optional="true">
                <enumeration>
                    <item value="vacuum"/>
                    <item value="inert atmosphere"/>
                    <item value="oxidising atmosphere"/>
                    <item value="reducing atmosphere"/>
                </enumeration>
            </field>
            <field name="gas_pressure" type="NX_FLOAT" units="NX_PRESSURE" optional="true"/>
            <field name="bias" type="NX_FLOAT" units="NX_VOLTAGE" optional="true">
                <doc>
                     Voltage applied to sample and sample holder.
                </doc>
            </field>
        </group>
        <group type="NXdata">
            <attribute name="signal">
                <enumeration>
                    <item value="data"/>
                </enumeration>
            </attribute>
            <field name="data" type="NX_NUMBER" units="NX_ANY">
                <doc>
                     Represents a measure of one- or more-dimensional photoemission counts, where the
                     varied axis may be for example energy, momentum, spatial coordinate, pump-probe
                     delay, spin index, temperature, etc. The axes traces should be linked to the
                     actual encoder position in NXinstrument or calibrated axes in NXprocess.
                </doc>
            </field>
            <field name="energy" type="NX_NUMBER" recommended="true">
                <doc>
                     Calibrated energy axis.
                     
                     The calibrated energy axis can be either in binding or kinetic energy.
                     This should be a link to either
                     /entry/process/energy_calibration/calibrated_axis or 
                     /entry/process/energy_correction/calibrated_axis.
                </doc>
                <attribute name="type" type="NX_CHAR" recommended="true">
                    <doc>
                         The energy can be either stored as kinetic (Term `3.35`_ of the ISO 18115-1:2023
                         specification) or as binding (Term `12.16`_) energy.
                         
                         .. _3.35: https://www.iso.org/obp/ui/en/#iso:std:iso:18115:-1:ed-3:v1:en:term:3.35
                         .. _12.16: https://www.iso.org/obp/ui/en/#iso:std:iso:18115:-1:ed-3:v1:en:term:12.16
                    </doc>
                    <enumeration>
                        <item value="kinetic">
                            <doc>
                                 Calibrated kinetic energy axis.
                            </doc>
                        </item>
                        <item value="binding">
                            <doc>
                                 Calibrated binding energy axis.
                            </doc>
                        </item>
                    </enumeration>
                </attribute>
            </field>
        </group>
    </group>
</definition><|MERGE_RESOLUTION|>--- conflicted
+++ resolved
@@ -56,7 +56,6 @@
         </field>
         <field name="method" recommended="true">
             <doc>
-<<<<<<< HEAD
                  A name of the experimental method according to `Clause 11`_ of
                  the `ISO 18115-1:2023`_ specification.
                  
@@ -72,12 +71,6 @@
                  
                  .. _ISO 18115-1:2023: https://www.iso.org/standard/74811.html
                  .. _Clause 11: https://www.iso.org/obp/ui/en/#iso:std:iso:18115:-1:ed-3:v1:en:sec:11
-=======
-                 A name of the experimental method according
-                 to the `ISO 18115-1:2023`_ specification.
-                 
-                 .. _ISO 18115-1:2023: https://www.iso.org/standard/74811.html
->>>>>>> 39e57bdd
             </doc>
         </field>
         <field name="definition">
@@ -120,7 +113,6 @@
             </field>
         </group>
         <group type="NXinstrument">
-<<<<<<< HEAD
             <doc>
                  MPES spectrometer
                  
@@ -137,9 +129,6 @@
                      .. _10.7: https://www.iso.org/obp/ui/en/#iso:std:iso:18115:-1:ed-3:v1:en:term:10.7
                      .. _10.24: https://www.iso.org/obp/ui/en/#iso:std:iso:18115:-1:ed-3:v1:en:term:10.24
                 </doc>
-=======
-            <group name="energy_resolution" type="NXresolution" recommended="true">
->>>>>>> 39e57bdd
                 <field name="physical_quantity"/>
                 <field name="type"/>
                 <group name="resolution" type="NXdata">
@@ -202,11 +191,7 @@
                          The beam emitted by this source.
                          Should be named with the same appendix, e.g.,
                          for `source_probe` it should refer to `beam_probe`.
-<<<<<<< HEAD
                          Refers to the same concept as /NXentry/NXinstrument/beam_TYPE
-=======
-                         Refers to the same concept as /NXentry/NXinstrument/source_TYPE
->>>>>>> 39e57bdd
                          and may be linked.
                     </doc>
                 </group>
@@ -215,11 +200,22 @@
 we have a subdefinition NXlink to refer to a path.
 This would also be helpful for NXtransformations-->
             <group name="beam_TYPE" type="NXbeam">
-<<<<<<< HEAD
-=======
+                <field name="distance" type="NX_NUMBER" units="NX_LENGTH" recommended="true">
+                    <doc>
+                         The beam emitted by this source.
+                         Should be named with the same appendix, e.g.,
+                         for `source_probe` it should refer to `beam_probe`.
+                         Refers to the same concept as /NXentry/NXinstrument/source_TYPE
+                         and may be linked.
+                    </doc>
+                </group>
+            </group>
+            <!--It would be nice if we had the notion of linking in nexus or if
+we have a subdefinition NXlink to refer to a path.
+This would also be helpful for NXtransformations-->
+            <group name="beam_TYPE" type="NXbeam">
                 <!--Comment from mpes may workshop: Add linking between source and beam-->
                 <!--Add extent as recommended?-->
->>>>>>> 39e57bdd
                 <field name="distance" type="NX_NUMBER" units="NX_LENGTH" recommended="true">
                     <doc>
                          Distance between the point where this NXbeam instance is evaluating the beam properties
@@ -233,17 +229,10 @@
                 <field name="extent" type="NX_FLOAT" recommended="true"/>
                 <group name="associated_source" type="NXsource">
                     <doc>
-<<<<<<< HEAD
                          The source that emitted this beam.
                          Should be named with the same appendix, e.g.,
                          for `beam_probe` it should refer to `source_probe`.
                          Refers to the same concept as /NXentry/NXinstrument/source_TYPE
-=======
-                         The beam emitted by this source.
-                         Should be named with the same appendix, e.g.,
-                         for `beam_probe` it should refer to `source_probe`.
-                         Refers to the same concept as /NXentry/NXinstrument/beam_TYPE
->>>>>>> 39e57bdd
                          and may be linked.
                     </doc>
                 </group>
@@ -304,7 +293,6 @@
                              additional or other apertures use the APERTURE group of NXcollectioncolumn.
                         </doc>
                     </group>
-<<<<<<< HEAD
                     <group name="iris" type="NXaperture" optional="true">
                         <doc>
                              Size, position and shape of the iris inserted in the column. 
@@ -315,8 +303,6 @@
                              To add additional or other slits use the APERTURE group of NXcollectioncolumn.
                         </doc>
                     </group>
-=======
->>>>>>> 39e57bdd
                     <group name="device_information" type="NXfabrication" recommended="true">
                         <field name="vendor" recommended="true"/>
                         <field name="model" recommended="true"/>
@@ -404,7 +390,6 @@
                 </doc>
                 <field name="sample_temperature" type="NX_FLOAT" recommended="true" units="NX_TEMPERATURE"/>
                 <field name="drain_current" type="NX_FLOAT" recommended="true" units="NX_CURRENT"/>
-<<<<<<< HEAD
                 <field name="sample_bias" type="NX_FLOAT" recommended="true" units="NX_CURRENT">
                     <doc>
                          Bias of the sample with respect to analyser ground.
@@ -416,9 +401,6 @@
                          .. _8.41: https://www.iso.org/obp/ui/en/#iso:std:iso:18115:-1:ed-3:v1:en:term:8.41
                     </doc>
                 </field>
-=======
-                <field name="sample_bias" type="NX_FLOAT" recommended="true" units="NX_CURRENT"/>
->>>>>>> 39e57bdd
                 <group name="device_information" type="NXfabrication" recommended="true">
                     <field name="vendor" recommended="true"/>
                     <field name="model" recommended="true"/>
