<?xml version="1.0" encoding="UTF-8"?>
<?xml-stylesheet type="text/xsl" href="nxdlformat.xsl" ?>
<!--
# NeXus - Neutron and X-ray Common Data Format
# 
# Copyright (C) 2012-2014 NeXus International Advisory Committee (NIAC)
# 
# This library is free software; you can redistribute it and/or
# modify it under the terms of the GNU Lesser General Public
# License as published by the Free Software Foundation; either
# version 3 of the License, or (at your option) any later version.
#
# This library is distributed in the hope that it will be useful,
# but WITHOUT ANY WARRANTY; without even the implied warranty of
# MERCHANTABILITY or FITNESS FOR A PARTICULAR PURPOSE.  See the GNU
# Lesser General Public License for more details.
#
# You should have received a copy of the GNU Lesser General Public
# License along with this library; if not, write to the Free Software
# Foundation, Inc., 59 Temple Place, Suite 330, Boston, MA  02111-1307  USA
#
# For further information, see http://www.nexusformat.org
-->
<definition name="NXarpes" extends="NXobject" type="group"
<<<<<<< HEAD
	    version="1.0"  category="application"
	    xmlns="http://definition.nexusformat.org/nxdl/@NXDL_RELEASE@"
	    xmlns:xsi="http://www.w3.org/2001/XMLSchema-instance"
	    xsi:schemaLocation="http://definition.nexusformat.org/nxdl/@NXDL_RELEASE@ ../nxdl.xsd"
	    svnid="$Id$">
  <doc>
    This is an application definition for angular resolved photo electron spectroscopy.
    It has been drawn up with hemispherical electron analysers in mind. 
  </doc>
  <group type="NXentry">
    <attribute name="entry">
      <doc>
        NeXus convention is to use "entry1", "entry2", ... 
        for analysis software to locate each entry.
      </doc>
    </attribute>
    <field name="title" type="NX_CHAR"/>
    <field name="start_time" type="NX_DATE_TIME"/>
    <field name="definition">
      <doc>Official NeXus NXDL schema to which this file conforms.</doc>
      <enumeration>
        <item value="NXarpes"></item>
      </enumeration>
    </field>
    <group type="NXinstrument">
      <group type="NXsource">
        <field name="type" type="NX_CHAR"/>
        <field name="name" type="NX_CHAR"/>
        <field name="probe">
          <enumeration>
            <item value="x-ray"/>
          </enumeration>
=======
    version="1.0"  category="application"
    xmlns="http://definition.nexusformat.org/nxdl/@NXDL_RELEASE@"
    xmlns:xsi="http://www.w3.org/2001/XMLSchema-instance"
    xsi:schemaLocation="http://definition.nexusformat.org/nxdl/@NXDL_RELEASE@ ../nxdl.xsd"
    >
    <doc>
		This is an application definition for angular resolved photo electron spectroscopy.
		It has been drawn up with hemispherical electron analysers in mind. 
    </doc>
    <group type="NXentry">
        <attribute name="entry">
            <doc>
	            NeXus convention is to use "entry1", "entry2", ... 
	            for analysis software to locate each entry
            </doc>
        </attribute>
        <field name="title" type="NX_CHAR"/>
        <field name="start_time" type="NX_DATE_TIME"/>
        <field name="definition">
            <doc> Official NeXus NXDL schema to which this file conforms </doc>
            <enumeration>
                <item value="NXarpes"></item>
            </enumeration>
>>>>>>> 79ba1b60
        </field>
      </group>
      <group type="NXmonochromator" name="monochromator">
        <field name="energy" type="NX_NUMBER" units="NX_ENERGY"/>
      </group>
      <group type="NXdetector" name="analyser">
        <field name="data" type="NX_NUMBER" />
        <field name="lens_mode" type="NX_CHAR">
          <doc>setting for the electron analyser lens</doc>
        </field>
        <field name="acquisition_mode">
          <enumeration>
            <item value="swept"/>
            <item value="fixed"/>
          </enumeration>
        </field>
        <field name="entrance_slit_shape">
          <enumeration>
            <item value="curved"/>
            <item value="straight"/>
          </enumeration>
        </field>
        <field name="entrance_slit_setting" type="NX_NUMBER" units="NX_ANY">
          <doc>dial setting of the entrance slit</doc>
        </field>
        <field name="entrance_slit_size" units="NX_LENGTH">
          <doc>size of the entrance slit</doc>
        </field>
        <field name="pass_energy" units="NX_ENERGY">
          <doc>energy of the electrons on the mean path of the analyser</doc>
        </field>
        <field name="time_per_channel" units="NX_TIME">
          <doc>todo: define more clearly</doc>
        </field>
        <field name="angles" type="NX_NUMBER" units="NX_ANGLE">
          <doc>
            Angular axis of the analyser data
            which dimension the axis applies to is defined
            using the normal NXdata methods.
          </doc>
        </field>
        <field name="energies" type="NX_NUMBER" units="NX_ENERGY">
          <doc>
            Energy axis of the analyser data
            which dimension the axis applies to is defined
            using the normal NXdata methods.
          </doc>
        </field>
        <field name="sensor_size" type="NX_INT">
          <doc>number of raw active elements in fast and slow pixel dimension direction</doc>
          <dimensions rank="2" />
        </field>
        <field name="region_origin" type="NX_INT">
          <doc>origin of rectangular region selected for readout</doc>
          <dimensions rank="2" />
        </field>
        <field name="region_size" type="NX_INT">
          <doc>size of rectangular region selected for readout</doc>
          <dimensions rank="2" />
        </field>
      </group>
    </group>
    <group type="NXsample">
      <field name="name" type="NX_CHAR">
        <doc>Descriptive name of sample</doc>
      </field>
      <field name="temperature" type="NX_NUMBER" units="NX_TEMPERATURE"/>
    </group>
    <group type="NXdata"/>
  </group>
</definition><|MERGE_RESOLUTION|>--- conflicted
+++ resolved
@@ -22,12 +22,11 @@
 # For further information, see http://www.nexusformat.org
 -->
 <definition name="NXarpes" extends="NXobject" type="group"
-<<<<<<< HEAD
 	    version="1.0"  category="application"
 	    xmlns="http://definition.nexusformat.org/nxdl/@NXDL_RELEASE@"
 	    xmlns:xsi="http://www.w3.org/2001/XMLSchema-instance"
 	    xsi:schemaLocation="http://definition.nexusformat.org/nxdl/@NXDL_RELEASE@ ../nxdl.xsd"
-	    svnid="$Id$">
+	    >
   <doc>
     This is an application definition for angular resolved photo electron spectroscopy.
     It has been drawn up with hemispherical electron analysers in mind. 
@@ -55,31 +54,6 @@
           <enumeration>
             <item value="x-ray"/>
           </enumeration>
-=======
-    version="1.0"  category="application"
-    xmlns="http://definition.nexusformat.org/nxdl/@NXDL_RELEASE@"
-    xmlns:xsi="http://www.w3.org/2001/XMLSchema-instance"
-    xsi:schemaLocation="http://definition.nexusformat.org/nxdl/@NXDL_RELEASE@ ../nxdl.xsd"
-    >
-    <doc>
-		This is an application definition for angular resolved photo electron spectroscopy.
-		It has been drawn up with hemispherical electron analysers in mind. 
-    </doc>
-    <group type="NXentry">
-        <attribute name="entry">
-            <doc>
-	            NeXus convention is to use "entry1", "entry2", ... 
-	            for analysis software to locate each entry
-            </doc>
-        </attribute>
-        <field name="title" type="NX_CHAR"/>
-        <field name="start_time" type="NX_DATE_TIME"/>
-        <field name="definition">
-            <doc> Official NeXus NXDL schema to which this file conforms </doc>
-            <enumeration>
-                <item value="NXarpes"></item>
-            </enumeration>
->>>>>>> 79ba1b60
         </field>
       </group>
       <group type="NXmonochromator" name="monochromator">
