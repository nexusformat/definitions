category: base
doc: |
  Subclass of NXelectronanalyser to describe the energy dispersion section of a
  photoelectron analyser.
type: group
NXenergydispersion(NXobject):
  scheme(NX_CHAR):
    doc: |
      Energy dispersion scheme employed, for example: tof, hemispherical, cylindrical,
      mirror, retarding grid, etc.
  pass_energy(NX_FLOAT):
    unit: NX_ENERGY
    doc:
    - |
      Mean kinetic energy of the electrons in the energy-dispersive portion of the analyser.
      This term should be used for hemispherical analysers.
    - |
      xref:
        spec: ISO 18115-1:2023
      term: 12.63
        url: https://www.iso.org/obp/ui/en/#iso:std:iso:18115:-1:ed-3:v1:en:term:12.63
<<<<<<< HEAD
  kinetic_energy(NX_FLOAT):
    doc: |
      Kinetic energy set for the dispersive analyzer section. Can be either the set kinetic energy,
      or the whole calibrated energy axis of a scan.
    unit: NX_ENERGY
=======
  drift_energy(NX_FLOAT):
    unit: NX_ENERGY
    doc: |
      Drift energy for time-of-flight energy dispersive elements.
>>>>>>> 4a0e2f5e
  center_energy(NX_FLOAT):
    unit: NX_ENERGY
    doc: |
      Center of the energy window
  energy_interval(NX_FLOAT):
    unit: NX_ENERGY
    doc: |
      The interval of transmitted energies. It can be two different things depending
      on whether the scan is fixed or swept. With a fixed scan it is a 2 vector
      containing the extrema of the transmitted energy window (smaller number first).
      With a swept scan of m steps it is a 2xm array of windows one for each
      measurement point.
  diameter(NX_FLOAT):
    unit: NX_LENGTH
    doc: |
      Diameter of the dispersive orbit
  energy_scan_mode(NX_CHAR):
    doc: |
      Way of scanning the energy axis
    enumeration:
      fixed_analyser_transmission:
        doc:
        - |
          constant :math:`\Delta E` mode, where the electron retardation (i.e., the fraction of pass energy to
          kinetic energy, :math:`R = (E_K - W/E_p)`, is scanned, but the pass energy :math:`E_p` is kept constant.
          Here, :math:`W = e \phi` is the spectrometer work function (with the potential difference :math:`\phi_{\mathrm{sample}}`
          between the electrochemical potential of electrons in the bulk and the electrostatic potential of an electron in the
          vacuum just outside the surface).
        - |
          This mode is often used in XPS/UPS because the energy resolution does not change with
          changing energy (due to the constant pass energy).
        - |
          Synonyms: constant :math:`\Delta E` mode, constant analyser energy mode, CAE
          mode, FAT mode
        - |
          xref:
            spec: ISO 18115-1:2023
            term: 12.64
            url: https://www.iso.org/obp/ui/en/#iso:std:iso:18115:-1:ed-3:v1:en:term:12.64
      fixed_retardation_ratio:
        doc:
        - |
          constant :math:`\Delta E/E` mode, where the pass energy is scanned such that the electron retardation
          ratio is constant. In this mode, electrons of all energies are decelerated with this same
          fixed factor. Thus, the pass energy is proportional to the kinetic energy. This mode is often
          used in Auger electron spectroscopy (AES) to improve S/N for high-KE electrons, but this
          leads to a changing energy resolution (:math:`\Delta E \sim E_p`) at different kinetic energies.
          It can however also be used in XPS.
        - |
          Synonyms: constant :math:`\Delta E/E` mode, constant retardation ratio mode, CRR
          mode, FRR mode
        - |
          xref:
            spec: ISO 18115-1:2023
            term: 12.66
            url: https://www.iso.org/obp/ui/en/#iso:std:iso:18115:-1:ed-3:v1:en:term:12.66
      fixed_energy:
        doc: |
          In the fixed energy (FE) mode, the intensity for one single kinetic energy is measured for a
          specified time. This mode is particulary useful during setup or alignment of the
          electron analyzer, for analysis of stability of the excitation source or for sample
          alignment.

          Since the mode measures intensity as a function of time, the difference in channel signals
          is not of interest. Therefore, the signals from all channels are summed.

          Synonyms: FE mode
      snapshot:
        doc: |
          Snapshot mode does not involve an energy scan and instead collects data from all channels of
          the detector without averaging. The resulting spectrum reflects the energy distribution of
          particles passing through the analyzer using the current settings. This mode is commonly used
          to position the detection energy at the peak of a peak and record the signal, enabling faster
          data acquisition within a limited energy range compared to FAT. Snapshot measurements are
          particularly suitable for CCD and DLD detectors, which have multiple channels and can accurately
          display the peak shape. While five or nine-channel detectors can also be used for snapshot
          measurements, their energy resolution is relatively lower.
      dither:
        doc: |
          In dither acquisition mode, the kinetic energy of the analyzer is randomly varied by a small value
          around a central value and at fixed pass energy. This allows reducing or removing inhomogeneities
          of the detector efficiency, such as e.g. imposed by a mesh in front of the detector.
          Mostly relevant for CCD/DLD type of detectors.
  tof_distance(NX_FLOAT):
    unit: NX_LENGTH
    doc: |
      Length of the tof drift electrode
  (NXaperture):
    doc: |
      Size, position and shape of a slit in dispersive analyzer, e.g. entrance and
      exit slits.
  (NXdeflector):
    doc: |
      Deflectors in the energy dispersive section
  (NXlens_em):
    doc: |
      Individual lenses in the energy dispersive section
  (NXfabrication):
  depends_on(NX_CHAR):
    doc: |
      Specifies the position of the energy dispesive elemeent by pointing to the last
      transformation in the transformation chain in the NXtransformations group.
  (NXtransformations):
    doc: |
      Collection of axis-based translations and rotations to describe the location and
      geometry of the energy dispersive element as a component in the instrument.
      Conventions from the NXtransformations base class are used. In principle,
      the McStas coordinate system is used. The first transformation has to point
      either to another  component of the system or . (for pointing to the reference frame)
      to relate it relative to the experimental setup. Typically, the components of a system
      should all be related relative to each other and only one component should relate to
      the reference coordinate system.

# ++++++++++++++++++++++++++++++++++ SHA HASH ++++++++++++++++++++++++++++++++++
# 731460d96b884c5a34ca39f81fcde2fbde397b23fe36bbbddc1ddf0c051c5fdf
# <?xml version='1.0' encoding='UTF-8'?>
# <?xml-stylesheet type="text/xsl" href="nxdlformat.xsl"?>
# <!--
# # NeXus - Neutron and X-ray Common Data Format
# #
# # Copyright (C) 2014-2022 NeXus International Advisory Committee (NIAC)
# #
# # This library is free software; you can redistribute it and/or
# # modify it under the terms of the GNU Lesser General Public
# # License as published by the Free Software Foundation; either
# # version 3 of the License, or (at your option) any later version.
# #
# # This library is distributed in the hope that it will be useful,
# # but WITHOUT ANY WARRANTY; without even the implied warranty of
# # MERCHANTABILITY or FITNESS FOR A PARTICULAR PURPOSE.  See the GNU
# # Lesser General Public License for more details.
# #
# # You should have received a copy of the GNU Lesser General Public
# # License along with this library; if not, write to the Free Software
# # Foundation, Inc., 59 Temple Place, Suite 330, Boston, MA  02111-1307  USA
# #
# # For further information, see http://www.nexusformat.org
# -->
# <definition xmlns="http://definition.nexusformat.org/nxdl/3.1" xmlns:xsi="http://www.w3.org/2001/XMLSchema-instance" category="base" type="group" name="NXenergydispersion" extends="NXobject" xsi:schemaLocation="http://definition.nexusformat.org/nxdl/3.1 ../nxdl.xsd">
#     <doc>
#          Subclass of NXelectronanalyser to describe the energy dispersion section of a
#          photoelectron analyser.
#     </doc>
#     <field name="scheme" type="NX_CHAR">
#         <doc>
#              Energy dispersion scheme employed, for example: tof, hemispherical, cylindrical,
#              mirror, retarding grid, etc.
#         </doc>
#     </field>
#     <field name="pass_energy" type="NX_FLOAT" units="NX_ENERGY">
#         <doc>
<<<<<<< HEAD
#              Energy of the electrons on the mean path of the analyser. Pass energy for
#              hemispherics, drift energy for tofs.
#
#              Refers to Term `12.63`_ of the ISO 18115-1:2023 specification.
#
=======
#              Mean kinetic energy of the electrons in the energy-dispersive portion of the analyser.
#              This term should be used for hemispherical analysers.
#              
#              This concept is related to term `12.63`_ of the ISO 18115-1:2023 standard.
#              
>>>>>>> 4a0e2f5e
#              .. _12.63: https://www.iso.org/obp/ui/en/#iso:std:iso:18115:-1:ed-3:v1:en:term:12.63
#         </doc>
#     </field>
#     <field name="drift_energy" type="NX_FLOAT" units="NX_ENERGY">
#         <doc>
#              Drift energy for time-of-flight energy dispersive elements.
#         </doc>
#     </field>
#     <field name="center_energy" type="NX_FLOAT" units="NX_ENERGY">
#         <doc>
#              Center of the energy window
#         </doc>
#     </field>
#     <field name="energy_interval" type="NX_FLOAT" units="NX_ENERGY">
#         <doc>
#              The interval of transmitted energies. It can be two different things depending
#              on whether the scan is fixed or swept. With a fixed scan it is a 2 vector
#              containing the extrema of the transmitted energy window (smaller number first).
#              With a swept scan of m steps it is a 2xm array of windows one for each
#              measurement point.
#         </doc>
#     </field>
#     <field name="diameter" type="NX_FLOAT" units="NX_LENGTH">
#         <doc>
#              Diameter of the dispersive orbit
#         </doc>
#     </field>
#     <field name="energy_scan_mode" type="NX_CHAR">
#         <doc>
#              Way of scanning the energy axis (fixed or sweep).
#
#              Refers to Terms `12.65`_ and `12.66`_ of the ISO 18115-1:2023 specification.
#
#              .. _12.65: https://www.iso.org/obp/ui/en/#iso:std:iso:18115:-1:ed-3:v1:en:term:12.65
#              .. _12.66: https://www.iso.org/obp/ui/en/#iso:std:iso:18115:-1:ed-3:v1:en:term:12.66
#         </doc>
#         <enumeration>
#             <item value="fixed_analyser_transmission">
#                 <doc>
#                      constant :math:`\Delta E` mode, where the electron retardation (i.e., the fraction of pass energy to
#                      kinetic energy, :math:`R = (E_K - W/E_p)`, is scanned, but the pass energy :math:`E_p` is kept constant.
#                      Here, :math:`W = e \phi` is the spectrometer work function (with the potential difference :math:`\phi_{\mathrm{sample}}`
#                      between the electrochemical potential of electrons in the bulk and the electrostatic potential of an electron in the
#                      vacuum just outside the surface).
#
#                      This mode is often used in XPS/UPS because the energy resolution does not change with
#                      changing energy (due to the constant pass energy).
#
#                      Synonyms: constant :math:`\Delta E` mode, constant analyser energy mode, CAE
#                      mode, FAT mode
#
#                      This concept is related to term `12.64`_ of the ISO 18115-1:2023 standard.
#
#                      .. _12.64: https://www.iso.org/obp/ui/en/#iso:std:iso:18115:-1:ed-3:v1:en:term:12.64
#                 </doc>
#             </item>
#             <item value="fixed_retardation_ratio">
#                 <doc>
#                      constant :math:`\Delta E/E` mode, where the pass energy is scanned such that the electron retardation
#                      ratio is constant. In this mode, electrons of all energies are decelerated with this same
#                      fixed factor. Thus, the pass energy is proportional to the kinetic energy. This mode is often
#                      used in Auger electron spectroscopy (AES) to improve S/N for high-KE electrons, but this
#                      leads to a changing energy resolution (:math:`\Delta E \sim E_p`) at different kinetic energies.
#                      It can however also be used in XPS.
#
#                      Synonyms: constant :math:`\Delta E/E` mode, constant retardation ratio mode, CRR
#                      mode, FRR mode
#
#                      This concept is related to term `12.66`_ of the ISO 18115-1:2023 standard.
#
#                      .. _12.66: https://www.iso.org/obp/ui/en/#iso:std:iso:18115:-1:ed-3:v1:en:term:12.66
#                 </doc>
#             </item>
#             <item value="fixed_energy">
#                 <doc>
#                      In the fixed energy (FE) mode, the intensity for one single kinetic energy is measured for a
#                      specified time. This mode is particulary useful during setup or alignment of the
#                      electron analyzer, for analysis of stability of the excitation source or for sample
#                      alignment.
#
#                      Since the mode measures intensity as a function of time, the difference in channel signals
#                      is not of interest. Therefore, the signals from all channels are summed.
#
#                      Synonyms: FE mode
#                 </doc>
#             </item>
#             <item value="snapshot">
#                 <doc>
#                      Snapshot mode does not involve an energy scan and instead collects data from all channels of
#                      the detector without averaging. The resulting spectrum reflects the energy distribution of
#                      particles passing through the analyzer using the current settings. This mode is commonly used
#                      to position the detection energy at the peak of a peak and record the signal, enabling faster
#                      data acquisition within a limited energy range compared to FAT. Snapshot measurements are
#                      particularly suitable for CCD and DLD detectors, which have multiple channels and can accurately
#                      display the peak shape. While five or nine-channel detectors can also be used for snapshot
#                      measurements, their energy resolution is relatively lower.
#                 </doc>
#             </item>
#             <item value="dither">
#                 <doc>
#                      In dither acquisition mode, the kinetic energy of the analyzer is randomly varied by a small value
#                      around a central value and at fixed pass energy. This allows reducing or removing inhomogeneities
#                      of the detector efficiency, such as e.g. imposed by a mesh in front of the detector.
#                      Mostly relevant for CCD/DLD type of detectors.
#                 </doc>
#             </item>
#         </enumeration>
#     </field>
#     <field name="tof_distance" type="NX_FLOAT" units="NX_LENGTH">
#         <doc>
#              Length of the tof drift electrode
#         </doc>
#     </field>
#     <group type="NXaperture">
#         <doc>
#              Size, position and shape of a slit in dispersive analyzer, e.g. entrance and
#              exit slits.
#         </doc>
#     </group>
#     <group type="NXdeflector">
#         <doc>
#              Deflectors in the energy dispersive section
#         </doc>
#     </group>
#     <group type="NXlens_em">
#         <doc>
#              Individual lenses in the energy dispersive section
#         </doc>
#     </group>
#     <group type="NXfabrication"/>
#     <field name="depends_on" type="NX_CHAR">
#         <doc>
#              Specifies the position of the energy dispesive elemeent by pointing to the last
#              transformation in the transformation chain in the NXtransformations group.
#         </doc>
#     </field>
#     <group type="NXtransformations">
#         <doc>
#              Collection of axis-based translations and rotations to describe the location and
#              geometry of the energy dispersive element as a component in the instrument.
#              Conventions from the NXtransformations base class are used. In principle,
#              the McStas coordinate system is used. The first transformation has to point
#              either to another  component of the system or . (for pointing to the reference frame)
#              to relate it relative to the experimental setup. Typically, the components of a system
#              should all be related relative to each other and only one component should relate to
#              the reference coordinate system.
#         </doc>
#     </group>
# </definition><|MERGE_RESOLUTION|>--- conflicted
+++ resolved
@@ -19,18 +19,15 @@
         spec: ISO 18115-1:2023
       term: 12.63
         url: https://www.iso.org/obp/ui/en/#iso:std:iso:18115:-1:ed-3:v1:en:term:12.63
-<<<<<<< HEAD
   kinetic_energy(NX_FLOAT):
+    unit: NX_ENERGY
     doc: |
       Kinetic energy set for the dispersive analyzer section. Can be either the set kinetic energy,
       or the whole calibrated energy axis of a scan.
-    unit: NX_ENERGY
-=======
   drift_energy(NX_FLOAT):
     unit: NX_ENERGY
     doc: |
       Drift energy for time-of-flight energy dispersive elements.
->>>>>>> 4a0e2f5e
   center_energy(NX_FLOAT):
     unit: NX_ENERGY
     doc: |
@@ -182,19 +179,19 @@
 #     </field>
 #     <field name="pass_energy" type="NX_FLOAT" units="NX_ENERGY">
 #         <doc>
-<<<<<<< HEAD
 #              Energy of the electrons on the mean path of the analyser. Pass energy for
 #              hemispherics, drift energy for tofs.
 #
 #              Refers to Term `12.63`_ of the ISO 18115-1:2023 specification.
-#
-=======
+#         </doc>
+#     </field>
+#     <field name="kinetic_energy" type="NX_FLOAT" units="NX_ENERGY">
+#         <doc>
 #              Mean kinetic energy of the electrons in the energy-dispersive portion of the analyser.
 #              This term should be used for hemispherical analysers.
 #              
 #              This concept is related to term `12.63`_ of the ISO 18115-1:2023 standard.
 #              
->>>>>>> 4a0e2f5e
 #              .. _12.63: https://www.iso.org/obp/ui/en/#iso:std:iso:18115:-1:ed-3:v1:en:term:12.63
 #         </doc>
 #     </field>
