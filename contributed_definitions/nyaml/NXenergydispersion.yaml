category: base
doc: |
  Subclass of NXelectronanalyser to describe the energy dispersion section of a
  photoelectron analyser.
type: group
NXenergydispersion(NXobject):
  scheme(NX_CHAR):
    doc: |
      Energy dispersion scheme employed, for example: tof, hemispherical, cylindrical,
      mirror, retarding grid, etc.
  pass_energy(NX_FLOAT):
    unit: NX_ENERGY
<<<<<<< HEAD
  kinetic_energy(NX_FLOAT):
    doc: "Kinetic energy set for the dispersive analyzer section. Can be either the set kinetic energy,
      or the whole calibrated energy axis of a scan."
    unit: NX_ENEGRY
=======
    doc: |
      Energy of the electrons on the mean path of the analyser. Pass energy for
      hemispherics, drift energy for tofs.
      
      Refers to Term `12.63`_ of the ISO 18115-1:2023 specification.
      
      .. _12.63: https://www.iso.org/obp/ui/en/#iso:std:iso:18115:-1:ed-3:v1:en:term:12.63
>>>>>>> 3a7ecc89
  center_energy(NX_FLOAT):
    unit: NX_ENERGY
    doc: |
      Center of the energy window
  energy_interval(NX_FLOAT):
    unit: NX_ENERGY
    doc: |
      The interval of transmitted energies. It can be two different things depending
      on whether the scan is fixed or swept. With a fixed scan it is a 2 vector
      containing the extrema of the transmitted energy window (smaller number first).
      With a swept scan of m steps it is a 2xm array of windows one for each
      measurement point.
  (NXaperture):
    doc: |
      Size, position and shape of a slit in dispersive analyzer, e.g. entrance and
      exit slits.
  diameter(NX_FLOAT):
    unit: NX_LENGTH
    doc: |
      Diameter of the dispersive orbit
  energy_scan_mode(NX_CHAR):
    doc:
    - |
      Way of scanning the energy axis (fixed or sweep).
    - |
      xref:
        spec: ISO 18115-1:2023
        term: 12.65
        url: https://www.iso.org/obp/ui/en/#iso:std:iso:18115:-1:ed-3:v1:en:term:12.65
    - |
      xref:
        spec: ISO 18115-1:2023
        term: 12.66
        url: https://www.iso.org/obp/ui/en/#iso:std:iso:18115:-1:ed-3:v1:en:term:12.66
    enumeration: [fixed, sweep]
  tof_distance(NX_FLOAT):
    unit: NX_LENGTH
    doc: |
      Length of the tof drift electrode
  (NXdeflector):
    doc: |
      Deflectors in the energy dispersive section
  (NXlens_em):
    doc: |
      Individual lenses in the energy dispersive section
  (NXfabrication):
  depends_on(NX_CHAR):
  (NXtransformations):
    doc: |
      Collection of axis-based translations and rotations to describe the location and
      geometry of the energy dispersive element as a component in the instrument.
      Conventions from the NXtransformations base class are used. In principle,
      the McStas coordinate system is used. The first transformation has to point
      either to another  component of the system or . (for pointing to the reference frame)
      to relate it relative to the experimental setup. Typically, the components of a system
      should all be related relative to each other and only one component should relate to
      the reference coordinate system.

# ++++++++++++++++++++++++++++++++++ SHA HASH ++++++++++++++++++++++++++++++++++
# 5ec0b4e79d6a2e0a14bf64b92d23ab4273e3ea41533960a96cf923ecaaf90fdd
# <?xml version="1.0" encoding="UTF-8"?>
# <?xml-stylesheet type="text/xsl" href="nxdlformat.xsl"?>
# <!--
# # NeXus - Neutron and X-ray Common Data Format
# # 
# # Copyright (C) 2014-2022 NeXus International Advisory Committee (NIAC)
# # 
# # This library is free software; you can redistribute it and/or
# # modify it under the terms of the GNU Lesser General Public
# # License as published by the Free Software Foundation; either
# # version 3 of the License, or (at your option) any later version.
# #
# # This library is distributed in the hope that it will be useful,
# # but WITHOUT ANY WARRANTY; without even the implied warranty of
# # MERCHANTABILITY or FITNESS FOR A PARTICULAR PURPOSE.  See the GNU
# # Lesser General Public License for more details.
# #
# # You should have received a copy of the GNU Lesser General Public
# # License along with this library; if not, write to the Free Software
# # Foundation, Inc., 59 Temple Place, Suite 330, Boston, MA  02111-1307  USA
# #
# # For further information, see http://www.nexusformat.org
# -->
# <definition xmlns="http://definition.nexusformat.org/nxdl/3.1" xmlns:xsi="http://www.w3.org/2001/XMLSchema-instance" category="base" type="group" name="NXenergydispersion" extends="NXobject" xsi:schemaLocation="http://definition.nexusformat.org/nxdl/3.1 ../nxdl.xsd">
#     <doc>
#          Subclass of NXelectronanalyser to describe the energy dispersion section of a
#          photoelectron analyser.
#     </doc>
#     <field name="scheme" type="NX_CHAR">
#         <doc>
#              Energy dispersion scheme employed, for example: tof, hemispherical, cylindrical,
#              mirror, retarding grid, etc.
#         </doc>
#     </field>
#     <field name="pass_energy" type="NX_FLOAT" units="NX_ENERGY">
#         <doc>
#              Energy of the electrons on the mean path of the analyser. Pass energy for
#              hemispherics, drift energy for tofs.
#              
#              Refers to Term `12.63`_ of the ISO 18115-1:2023 specification.
#              
#              .. _12.63: https://www.iso.org/obp/ui/en/#iso:std:iso:18115:-1:ed-3:v1:en:term:12.63
#         </doc>
#     </field>
#     <field name="center_energy" type="NX_FLOAT" units="NX_ENERGY">
#         <doc>
#              Center of the energy window
#         </doc>
#     </field>
#     <field name="energy_interval" type="NX_FLOAT" units="NX_ENERGY">
#         <doc>
#              The interval of transmitted energies. It can be two different things depending
#              on whether the scan is fixed or swept. With a fixed scan it is a 2 vector
#              containing the extrema of the transmitted energy window (smaller number first).
#              With a swept scan of m steps it is a 2xm array of windows one for each
#              measurement point.
#         </doc>
#     </field>
#     <group type="NXaperture">
#         <doc>
#              Size, position and shape of a slit in dispersive analyzer, e.g. entrance and
#              exit slits.
#         </doc>
#     </group>
#     <field name="diameter" type="NX_FLOAT" units="NX_LENGTH">
#         <doc>
#              Diameter of the dispersive orbit
#         </doc>
#     </field>
#     <field name="energy_scan_mode" type="NX_CHAR">
#         <doc>
#              Way of scanning the energy axis (fixed or sweep).
#              
#              Refers to Terms `12.65`_ and `12.66`_ of the ISO 18115-1:2023 specification.
#              
#              .. _12.65: https://www.iso.org/obp/ui/en/#iso:std:iso:18115:-1:ed-3:v1:en:term:12.65
#              .. _12.66: https://www.iso.org/obp/ui/en/#iso:std:iso:18115:-1:ed-3:v1:en:term:12.66
#         </doc>
#         <enumeration>
#             <item value="fixed"/>
#             <item value="sweep"/>
#         </enumeration>
#     </field>
#     <field name="tof_distance" type="NX_FLOAT" units="NX_LENGTH">
#         <doc>
#              Length of the tof drift electrode
#         </doc>
#     </field>
#     <group type="NXdeflector">
#         <doc>
#              Deflectors in the energy dispersive section
#         </doc>
#     </group>
#     <group type="NXlens_em">
#         <doc>
#              Individual lenses in the energy dispersive section
#         </doc>
#     </group>
#     <group type="NXfabrication"/>
#     <group type="NXtransformations">
#         <doc>
#              Collection of axis-based translations and rotations to describe the location and
#              geometry of the energy dispersive element as a component in the instrument. 
#              Conventions from the NXtransformations base class are used. In principle, 
#              the McStas coordinate system is used. The first transformation has to point 
#              either to another  component of the system or . (for pointing to the reference frame)
#              to relate it relative to the experimental setup. Typically, the components of a system 
#              should all be related relative to each other and only one component should relate to
#              the reference coordinate system.
#         </doc>
#     </group>
# </definition><|MERGE_RESOLUTION|>--- conflicted
+++ resolved
@@ -10,20 +10,17 @@
       mirror, retarding grid, etc.
   pass_energy(NX_FLOAT):
     unit: NX_ENERGY
-<<<<<<< HEAD
+    doc: |
+      Energy of the electrons on the mean path of the analyser. Pass energy for
+      hemispherics, drift energy for tofs.
+
+      Refers to Term `12.63`_ of the ISO 18115-1:2023 specification.
+
+      .. _12.63: https://www.iso.org/obp/ui/en/#iso:std:iso:18115:-1:ed-3:v1:en:term:12.63
   kinetic_energy(NX_FLOAT):
     doc: "Kinetic energy set for the dispersive analyzer section. Can be either the set kinetic energy,
       or the whole calibrated energy axis of a scan."
     unit: NX_ENEGRY
-=======
-    doc: |
-      Energy of the electrons on the mean path of the analyser. Pass energy for
-      hemispherics, drift energy for tofs.
-      
-      Refers to Term `12.63`_ of the ISO 18115-1:2023 specification.
-      
-      .. _12.63: https://www.iso.org/obp/ui/en/#iso:std:iso:18115:-1:ed-3:v1:en:term:12.63
->>>>>>> 3a7ecc89
   center_energy(NX_FLOAT):
     unit: NX_ENERGY
     doc: |
@@ -88,9 +85,9 @@
 # <?xml-stylesheet type="text/xsl" href="nxdlformat.xsl"?>
 # <!--
 # # NeXus - Neutron and X-ray Common Data Format
-# # 
+# #
 # # Copyright (C) 2014-2022 NeXus International Advisory Committee (NIAC)
-# # 
+# #
 # # This library is free software; you can redistribute it and/or
 # # modify it under the terms of the GNU Lesser General Public
 # # License as published by the Free Software Foundation; either
@@ -122,9 +119,9 @@
 #         <doc>
 #              Energy of the electrons on the mean path of the analyser. Pass energy for
 #              hemispherics, drift energy for tofs.
-#              
+#
 #              Refers to Term `12.63`_ of the ISO 18115-1:2023 specification.
-#              
+#
 #              .. _12.63: https://www.iso.org/obp/ui/en/#iso:std:iso:18115:-1:ed-3:v1:en:term:12.63
 #         </doc>
 #     </field>
@@ -156,9 +153,9 @@
 #     <field name="energy_scan_mode" type="NX_CHAR">
 #         <doc>
 #              Way of scanning the energy axis (fixed or sweep).
-#              
+#
 #              Refers to Terms `12.65`_ and `12.66`_ of the ISO 18115-1:2023 specification.
-#              
+#
 #              .. _12.65: https://www.iso.org/obp/ui/en/#iso:std:iso:18115:-1:ed-3:v1:en:term:12.65
 #              .. _12.66: https://www.iso.org/obp/ui/en/#iso:std:iso:18115:-1:ed-3:v1:en:term:12.66
 #         </doc>
@@ -186,11 +183,11 @@
 #     <group type="NXtransformations">
 #         <doc>
 #              Collection of axis-based translations and rotations to describe the location and
-#              geometry of the energy dispersive element as a component in the instrument. 
-#              Conventions from the NXtransformations base class are used. In principle, 
-#              the McStas coordinate system is used. The first transformation has to point 
+#              geometry of the energy dispersive element as a component in the instrument.
+#              Conventions from the NXtransformations base class are used. In principle,
+#              the McStas coordinate system is used. The first transformation has to point
 #              either to another  component of the system or . (for pointing to the reference frame)
-#              to relate it relative to the experimental setup. Typically, the components of a system 
+#              to relate it relative to the experimental setup. Typically, the components of a system
 #              should all be related relative to each other and only one component should relate to
 #              the reference coordinate system.
 #         </doc>
