category: base
doc: |
  Subclass of NXelectronanalyser to describe the energy dispersion section of a
  photoelectron analyser.
type: group
NXenergydispersion(NXobject):
  scheme(NX_CHAR):
    doc: |
      Energy dispersion scheme employed, for example: tof, hemispherical, cylindrical,
      mirror, retarding grid, etc.
  pass_energy(NX_FLOAT):
    unit: NX_ENERGY
    doc: |
      Energy of the electrons on the mean path of the analyser. Pass energy for
      hemispherics, drift energy for tofs.
      
      Refers to Term `12.63`_ of the ISO 18115-1:2023 specification.
      
      .. _12.63: https://www.iso.org/obp/ui/en/#iso:std:iso:18115:-1:ed-3:v1:en:term:12.63
  center_energy(NX_FLOAT):
    unit: NX_ENERGY
    doc: |
      Center of the energy window
  energy_interval(NX_FLOAT):
    unit: NX_ENERGY
    doc: |
      The interval of transmitted energies. It can be two different things depending
      on whether the scan is fixed or swept. With a fixed scan it is a 2 vector
      containing the extrema of the transmitted energy window (smaller number first).
      With a swept scan of m steps it is a 2xm array of windows one for each
      measurement point.
  (NXaperture):
    doc: |
      Size, position and shape of a slit in dispersive analyzer, e.g. entrance and
      exit slits.
  diameter(NX_FLOAT):
    unit: NX_LENGTH
    doc: |
      Diameter of the dispersive orbit
  energy_scan_mode(NX_CHAR):
    doc:
    - |
      Way of scanning the energy axis (fixed or sweep).
    - |
      xref:
        spec: ISO 18115-1:2023
        term: 12.65
        url: https://www.iso.org/obp/ui/en/#iso:std:iso:18115:-1:ed-3:v1:en:term:12.65
    - |
      xref:
        spec: ISO 18115-1:2023
        term: 12.66
        url: https://www.iso.org/obp/ui/en/#iso:std:iso:18115:-1:ed-3:v1:en:term:12.66
    enumeration: [fixed, sweep]
  tof_distance(NX_FLOAT):
    unit: NX_LENGTH
    doc: |
      Length of the tof drift electrode
  (NXdeflector):
    doc: |
      Deflectors in the energy dispersive section
  (NXlens_em):
    doc: |
      Individual lenses in the energy dispersive section
  (NXfabrication):
<<<<<<< HEAD
=======
  depends_on(NX_CHAR):
>>>>>>> 3a7ecc89
  (NXtransformations):
    doc: |
      Collection of axis-based translations and rotations to describe the location and
      geometry of the energy dispersive element as a component in the instrument.
      Conventions from the NXtransformations base class are used. In principle,
      the McStas coordinate system is used. The first transformation has to point
      either to another  component of the system or . (for pointing to the reference frame)
      to relate it relative to the experimental setup. Typically, the components of a system
      should all be related relative to each other and only one component should relate to
      the reference coordinate system.

# ++++++++++++++++++++++++++++++++++ SHA HASH ++++++++++++++++++++++++++++++++++
# 5ec0b4e79d6a2e0a14bf64b92d23ab4273e3ea41533960a96cf923ecaaf90fdd
# <?xml version="1.0" encoding="UTF-8"?>
# <?xml-stylesheet type="text/xsl" href="nxdlformat.xsl"?>
# <!--
# # NeXus - Neutron and X-ray Common Data Format
# # 
# # Copyright (C) 2014-2022 NeXus International Advisory Committee (NIAC)
# # 
# # This library is free software; you can redistribute it and/or
# # modify it under the terms of the GNU Lesser General Public
# # License as published by the Free Software Foundation; either
# # version 3 of the License, or (at your option) any later version.
# #
# # This library is distributed in the hope that it will be useful,
# # but WITHOUT ANY WARRANTY; without even the implied warranty of
# # MERCHANTABILITY or FITNESS FOR A PARTICULAR PURPOSE.  See the GNU
# # Lesser General Public License for more details.
# #
# # You should have received a copy of the GNU Lesser General Public
# # License along with this library; if not, write to the Free Software
# # Foundation, Inc., 59 Temple Place, Suite 330, Boston, MA  02111-1307  USA
# #
# # For further information, see http://www.nexusformat.org
# -->
# <definition xmlns="http://definition.nexusformat.org/nxdl/3.1" xmlns:xsi="http://www.w3.org/2001/XMLSchema-instance" category="base" type="group" name="NXenergydispersion" extends="NXobject" xsi:schemaLocation="http://definition.nexusformat.org/nxdl/3.1 ../nxdl.xsd">
#     <doc>
#          Subclass of NXelectronanalyser to describe the energy dispersion section of a
#          photoelectron analyser.
#     </doc>
#     <field name="scheme" type="NX_CHAR">
#         <doc>
#              Energy dispersion scheme employed, for example: tof, hemispherical, cylindrical,
#              mirror, retarding grid, etc.
#         </doc>
#     </field>
#     <field name="pass_energy" type="NX_FLOAT" units="NX_ENERGY">
#         <doc>
#              Energy of the electrons on the mean path of the analyser. Pass energy for
#              hemispherics, drift energy for tofs.
#              
#              Refers to Term `12.63`_ of the ISO 18115-1:2023 specification.
#              
#              .. _12.63: https://www.iso.org/obp/ui/en/#iso:std:iso:18115:-1:ed-3:v1:en:term:12.63
#         </doc>
#     </field>
#     <field name="center_energy" type="NX_FLOAT" units="NX_ENERGY">
#         <doc>
#              Center of the energy window
#         </doc>
#     </field>
#     <field name="energy_interval" type="NX_FLOAT" units="NX_ENERGY">
#         <doc>
#              The interval of transmitted energies. It can be two different things depending
#              on whether the scan is fixed or swept. With a fixed scan it is a 2 vector
#              containing the extrema of the transmitted energy window (smaller number first).
#              With a swept scan of m steps it is a 2xm array of windows one for each
#              measurement point.
#         </doc>
#     </field>
#     <group type="NXaperture">
#         <doc>
#              Size, position and shape of a slit in dispersive analyzer, e.g. entrance and
#              exit slits.
#         </doc>
#     </group>
#     <field name="diameter" type="NX_FLOAT" units="NX_LENGTH">
#         <doc>
#              Diameter of the dispersive orbit
#         </doc>
#     </field>
#     <field name="energy_scan_mode" type="NX_CHAR">
#         <doc>
#              Way of scanning the energy axis (fixed or sweep).
#              
#              Refers to Terms `12.65`_ and `12.66`_ of the ISO 18115-1:2023 specification.
#              
#              .. _12.65: https://www.iso.org/obp/ui/en/#iso:std:iso:18115:-1:ed-3:v1:en:term:12.65
#              .. _12.66: https://www.iso.org/obp/ui/en/#iso:std:iso:18115:-1:ed-3:v1:en:term:12.66
#         </doc>
#         <enumeration>
#             <item value="fixed"/>
#             <item value="sweep"/>
#         </enumeration>
#     </field>
#     <field name="tof_distance" type="NX_FLOAT" units="NX_LENGTH">
#         <doc>
#              Length of the tof drift electrode
#         </doc>
#     </field>
#     <group type="NXdeflector">
#         <doc>
#              Deflectors in the energy dispersive section
#         </doc>
#     </group>
#     <group type="NXlens_em">
#         <doc>
#              Individual lenses in the energy dispersive section
#         </doc>
#     </group>
#     <group type="NXfabrication"/>
#     <group type="NXtransformations">
#         <doc>
#              Collection of axis-based translations and rotations to describe the location and
#              geometry of the energy dispersive element as a component in the instrument. 
#              Conventions from the NXtransformations base class are used. In principle, 
#              the McStas coordinate system is used. The first transformation has to point 
#              either to another  component of the system or . (for pointing to the reference frame)
#              to relate it relative to the experimental setup. Typically, the components of a system 
#              should all be related relative to each other and only one component should relate to
#              the reference coordinate system.
#         </doc>
#     </group>
# </definition><|MERGE_RESOLUTION|>--- conflicted
+++ resolved
@@ -63,10 +63,7 @@
     doc: |
       Individual lenses in the energy dispersive section
   (NXfabrication):
-<<<<<<< HEAD
-=======
   depends_on(NX_CHAR):
->>>>>>> 3a7ecc89
   (NXtransformations):
     doc: |
       Collection of axis-based translations and rotations to describe the location and
