--- conflicted
+++ resolved
@@ -123,11 +123,6 @@
                     <field name="identifier" type="NX_UINT"/>
                 </group>
             </group>
-<<<<<<< HEAD
-            <group name="evaporation_id_filter" type="NXsubsampling_filter" optional="true"/>
-            <group name="iontype_filter" type="NXmatch_filter" optional="true"/>
-            <group name="hit_multiplicity_filter" type="NXmatch_filter" optional="true"/>
-=======
             <group name="evaporation_id_filter" optional="true" type="NXsubsampling_filter">
                 <field name="linear_range_min_incr_max" type="NX_UINT" units="NX_UNITLESS">
                     <dimensions rank="1">
@@ -151,7 +146,6 @@
                     </dimensions>
                 </field>
             </group>
->>>>>>> 32fad81d
             <group name="surface_meshing" type="NXprocess">
                 <field name="preprocessing_method" type="NX_CHAR">
                     <doc>
