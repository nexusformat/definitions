category: application
doc: |
  This is the most general application definition for
  photoemission experiments.
  
  Groups and fields are named according to the
  `ISO 18115-1:2023`_ specification as well as the `IUPAC Recommendations 2020`_.
  
  .. _ISO 18115-1:2023: https://www.iso.org/standard/74811.html
  .. _IUPAC Recommendations 2020: https://doi.org/10.1515/pac-2019-0404
symbols:
  doc: |
    The symbols used in the schema to specify e.g. dimensions of arrays
  n_transmission_function: |
    Number of data points in the transmission function.
type: group
NXphotoemission(NXobject):
  (NXentry):
    definition:
      \@version:
      enumeration: [NXphotoemission]
    title:
    start_time(NX_DATE_TIME):
      doc: |
        Datetime of the start of the measurement.
        Should be a ISO8601 date/time stamp. It is recommended to add an explicit time zone,
        otherwise the local time zone is assumed per ISO8601.
    end_time(NX_DATE_TIME):
      exists: recommended
      doc: |
        Datetime of the end of the measurement.
        Should be a ISO8601 date/time stamp. It is recommended to add an explicit time zone,
        otherwise the local time zone is assumed per ISO8601.
    method:
      exists: recommended
      doc: |
        Name of the experimental method.
        
        If applicable, this name should match the terms given by `Clause 11`_ of
        the `ISO 18115-1:2023`_ specification.
        
        Examples include:
            * X-ray photoelectron spectroscopy (XPS)
            * angle-resolved X-ray photoelectron spectroscopy (ARXPS)
            * ultraviolet photoelectron spectroscopy (UPS)
            * angle-resolved photoelectron spectroscopy (ARPES)
            * hard X-ray photoemission spectroscopy (HAXPES)
            * near ambient pressure X-ray photoelectron spectroscopy (NAPXPS)
            * photoelectron emission microscopy (PEEM)
            * electron spectroscopy for chemical analysis (ESCA)
            * time-resolved angle-resolved X-ray photoelectron spectroscopy (trARPES)
            * spin-resolved angle-resolved X-ray photoelectron spectroscopy (spin-ARPES)
            * momentum microscopy
        
        .. _ISO 18115-1:2023: https://www.iso.org/standard/74811.html
        .. _Clause 11: https://www.iso.org/obp/ui/en/#iso:std:iso:18115:-1:ed-3:v1:en:sec:11
    geometries(NXcoordinate_system_set):
      doc: |
        Description of one or more coordinate systems that are specific to the setup
        and the measurement geometry.
    (NXuser):
      exists: recommended
      doc: |
        Contact information of at least the user of the instrument or the investigator
        who performed this experiment. Adding multiple users if relevant is recommended.
      name:
        doc: |
          Name of the user.
      affiliation:
        doc: |
          Name of the affiliation of the user at the time when the experiment was
          performed.
    (NXinstrument):
      doc:
      - |
        Description of the photoemission spectrometer and its individual parts.
      - |
        xref:
          spec: ISO 18115-1:2023
          term: 12.58
          url: https://www.iso.org/obp/ui/en/#iso:std:iso:18115:-1:ed-3:v1:en:term:12.58
      device_information(NXfabrication):
        exists: recommended
        vendor:
          exists: recommended
        model:
          exists: recommended
        identifier:
          exists: recommended
      energy_resolution(NXresolution):
        exists: optional
        doc: |
          Overall energy resolution of the photoemission instrument
        physical_quantity:
          enumeration: [energy]
        type:
          exists: recommended
        resolution(NX_FLOAT):
          unit: NX_ENERGY
          doc:
          - |
            Minimum distinguishable energy separation in the energy spectra.
          - |
            xref:
              spec: ISO 18115-1:2023
              term: 10.24
              url: https://www.iso.org/obp/ui/en/#iso:std:iso:18115:-1:ed-3:v1:en:term:10.24
        resolution_errors(NX_FLOAT):
          exists: optional
          unit: NX_ENERGY
        relative_resolution(NX_FLOAT):
          exists: optional
          doc:
          - |
            Ratio of the energy resolution of the photoemission spectrometer at a specified energy
            value to that energy value.
          - |
            xref:
              spec: ISO 18115-1:2023
              term: 10.7 ff.
              url: https://www.iso.org/obp/ui/en/#iso:std:iso:18115:-1:ed-3:v1:en:term:10.7
      sourceTYPE(NXsource):
        exists: recommended
        doc: |
          A source used to generate a beam. Properties refer strictly to parameters of the
          source, not of the output beam. For example, the energy of the source is not the
          optical power of the beam, but the energy of the electron beam in a synchrotron
          or similar.
          
          Note that the uppercase notation in sourceTYPE means that multiple sources can
          be provided. For example, in pump-probe experiments, it is possible to have both
          a `source_probe` and a `source_pump`
        type:
          enumeration: [Synchrotron X-ray Source, Rotating Anode X-ray, Fixed Tube X-ray, UV Laser, Free-Electron Laser, Optical Laser, UV Plasma Source, Metal Jet X-ray, HHG laser, UV lamp, Monochromatized electron source, other]
        type_other:
          exists: optional
          doc: |
            Specification of type, may also go to name.
        name:
          exists: recommended
        probe:
          exists: optional
        device_information(NXfabrication):
          exists: recommended
          vendor:
            exists: recommended
          model:
            exists: recommended
          identifier:
            exists: recommended
        associated_beam(NXbeam):
          doc: |
            The beam emitted by this source.
            Should be named with the same appendix, e.g.,
            for `source_probe` it should refer to `beam_probe`.
            Refers to the same concept as /NXentry/NXinstrument/beamTYPE
            and may be linked.
      beamTYPE(NXbeam):
        doc: |
          Properties of the photon beam at a given location.
          Should be named with the same appendix as sourceTYPE, e.g.,
          for `source_probe` it should refer to `beam_probe`.
        distance(NX_NUMBER):
          unit: NX_LENGTH
          exists: recommended
          doc: |
            Distance between the point where the current NXbeam instance is evaluating
            the beam properties and the point where the beam interacts with the sample.
            For photoemission, the latter is the point where the the centre of the beam
            touches the sample surface.
        incident_energy(NX_FLOAT):
          unit: NX_ENERGY
        incident_energy_spread(NX_NUMBER):
          exists: recommended
          unit: NX_ENERGY
        incident_polarization(NX_NUMBER):
          exists: recommended
          unit: NX_ANY
        extent(NX_FLOAT):
          exists: recommended
        associated_source(NXsource):
          exists: recommended
          doc: |
            The source that emitted this beam.
            Should be named with the same appendix, e.g.,
            for `beam_probe` it should refer to `source_probe`.
            Refers to the same concept as /NXentry/NXinstrument/sourceTYPE
            and may be linked.
            Should be specified if an associated source exists.
      (NXelectronanalyser):
        device_information(NXfabrication):
          exists: recommended
          vendor:
            exists: recommended
          model:
            exists: recommended
          identifier:
            exists: recommended
        description:
        energy_resolution(NXresolution):
          exists: optional
          type:
            exists: recommended
          physical_quantity:
            enumeration: [energy]
          resolution(NX_FLOAT):
        work_function(NX_FLOAT):
          unit: NX_ENERGY
          exists: recommended
        fast_axes:
          exists: recommended
        slow_axes:
          exists: recommended
        transmission_function(NXdata):
          exists: optional
        (NXcollectioncolumn):
          scheme:
            doc: |
              Scheme of the electron collection column.
            enumeration: [angular dispersive, spatial dispersive, momentum dispersive, non-dispersive]
          lens_mode:
            exists: recommended
          projection:
            exists: recommended
          angular_acceptance(NX_FLOAT):
            exists: optional
          spatial_acceptance(NX_FLOAT):
            exists: optional
          field_aperture(NXaperture):
            exists: optional
            doc: |
              The size and position of the field aperture inserted in the column. To add
              additional or other apertures use the APERTURE group of NXcollectioncolumn.
          contrast_aperture(NXaperture):
            exists: optional
            doc: |
              The size and position of the contrast aperture inserted in the column. To add
              additional or other apertures use the APERTURE group of NXcollectioncolumn.
          iris(NXaperture):
            exists: optional
            doc: |
              Size, position and shape of the iris inserted in the column.
              
              The iris is an aperture in the lens with a variable diameter which can reduce the number of
              electrons entering the analyzer.
              
              To add additional or other slits use the APERTURE group of NXcollectioncolumn.
          device_information(NXfabrication):
            exists: recommended
            vendor:
              exists: recommended
            model:
              exists: recommended
            identifier:
              exists: recommended
        (NXenergydispersion):
          scheme:
            enumeration: [tof, hemispherical, double hemispherical, cylindrical mirror, display mirror, retarding grid]
          pass_energy(NX_FLOAT):
            exists: recommended
            unit: NX_ENERGY
            doc: |
              Either `pass_energy` or `drift_energy` must be supplied. `pass_energy` should be used when working
              with hemispherical analysers.
          drift_energy(NX_FLOAT):
            exists: recommended
            unit: NX_ENERGY
            doc: |
              Either `pass_energy` or `drift_energy` must be supplied. `drift_energy` should be used if a TOF is used in the
              energy dispersive part of the electron analyzer.
          energy_scan_mode:
            exists: recommended
          entrance_slit(NXaperture):
            exists: optional
            doc: |
              Size, position and shape of the entrance slit in dispersive analyzers.
              
              To add additional or other slits use the APERTURE group of NXenergydispersion.
          exit_slit(NXaperture):
            exists: optional
            doc: |
              Size, position and shape of the exit slit in dispersive analyzers.
              
              To add additional or other slits use the APERTURE group of NXenergydispersion.
          device_information(NXfabrication):
            exists: recommended
            vendor:
              exists: recommended
            model:
              exists: recommended
            identifier:
              exists: recommended
        (NXdetector):
          amplifier_type:
            exists: recommended
            doc: |
              Type of electron amplifier in the first amplification step.
            enumeration: [MCP, channeltron]
          detector_type:
            exists: recommended
            doc: |
              Description of the detector type.
            enumeration: [DLD, Phosphor+CCD, Phosphor+CMOS, ECMOS, Anode, Multi-anode]
          device_information(NXfabrication):
            exists: recommended
            vendor:
              exists: recommended
            model:
              exists: recommended
            identifier:
              exists: recommended
          raw_data(NXdata_photoemission_detector):
            exists: recommended
            doc: |
              Contains the raw data collected by the detector before calibration.
              The data which is considered raw might change from experiment to experiment
              due to hardware pre-processing of the data.
              This field ideally collects the data with the lowest level of processing
              possible.
              
              The naming of fields should follow the convention defined in the
              :ref:`NXdata_photoemission_detector` base class:
              
              - **pixel_x**: Detector pixel in x direction.
              - **pixel_y**: Detector pixel in y direction.
              - **energy**: (Un)calibrated energy (kinetic or binding energy). Unit category: NX_ENERGY (e.g., eV).
              - **momentum**: Calibrated momentum axis. Unit category: NX_ANY (e.g., kg*m/s).
              - **kx**: (Un)calibrated x axis in k-space. Unit category: NX_ANY (e.g., 1/Angström).
              - **ky**: (Un)calibrated y axis in k-space. Unit category: NX_ANY (1/Angström).
              - **kz**: (Un)calibrated z axis in k-space. Unit category: NX_ANY (1/Angström).
              - **angular0**: Fast-axis angular coordinate (or second slow axis if angularly integrated).
                Unit category: NX_ANGLE
              - **angular1**: Slow-axis angular coordinate (or second fast axis if simultaneously dispersed in 2 dimensions)
                Unit category: NX_ANGLE
              - **spatial0**: Fast-axis spatial coordinate (or second slow axis if spatially integrated)
                Unit category: NX_LENGTH
              - **spatial1**: Slow-axis spatial coordinate (or second fast axis if simultaneously dispersed in 2 dimensions)
                Unit category: NX_LENGTH
              - **delay**: Calibrated delay time. Unit category: NX_TIME (s).
              - **polarization_angle**: Linear polarization angle of the incoming or
                outgoing beam.
                Unit category: NX_ANGLE (° or rad)
              - **ellipticity**: Ellipticity of the incoming or outgoing beam.
                Unit category: NX_ANGLE (° or rad)
              - **time_of_flight**: Total time of flight. Unit category: NX_TIME_OF_FLIGHT
              - **time_of_flight_adc**: Time-of-flight values, analog-to-digital converted.
              - **external_AXIS**: Describes an axis which is coming from outside the detectors scope.
            \@signal:
              enumeration: [raw]
            raw(NX_NUMBER):
              doc: |
                Raw data before calibration.
      (NXmanipulator):
        exists: optional
        doc: |
          Manipulator for positioning of the sample.
        temperature_sensor(NXsensor):
          exists: recommended
          name:
            exists: recommended
          measurement:
            enumeration: [temperature]
          type:
            exists: optional
          value(NX_FLOAT):
        sample_heater(NXactuator):
          exists: optional
          name:
            exists: recommended
          physical_quantity:
            enumeration: [temperature]
          type:
            exists: optional
          heater_power(NX_FLOAT):
          (NXpid):
            exists: recommended
            setpoint(NX_FLOAT):
              exists: recommended
        cryostat(NXactuator):
          exists: optional
          name:
            exists: recommended
          physical_quantity:
            enumeration: [temperature]
          type:
            exists: optional
          (NXpid):
            setpoint(NX_FLOAT):
              exists: recommended
        drain_current_amperemeter(NXsensor):
          exists: optional
          name:
            exists: recommended
          measurement:
            enumeration: [current]
          type:
            exists: optional
          value(NX_FLOAT):
        sample_bias_voltmeter(NXsensor):
          exists: recommended
          name:
            exists: recommended
          measurement:
            enumeration: [voltage]
          type:
            exists: optional
          value(NX_FLOAT):
        sample_bias_potentiostat(NXactuator):
          exists: recommended
          name:
            exists: recommended
          physical_quantity:
            enumeration: [voltage]
          type:
            exists: optional
          (NXpid):
            exists: recommended
            setpoint(NX_FLOAT):
              exists: recommended
        device_information(NXfabrication):
          exists: recommended
          vendor:
            exists: recommended
          model:
            exists: recommended
          identifier:
      pressure_gauge(NXsensor):
        exists: recommended
        doc: |
          Device to measure the gas pressure around the sample.
        name:
          exists: recommended
        measurement:
          enumeration: [pressure]
        type:
          exists: optional
        value(NX_FLOAT):
          unit: NX_PRESSURE
          doc: |
            In case of a single or averaged gas pressure measurement, this is the scalar gas pressure around
            the sample. It can also be an 1D array of measured pressures (without time stamps).
        value_log(NXlog):
          exists: optional
          value(NX_NUMBER):
            unit: NX_PRESSURE
            doc: |
              In the case of an experiment in which the gas pressure changes and is recorded,
              this is an array of length m of gas pressures.
      flood_gun(NXactuator):
        exists: optional
        doc: |
          Device to bring low-energy electrons to the sample for charge neutralization
        name:
          exists: recommended
        physical_quantity:
          enumeration: [current]
        type:
          exists: optional
        current(NX_FLOAT):
          exists: recommended
          unit: NX_CURRENT
          doc: |
            In case of a fixed or averaged electron current, this is the scalar current.
            It can also be an 1D array of output current (without time stamps).
        current_log(NXlog):
          exists: optional
          value(NX_NUMBER):
            unit: NX_CURRENT
            doc: |
              In the case of an experiment in which the electron current is changed and
              recorded with time stamps, this is an array of length m of current setpoints.
    (NXprocess_photoemission):
      exists: recommended
      doc: |
        Document an event of data processing, reconstruction, or analysis for this data.
        The appropriate axis calibrations for a given experiment should be described using
        one or more of the following NXcalibrations. The individual calibrations for a given
        `AXISNAME` in `data` should be called `AXISNAME_calibration`.
      energy_calibration(NXcalibration):
        exists: optional
        calibrated_axis(NX_FLOAT):
          exists: recommended
      momentum_calibration(NXcalibration):
        exists: optional
        calibrated_axis(NX_FLOAT):
          exists: recommended
      kK_calibration(NXcalibration):
        exists: optional
        calibrated_axis(NX_FLOAT):
          exists: recommended
      angularANGLE_calibration(NXcalibration):
        exists: optional
        calibrated_axis(NX_FLOAT):
          exists: recommended
      spatialSPATIAL_calibration(NXcalibration):
        exists: optional
        calibrated_axis(NX_FLOAT):
          exists: recommended
      delay_calibration(NXcalibration):
        exists: optional
        calibrated_axis(NX_FLOAT):
          exists: recommended
      polarization_angle_calibration(NXcalibration):
        exists: optional
        calibrated_axis(NX_FLOAT):
          exists: recommended
      ellipticity_calibration(NXcalibration):
        exists: optional
        calibrated_axis(NX_FLOAT):
          exists: recommended
      energy_referencing(NXcalibration):
        exists: optional
        level(NXelectron_level):
          exists: recommended
        reference_peak:
        binding_energy(NX_FLOAT):
          exists: recommended
        offset(NX_FLOAT):
          exists: recommended
        calibrated_axis(NX_FLOAT):
          exists: recommended
      transmission_correction(NXcalibration):
        exists: optional
        transmission_function(NXdata):
          exists: recommended
          \@signal:
          \@axes:
          kinetic_energy(NX_FLOAT):
            unit: NX_ENERGY
            doc: |
              Kinetic energy values
            dimensions:
              rank: 1
              dim: [[1, n_transmission_function]]
          relative_intensity(NX_FLOAT):
            unit: NX_UNITLESS
            doc: |
              Relative transmission efficiency for the given kinetic energies
            dimensions:
              rank: 1
              dim: [[1, n_transmission_function]]
    (NXsample):
      name:
      (NXsubstance):
        exists: recommended
        doc: |
          For samples containing a single pure substance. For mixtures use the
          NXsample_component_set and NXsample_component group in NXsample instead.
        molecular_formula_hill:
          exists: recommended
          doc: |
            The chemical formula of the sample (using CIF conventions).
      atom_types:
        exists: recommended
        doc: |
          List of comma-separated elements from the periodic table
          that are contained in the sample.
          If the sample substance has multiple components, all
          elements from each component must be included in `atom_types`.
      physical_form:
        exists: recommended
      situation:
        exists: recommended
        enumeration: [vacuum, inert atmosphere, oxidising atmosphere, reducing atmosphere]
      sample_history(NXsample_history):
        exists: recommended
        doc: |
          A set of activities that occurred to the sample prior to/during photoemission
          experiment.
        sample_preparation(NXphysical_process):
          exists: recommended
          doc: |
            Details about the sample preparation for the photoemission experiment (e.g. UHV cleaving,
            in-situ growth, sputtering/annealing, etc.).
          start_time(NX_DATE_TIME):
          end_time(NX_DATE_TIME):
            exists: recommended
          method:
            exists: recommended
            doc: |
              Details about the method of sample preparation before the photoemission
              experiment.
      temperature(NXenvironment):
        exists: recommended
        doc: |
          Sample temperature (either controlled or just measured).
        temperature_sensor(NXsensor):
          doc: |
            Temperature sensor measuring the sample temperature.
            This should be a link to /entry/instrument/manipulator/temperature_sensor.
        sample_heater(NXactuator):
          exists: optional
          doc: |
            Device to heat the sample.
            This should be a link to /entry/instrument/manipulator/sample_heater.
        cryostat(NXactuator):
          exists: optional
          doc: |
            Cryostat for cooling the sample.
            This should be a link to /entry/instrument/manipulator/cryostat.
      gas_pressure(NXenvironment):
        exists: recommended
        doc: |
          Gas pressure surrounding the sample.
        pressure_gauge(NXsensor):
          doc: |
            Gauge measuring the gas pressure.
            
            This should be a link to /entry/instrument/pressure_gauge.
      bias(NXenvironment):
        exists: recommended
        doc:
        - |
          Bias of the sample with respect to analyser ground.
        - |
          xref:
            spec: ISO 18115-1:2023
            term: 8.41
            url: https://www.iso.org/obp/ui/en/#iso:std:iso:18115:-1:ed-3:v1:en:term:8.41
        voltmeter(NXsensor):
          doc: |
            Sensor measuring the applied voltage.
            
            This should be a link to /entry/instrument/manipulator/sample_bias_voltmeter.
        potentiostat(NXactuator):
          exists: optional
          doc: |
            Actuator applying a voltage to sample and sample holder.
            
            This should be a link to /entry/instrument/manipulator/sample_bias_potentiostat.
      drain_current(NXenvironment):
        exists: optional
        doc: |
          Drain current of the sample and sample holder.
        amperemeter(NXsensor):
          doc: |
            Amperemeter measuring the drain current of the sample and sample holder.
            
            This should be a link to /entry/instrument/manipulator/drain_current_amperemeter.
      flood_gun_current(NXenvironment):
        exists: optional
        doc: |
          Current of low-energy electrons to the sample for charge neutralization.
        flood_gun(NXactuator):
          doc: |
            Flood gun creating a current of low-energy electrons.
            
            This should be a link to /entry/instrument/flood_gun.
    data(NXdata_photoemission):
      doc: |
        The default NXdata field containing a view on the measured data.
        This NXdata field contains a collection of the main relevant fields (axes).
        If you want to provide additional views on your data, you can additionally use
        the generic NXdata group of NXentry.
        
        The naming of fields should follow the convention defined in the
        :ref:`NXdata_photoemission` base class:
        
        - **energy**: Calibrated energy (kinetic or binding energy). Unit category: NX_ENERGY (e.g., eV).
        - **momentum**: Calibrated momentum axis. Unit category: NX_ANY (e.g., kg*m/s).
        - **kx**: Calibrated x axis in k-space. Unit category: NX_ANY (e.g., 1/Angström).
        - **ky**: Calibrated y axis in k-space. Unit category: NX_ANY (1/Angström).
        - **kz**: Calibrated z axis in k-space. Unit category: NX_ANY (1/Angström).
        - **angular0**: Fast-axis angular coordinate (or second slow axis if angularly integrated).
          Unit category: NX_ANGLE
        - **angular1**: Slow-axis angular coordinate (or second fast axis if simultaneously dispersed in 2 dimensions)
          Unit category: NX_ANGLE
        - **spatial0**: Fast-axis spatial coordinate (or second slow axis if spatially integrated)
          Unit category: NX_LENGTH
        - **spatial1**: Slow-axis spatial coordinate (or second fast axis if simultaneously dispersed in 2 dimensions)
          Unit category: NX_LENGTH
        - **delay**: Calibrated delay time. Unit category: NX_TIME (s).
        - **polarization_angle**: Linear polarization angle of the incoming or
          outgoing beam. This could be a link to
          /entry/instrument/beam/incident_polarization_angle or
          /entry/instrument/beam/final_polarization_angle if they exist.
          Unit category: NX_ANGLE (° or rad)
        - **ellipticity**: Ellipticity of the incoming or outgoing beam.
          Could be a link to /entry/instrument/beam/incident_ellipticity or
          /entry/instrument/beam/final_ellipticity if they exist.
          Unit category: NX_ANGLE (° or rad)
      \@signal:
        enumeration: [data]
      data(NX_NUMBER):
        unit: NX_ANY
        doc: |
          Represents a measure of one- or more-dimensional photoemission counts, where the
          varied axis may be for example energy, momentum, spatial coordinate, pump-probe
          delay, spin index, temperature, etc. The axes traces should be linked to the
          actual encoder position in NXinstrument or calibrated axes in NXprocess.
      \@energy_depends:
        type: NX_CHAR
        exists: optional
        doc: |
          The energy can be dispersed according to different strategies. ``energy_depends`` points to
          the path of a field defining the calibrated axis on which the energy axis depends.
          
          For example:
            @energy_depends: 'entry/process/energy_calibration'

# ++++++++++++++++++++++++++++++++++ SHA HASH ++++++++++++++++++++++++++++++++++
<<<<<<< HEAD
# 531384150dd33fe81aa169d873245142c7b47d08bb1f4ec3a8d0d846dfb06f8b
=======
# 9c60ae008dbfbd3ec8b64582e206cf60b122deeb255d0fde7c4c1534a3cc8584
>>>>>>> 0ce410d6
# <?xml version='1.0' encoding='UTF-8'?>
# <?xml-stylesheet type="text/xsl" href="nxdlformat.xsl"?>
# <!--
# # NeXus - Neutron and X-ray Common Data Format
# #
# # Copyright (C) 2014-2024 NeXus International Advisory Committee (NIAC)
# #
# # This library is free software; you can redistribute it and/or
# # modify it under the terms of the GNU Lesser General Public
# # License as published by the Free Software Foundation; either
# # version 3 of the License, or (at your option) any later version.
# #
# # This library is distributed in the hope that it will be useful,
# # but WITHOUT ANY WARRANTY; without even the implied warranty of
# # MERCHANTABILITY or FITNESS FOR A PARTICULAR PURPOSE.  See the GNU
# # Lesser General Public License for more details.
# #
# # You should have received a copy of the GNU Lesser General Public
# # License along with this library; if not, write to the Free Software
# # Foundation, Inc., 59 Temple Place, Suite 330, Boston, MA  02111-1307  USA
# #
# # For further information, see http://www.nexusformat.org
# -->
# <definition xmlns="http://definition.nexusformat.org/nxdl/3.1" xmlns:xsi="http://www.w3.org/2001/XMLSchema-instance" category="application" type="group" name="NXphotoemission" extends="NXobject" xsi:schemaLocation="http://definition.nexusformat.org/nxdl/3.1 ../nxdl.xsd">
#     <symbols>
#         <doc>
#              The symbols used in the schema to specify e.g. dimensions of arrays
#         </doc>
#         <symbol name="n_transmission_function">
#             <doc>
#                  Number of data points in the transmission function.
#             </doc>
#         </symbol>
#     </symbols>
#     <doc>
#          This is the most general application definition for
#          photoemission experiments.
#          
#          Groups and fields are named according to the
#          `ISO 18115-1:2023`_ specification as well as the `IUPAC Recommendations 2020`_.
#          
#          .. _ISO 18115-1:2023: https://www.iso.org/standard/74811.html
#          .. _IUPAC Recommendations 2020: https://doi.org/10.1515/pac-2019-0404
#     </doc>
#     <group type="NXentry">
#         <field name="definition">
#             <attribute name="version"/>
#             <enumeration>
#                 <item value="NXphotoemission"/>
#             </enumeration>
#         </field>
#         <field name="title"/>
#         <field name="start_time" type="NX_DATE_TIME">
#             <doc>
#                  Datetime of the start of the measurement.
#                  Should be a ISO8601 date/time stamp. It is recommended to add an explicit time zone,
#                  otherwise the local time zone is assumed per ISO8601.
#             </doc>
#         </field>
#         <field name="end_time" type="NX_DATE_TIME" recommended="true">
#             <doc>
#                  Datetime of the end of the measurement.
#                  Should be a ISO8601 date/time stamp. It is recommended to add an explicit time zone,
#                  otherwise the local time zone is assumed per ISO8601.
#             </doc>
#         </field>
#         <field name="method" recommended="true">
#             <doc>
#                  Name of the experimental method.
#                  
#                  If applicable, this name should match the terms given by `Clause 11`_ of
#                  the `ISO 18115-1:2023`_ specification.
#                  
#                  Examples include:
#                      * X-ray photoelectron spectroscopy (XPS)
#                      * angle-resolved X-ray photoelectron spectroscopy (ARXPS)
#                      * ultraviolet photoelectron spectroscopy (UPS)
#                      * angle-resolved photoelectron spectroscopy (ARPES)
#                      * hard X-ray photoemission spectroscopy (HAXPES)
#                      * near ambient pressure X-ray photoelectron spectroscopy (NAPXPS)
#                      * photoelectron emission microscopy (PEEM)
#                      * electron spectroscopy for chemical analysis (ESCA)
#                      * time-resolved angle-resolved X-ray photoelectron spectroscopy (trARPES)
#                      * spin-resolved angle-resolved X-ray photoelectron spectroscopy (spin-ARPES)
#                      * momentum microscopy
#                  
#                  .. _ISO 18115-1:2023: https://www.iso.org/standard/74811.html
#                  .. _Clause 11: https://www.iso.org/obp/ui/en/#iso:std:iso:18115:-1:ed-3:v1:en:sec:11
#             </doc>
#         </field>
#         <group name="geometries" type="NXcoordinate_system_set">
#             <doc>
#                  Description of one or more coordinate systems that are specific to the setup
#                  and the measurement geometry.
#             </doc>
#         </group>
#         <group type="NXuser" recommended="true">
#             <doc>
#                  Contact information of at least the user of the instrument or the investigator
#                  who performed this experiment. Adding multiple users if relevant is recommended.
#             </doc>
#             <field name="name">
#                 <doc>
#                      Name of the user.
#                 </doc>
#             </field>
#             <field name="affiliation">
#                 <doc>
#                      Name of the affiliation of the user at the time when the experiment was
#                      performed.
#                 </doc>
#             </field>
#         </group>
#         <group type="NXinstrument">
#             <doc>
#                  Description of the photoemission spectrometer and its individual parts.
#                  
#                  This concept is related to term `12.58`_ of the ISO 18115-1:2023 standard.
#                  
#                  .. _12.58: https://www.iso.org/obp/ui/en/#iso:std:iso:18115:-1:ed-3:v1:en:term:12.58
#             </doc>
#             <group name="device_information" type="NXfabrication" recommended="true">
#                 <field name="vendor" recommended="true"/>
#                 <field name="model" recommended="true"/>
#                 <field name="identifier" recommended="true"/>
#             </group>
#             <group name="energy_resolution" type="NXresolution" optional="true">
#                 <doc>
#                      Overall energy resolution of the photoemission instrument
#                 </doc>
#                 <field name="physical_quantity">
#                     <enumeration>
#                         <item value="energy"/>
#                     </enumeration>
#                 </field>
#                 <field name="type" recommended="true"/>
#                 <field name="resolution" type="NX_FLOAT" units="NX_ENERGY">
#                     <doc>
#                          Minimum distinguishable energy separation in the energy spectra.
#                          
#                          This concept is related to term `10.24`_ of the ISO 18115-1:2023 standard.
#                          
#                          .. _10.24: https://www.iso.org/obp/ui/en/#iso:std:iso:18115:-1:ed-3:v1:en:term:10.24
#                     </doc>
#                 </field>
#                 <field name="resolution_errors" type="NX_FLOAT" optional="true" units="NX_ENERGY"/>
#                 <field name="relative_resolution" type="NX_FLOAT" optional="true">
#                     <doc>
#                          Ratio of the energy resolution of the photoemission spectrometer at a specified energy
#                          value to that energy value.
#                          
#                          This concept is related to term `10.7 ff.`_ of the ISO 18115-1:2023 standard.
#                          
#                          .. _10.7 ff.: https://www.iso.org/obp/ui/en/#iso:std:iso:18115:-1:ed-3:v1:en:term:10.7
#                     </doc>
#                 </field>
#             </group>
#             <group name="sourceTYPE" type="NXsource" recommended="true">
#                 <doc>
#                      A source used to generate a beam. Properties refer strictly to parameters of the
#                      source, not of the output beam. For example, the energy of the source is not the
#                      optical power of the beam, but the energy of the electron beam in a synchrotron
#                      or similar.
#                      
#                      Note that the uppercase notation in sourceTYPE means that multiple sources can
#                      be provided. For example, in pump-probe experiments, it is possible to have both
#                      a `source_probe` and a `source_pump`
#                 </doc>
#                 <field name="type">
#                     <enumeration>
#                         <item value="Synchrotron X-ray Source"/>
#                         <item value="Rotating Anode X-ray"/>
#                         <item value="Fixed Tube X-ray"/>
#                         <item value="UV Laser"/>
#                         <item value="Free-Electron Laser"/>
#                         <item value="Optical Laser"/>
#                         <item value="UV Plasma Source"/>
#                         <item value="Metal Jet X-ray"/>
#                         <item value="HHG laser"/>
#                         <item value="UV lamp"/>
#                         <item value="Monochromatized electron source"/>
#                         <item value="other"/>
#                     </enumeration>
#                 </field>
#                 <field name="type_other" optional="true">
#                     <doc>
#                          Specification of type, may also go to name.
#                     </doc>
#                 </field>
#                 <field name="name" recommended="true"/>
#                 <field name="probe" optional="true"/>
#                 <group name="device_information" type="NXfabrication" recommended="true">
#                     <field name="vendor" recommended="true"/>
#                     <field name="model" recommended="true"/>
#                     <field name="identifier" recommended="true"/>
#                 </group>
#                 <group name="associated_beam" type="NXbeam">
#                     <doc>
#                          The beam emitted by this source.
#                          Should be named with the same appendix, e.g.,
#                          for `source_probe` it should refer to `beam_probe`.
#                          Refers to the same concept as /NXentry/NXinstrument/beamTYPE
#                          and may be linked.
#                     </doc>
#                 </group>
#             </group>
#             <group name="beamTYPE" type="NXbeam">
#                 <doc>
#                      Properties of the photon beam at a given location.
#                      Should be named with the same appendix as sourceTYPE, e.g.,
#                      for `source_probe` it should refer to `beam_probe`.
#                 </doc>
#                 <field name="distance" type="NX_NUMBER" units="NX_LENGTH" recommended="true">
#                     <doc>
#                          Distance between the point where the current NXbeam instance is evaluating
#                          the beam properties and the point where the beam interacts with the sample.
#                          For photoemission, the latter is the point where the the centre of the beam
#                          touches the sample surface.
#                     </doc>
#                 </field>
#                 <field name="incident_energy" type="NX_FLOAT" units="NX_ENERGY"/>
#                 <field name="incident_energy_spread" type="NX_NUMBER" recommended="true" units="NX_ENERGY"/>
#                 <field name="incident_polarization" type="NX_NUMBER" recommended="true" units="NX_ANY"/>
#                 <field name="extent" type="NX_FLOAT" recommended="true"/>
#                 <group name="associated_source" type="NXsource" recommended="true">
#                     <doc>
#                          The source that emitted this beam.
#                          Should be named with the same appendix, e.g.,
#                          for `beam_probe` it should refer to `source_probe`.
#                          Refers to the same concept as /NXentry/NXinstrument/sourceTYPE
#                          and may be linked.
#                          Should be specified if an associated source exists.
#                     </doc>
#                 </group>
#             </group>
#             <group type="NXelectronanalyser">
#                 <group name="device_information" type="NXfabrication" recommended="true">
#                     <field name="vendor" recommended="true"/>
#                     <field name="model" recommended="true"/>
#                     <field name="identifier" recommended="true"/>
#                 </group>
#                 <field name="description"/>
#                 <group name="energy_resolution" type="NXresolution" optional="true">
#                     <field name="type" recommended="true"/>
#                     <field name="physical_quantity">
#                         <enumeration>
#                             <item value="energy"/>
#                         </enumeration>
#                     </field>
#                     <field name="resolution" type="NX_FLOAT"/>
#                 </group>
#                 <field name="work_function" type="NX_FLOAT" units="NX_ENERGY" recommended="true"/>
#                 <field name="fast_axes" recommended="true"/>
#                 <field name="slow_axes" recommended="true"/>
#                 <group name="transmission_function" type="NXdata" optional="true"/>
#                 <group type="NXcollectioncolumn">
#                     <field name="scheme">
#                         <doc>
#                              Scheme of the electron collection column.
#                         </doc>
#                         <enumeration>
#                             <item value="angular dispersive"/>
#                             <item value="spatial dispersive"/>
#                             <item value="momentum dispersive"/>
#                             <item value="non-dispersive"/>
#                         </enumeration>
#                     </field>
#                     <field name="lens_mode" recommended="true"/>
#                     <field name="projection" recommended="true"/>
#                     <field name="angular_acceptance" type="NX_FLOAT" optional="true"/>
#                     <field name="spatial_acceptance" type="NX_FLOAT" optional="true"/>
#                     <group name="field_aperture" type="NXaperture" optional="true">
#                         <doc>
#                              The size and position of the field aperture inserted in the column. To add
#                              additional or other apertures use the APERTURE group of NXcollectioncolumn.
#                         </doc>
#                     </group>
#                     <group name="contrast_aperture" type="NXaperture" optional="true">
#                         <doc>
#                              The size and position of the contrast aperture inserted in the column. To add
#                              additional or other apertures use the APERTURE group of NXcollectioncolumn.
#                         </doc>
#                     </group>
#                     <group name="iris" type="NXaperture" optional="true">
#                         <doc>
#                              Size, position and shape of the iris inserted in the column.
#                              
#                              The iris is an aperture in the lens with a variable diameter which can reduce the number of
#                              electrons entering the analyzer.
#                              
#                              To add additional or other slits use the APERTURE group of NXcollectioncolumn.
#                         </doc>
#                     </group>
#                     <group name="device_information" type="NXfabrication" recommended="true">
#                         <field name="vendor" recommended="true"/>
#                         <field name="model" recommended="true"/>
#                         <field name="identifier" recommended="true"/>
#                     </group>
#                 </group>
#                 <group type="NXenergydispersion">
#                     <field name="scheme">
#                         <enumeration>
#                             <item value="tof"/>
#                             <item value="hemispherical"/>
#                             <item value="double hemispherical"/>
#                             <item value="cylindrical mirror"/>
#                             <item value="display mirror"/>
#                             <item value="retarding grid"/>
#                         </enumeration>
#                     </field>
#                     <field name="pass_energy" type="NX_FLOAT" recommended="true" units="NX_ENERGY">
#                         <doc>
#                              Either `pass_energy` or `drift_energy` must be supplied. `pass_energy` should be used when working
#                              with hemispherical analysers.
#                         </doc>
#                     </field>
#                     <field name="drift_energy" type="NX_FLOAT" recommended="true" units="NX_ENERGY">
#                         <doc>
#                              Either `pass_energy` or `drift_energy` must be supplied. `drift_energy` should be used if a TOF is used in the
#                              energy dispersive part of the electron analyzer.
#                         </doc>
#                     </field>
#                     <field name="energy_scan_mode" recommended="true"/>
#                     <group name="entrance_slit" type="NXaperture" optional="true">
#                         <doc>
#                              Size, position and shape of the entrance slit in dispersive analyzers.
#                              
#                              To add additional or other slits use the APERTURE group of NXenergydispersion.
#                         </doc>
#                     </group>
#                     <group name="exit_slit" type="NXaperture" optional="true">
#                         <doc>
#                              Size, position and shape of the exit slit in dispersive analyzers.
#                              
#                              To add additional or other slits use the APERTURE group of NXenergydispersion.
#                         </doc>
#                     </group>
#                     <group name="device_information" type="NXfabrication" recommended="true">
#                         <field name="vendor" recommended="true"/>
#                         <field name="model" recommended="true"/>
#                         <field name="identifier" recommended="true"/>
#                     </group>
#                 </group>
#                 <group type="NXdetector">
#                     <field name="amplifier_type" recommended="true">
#                         <doc>
#                              Type of electron amplifier in the first amplification step.
#                         </doc>
#                         <enumeration>
#                             <item value="MCP"/>
#                             <item value="channeltron"/>
#                         </enumeration>
#                     </field>
#                     <field name="detector_type" recommended="true">
#                         <doc>
#                              Description of the detector type.
#                         </doc>
#                         <enumeration>
#                             <item value="DLD"/>
#                             <item value="Phosphor+CCD"/>
#                             <item value="Phosphor+CMOS"/>
#                             <item value="ECMOS"/>
#                             <item value="Anode"/>
#                             <item value="Multi-anode"/>
#                         </enumeration>
#                     </field>
#                     <group name="device_information" type="NXfabrication" recommended="true">
#                         <field name="vendor" recommended="true"/>
#                         <field name="model" recommended="true"/>
#                         <field name="identifier" recommended="true"/>
#                     </group>
#                     <group name="raw_data" type="NXdata_photoemission_detector" recommended="true">
#                         <doc>
#                              Contains the raw data collected by the detector before calibration.
#                              The data which is considered raw might change from experiment to experiment
#                              due to hardware pre-processing of the data.
#                              This field ideally collects the data with the lowest level of processing
#                              possible.
#                              
#                              The naming of fields should follow the convention defined in the
#                              :ref:`NXdata_photoemission_detector` base class:
#                              
#                              - **pixel_x**: Detector pixel in x direction.
#                              - **pixel_y**: Detector pixel in y direction.
#                              - **energy**: (Un)calibrated energy (kinetic or binding energy). Unit category: NX_ENERGY (e.g., eV).
#                              - **momentum**: Calibrated momentum axis. Unit category: NX_ANY (e.g., kg*m/s).
#                              - **kx**: (Un)calibrated x axis in k-space. Unit category: NX_ANY (e.g., 1/Angström).
#                              - **ky**: (Un)calibrated y axis in k-space. Unit category: NX_ANY (1/Angström).
#                              - **kz**: (Un)calibrated z axis in k-space. Unit category: NX_ANY (1/Angström).
#                              - **angular0**: Fast-axis angular coordinate (or second slow axis if angularly integrated).
#                                Unit category: NX_ANGLE
#                              - **angular1**: Slow-axis angular coordinate (or second fast axis if simultaneously dispersed in 2 dimensions)
#                                Unit category: NX_ANGLE
#                              - **spatial0**: Fast-axis spatial coordinate (or second slow axis if spatially integrated)
#                                Unit category: NX_LENGTH
#                              - **spatial1**: Slow-axis spatial coordinate (or second fast axis if simultaneously dispersed in 2 dimensions)
#                                Unit category: NX_LENGTH
#                              - **delay**: Calibrated delay time. Unit category: NX_TIME (s).
#                              - **polarization_angle**: Linear polarization angle of the incoming or
#                                outgoing beam.
#                                Unit category: NX_ANGLE (° or rad)
#                              - **ellipticity**: Ellipticity of the incoming or outgoing beam.
#                                Unit category: NX_ANGLE (° or rad)
#                              - **time_of_flight**: Total time of flight. Unit category: NX_TIME_OF_FLIGHT
#                              - **time_of_flight_adc**: Time-of-flight values, analog-to-digital converted.
#                              - **external_AXIS**: Describes an axis which is coming from outside the detectors scope.
#                         </doc>
#                         <attribute name="signal">
#                             <enumeration>
#                                 <item value="raw"/>
#                             </enumeration>
#                         </attribute>
#                         <field name="raw" type="NX_NUMBER">
#                             <doc>
#                                  Raw data before calibration.
#                             </doc>
#                         </field>
#                     </group>
#                 </group>
#             </group>
#             <group type="NXmanipulator" optional="true">
#                 <doc>
#                      Manipulator for positioning of the sample.
#                 </doc>
#                 <group name="temperature_sensor" type="NXsensor" recommended="true">
#                     <field name="name" recommended="true"/>
#                     <field name="measurement">
#                         <enumeration>
#                             <item value="temperature"/>
#                         </enumeration>
#                     </field>
#                     <field name="type" optional="true"/>
#                     <field name="value" type="NX_FLOAT"/>
#                 </group>
#                 <group name="sample_heater" type="NXactuator" optional="true">
#                     <field name="name" recommended="true"/>
#                     <field name="physical_quantity">
#                         <enumeration>
#                             <item value="temperature"/>
#                         </enumeration>
#                     </field>
#                     <field name="type" optional="true"/>
#                     <field name="heater_power" type="NX_FLOAT"/>
#                     <group type="NXpid" recommended="true">
#                         <field name="setpoint" type="NX_FLOAT" recommended="true"/>
#                     </group>
#                 </group>
#                 <group name="cryostat" type="NXactuator" optional="true">
#                     <field name="name" recommended="true"/>
#                     <field name="physical_quantity">
#                         <enumeration>
#                             <item value="temperature"/>
#                         </enumeration>
#                     </field>
#                     <field name="type" optional="true"/>
#                     <group type="NXpid">
#                         <field name="setpoint" type="NX_FLOAT" recommended="true"/>
#                     </group>
#                 </group>
#                 <group name="drain_current_amperemeter" type="NXsensor" optional="true">
#                     <field name="name" recommended="true"/>
#                     <field name="measurement">
#                         <enumeration>
#                             <item value="current"/>
#                         </enumeration>
#                     </field>
#                     <field name="type" optional="true"/>
#                     <field name="value" type="NX_FLOAT"/>
#                 </group>
#                 <group name="sample_bias_voltmeter" type="NXsensor" recommended="true">
#                     <field name="name" recommended="true"/>
#                     <field name="measurement">
#                         <enumeration>
#                             <item value="voltage"/>
#                         </enumeration>
#                     </field>
#                     <field name="type" optional="true"/>
#                     <field name="value" type="NX_FLOAT"/>
#                 </group>
#                 <group name="sample_bias_potentiostat" type="NXactuator" recommended="true">
#                     <field name="name" recommended="true"/>
#                     <field name="physical_quantity">
#                         <enumeration>
#                             <item value="voltage"/>
#                         </enumeration>
#                     </field>
#                     <field name="type" optional="true"/>
#                     <group type="NXpid" recommended="true">
#                         <field name="setpoint" type="NX_FLOAT" recommended="true"/>
#                     </group>
#                 </group>
#                 <group name="device_information" type="NXfabrication" recommended="true">
#                     <field name="vendor" recommended="true"/>
#                     <field name="model" recommended="true"/>
#                     <field name="identifier"/>
#                 </group>
#             </group>
#             <group name="pressure_gauge" type="NXsensor" recommended="true">
#                 <doc>
#                      Device to measure the gas pressure around the sample.
#                 </doc>
#                 <field name="name" recommended="true"/>
#                 <field name="measurement">
#                     <enumeration>
#                         <item value="pressure"/>
#                     </enumeration>
#                 </field>
#                 <field name="type" optional="true"/>
#                 <field name="value" type="NX_FLOAT" units="NX_PRESSURE">
#                     <doc>
#                          In case of a single or averaged gas pressure measurement, this is the scalar gas pressure around
#                          the sample. It can also be an 1D array of measured pressures (without time stamps).
#                     </doc>
#                 </field>
#                 <group name="value_log" type="NXlog" optional="true">
#                     <field name="value" type="NX_NUMBER" units="NX_PRESSURE">
#                         <doc>
#                              In the case of an experiment in which the gas pressure changes and is recorded,
#                              this is an array of length m of gas pressures.
#                         </doc>
#                     </field>
#                 </group>
#             </group>
#             <group name="flood_gun" type="NXactuator" optional="true">
#                 <doc>
#                      Device to bring low-energy electrons to the sample for charge neutralization
#                 </doc>
#                 <field name="name" recommended="true"/>
#                 <field name="physical_quantity">
#                     <enumeration>
#                         <item value="current"/>
#                     </enumeration>
#                 </field>
#                 <field name="type" optional="true"/>
#                 <field name="current" type="NX_FLOAT" recommended="true" units="NX_CURRENT">
#                     <doc>
#                          In case of a fixed or averaged electron current, this is the scalar current.
#                          It can also be an 1D array of output current (without time stamps).
#                     </doc>
#                 </field>
#                 <group name="current_log" type="NXlog" optional="true">
#                     <field name="value" type="NX_NUMBER" units="NX_CURRENT">
#                         <doc>
#                              In the case of an experiment in which the electron current is changed and
#                              recorded with time stamps, this is an array of length m of current setpoints.
#                         </doc>
#                     </field>
#                 </group>
#             </group>
#         </group>
#         <group type="NXprocess_photoemission" recommended="true">
#             <doc>
#                  Document an event of data processing, reconstruction, or analysis for this data.
#                  The appropriate axis calibrations for a given experiment should be described using
#                  one or more of the following NXcalibrations. The individual calibrations for a given
#                  `AXISNAME` in `data` should be called `AXISNAME_calibration`.
#             </doc>
#             <group name="energy_calibration" type="NXcalibration" optional="true">
#                 <field name="calibrated_axis" type="NX_FLOAT" recommended="true"/>
#             </group>
#             <group name="momentum_calibration" type="NXcalibration" optional="true">
#                 <field name="calibrated_axis" type="NX_FLOAT" recommended="true"/>
#             </group>
#             <group name="kK_calibration" type="NXcalibration" optional="true">
#                 <field name="calibrated_axis" type="NX_FLOAT" recommended="true"/>
#             </group>
#             <group name="angularANGLE_calibration" type="NXcalibration" optional="true">
#                 <field name="calibrated_axis" type="NX_FLOAT" recommended="true"/>
#             </group>
#             <group name="spatialSPATIAL_calibration" type="NXcalibration" optional="true">
#                 <field name="calibrated_axis" type="NX_FLOAT" recommended="true"/>
#             </group>
#             <group name="delay_calibration" type="NXcalibration" optional="true">
#                 <field name="calibrated_axis" type="NX_FLOAT" recommended="true"/>
#             </group>
#             <group name="polarization_angle_calibration" type="NXcalibration" optional="true">
#                 <field name="calibrated_axis" type="NX_FLOAT" recommended="true"/>
#             </group>
#             <group name="ellipticity_calibration" type="NXcalibration" optional="true">
#                 <field name="calibrated_axis" type="NX_FLOAT" recommended="true"/>
#             </group>
#             <group name="energy_referencing" type="NXcalibration" optional="true">
<<<<<<< HEAD
#                 <group name="level" type="NXelectron_level" recommended="true"/>
#                 <field name="reference_peak"/>
#                 <field name="binding_energy" type="NX_FLOAT" recommended="true"/>
#                 <field name="offset" type="NX_FLOAT" recommended="true"/>
#                 <field name="calibrated_axis" type="NX_FLOAT" recommended="true"/>
=======
#                 <doc>
#                      For energy referencing, the measured energies are corrected for the charging potential
#                      (i.e., the electrical potential of the surface region of an insulating sample, caused by
#                      irradiation) such that those energies correspond to a sample with no surface charge.
#                      Usually, the energy axis is adjusted by shifting all energies uniformally until one
#                      well-defined emission line peak (or the Fermi edge) is located at a known _correct_ energy.
#                      
#                      This concept is related to term `12.74 ff.`_ of the ISO 18115-1:2023 standard.
#                      
#                      .. _12.74 ff.: https://www.iso.org/obp/ui/en/#iso:std:iso:18115:-1:ed-3:v1:en:term:12.74
#                 </doc>
#                 <group name="level" type="NXelectron_level" recommended="true">
#                     <doc>
#                          Electronic core or valence level that was used for the calibration.
#                     </doc>
#                 </group>
#                 <field name="reference_peak">
#                     <doc>
#                          Reference peak that was used for the calibration.
#                          
#                          For example: adventitious carbon | C-C | metallic Au | elemental Si | Fermi edge | vacuum level
#                     </doc>
#                 </field>
#                 <field name="binding_energy" type="NX_FLOAT" recommended="true">
#                     <doc>
#                          The binding energy (in units of eV) that the specified emission line appeared at,
#                          after adjusting the binding energy scale.
#                          
#                          This concept is related to term `12.16 ff.`_ of the ISO 18115-1:2023 standard.
#                          
#                          .. _12.16 ff.: https://www.iso.org/obp/ui/en/#iso:std:iso:18115:-1:ed-3:v1:en:term:12.16
#                     </doc>
#                 </field>
#                 <field name="offset" type="NX_FLOAT" recommended="true">
#                     <doc>
#                          Offset between measured binding energy and calibrated binding energy of the
#                          emission line.
#                     </doc>
#                 </field>
#                 <field name="calibrated_axis" type="NX_FLOAT" recommended="true">
#                     <doc>
#                          This is the calibrated energy axis to be used for data plotting.
#                          
#                          This should link to /entry/data/energy.
#                     </doc>
#                 </field>
>>>>>>> 0ce410d6
#             </group>
#             <group name="transmission_correction" type="NXcalibration" optional="true">
#                 <group name="transmission_function" type="NXdata" recommended="true">
#                     <attribute name="signal"/>
#                     <attribute name="axes"/>
#                     <field name="kinetic_energy" type="NX_FLOAT" units="NX_ENERGY">
#                         <doc>
#                              Kinetic energy values
#                         </doc>
#                         <dimensions rank="1">
#                             <dim index="1" value="n_transmission_function"/>
#                         </dimensions>
#                     </field>
#                     <field name="relative_intensity" type="NX_FLOAT" units="NX_UNITLESS">
#                         <doc>
#                              Relative transmission efficiency for the given kinetic energies
#                         </doc>
#                         <dimensions rank="1">
#                             <dim index="1" value="n_transmission_function"/>
#                         </dimensions>
#                     </field>
#                 </group>
#             </group>
#         </group>
#         <group type="NXsample">
#             <field name="name"/>
#             <group type="NXsubstance" recommended="true">
#                 <doc>
#                      For samples containing a single pure substance. For mixtures use the
#                      NXsample_component_set and NXsample_component group in NXsample instead.
#                 </doc>
#                 <field name="molecular_formula_hill" recommended="true">
#                     <doc>
#                          The chemical formula of the sample (using CIF conventions).
#                     </doc>
#                 </field>
#             </group>
#             <field name="atom_types" recommended="true">
#                 <doc>
#                      List of comma-separated elements from the periodic table
#                      that are contained in the sample.
#                      If the sample substance has multiple components, all
#                      elements from each component must be included in `atom_types`.
#                 </doc>
#             </field>
#             <field name="physical_form" recommended="true"/>
#             <field name="situation" recommended="true">
#                 <enumeration>
#                     <item value="vacuum"/>
#                     <item value="inert atmosphere"/>
#                     <item value="oxidising atmosphere"/>
#                     <item value="reducing atmosphere"/>
#                 </enumeration>
#             </field>
#             <group name="sample_history" type="NXsample_history" recommended="true">
#                 <doc>
#                      A set of activities that occurred to the sample prior to/during photoemission
#                      experiment.
#                 </doc>
#                 <group name="sample_preparation" type="NXphysical_process" recommended="true">
#                     <doc>
#                          Details about the sample preparation for the photoemission experiment (e.g. UHV cleaving,
#                          in-situ growth, sputtering/annealing, etc.).
#                     </doc>
#                     <field name="start_time" type="NX_DATE_TIME"/>
#                     <field name="end_time" type="NX_DATE_TIME" recommended="true"/>
#                     <field name="method" recommended="true">
#                         <doc>
#                              Details about the method of sample preparation before the photoemission
#                              experiment.
#                         </doc>
#                     </field>
#                 </group>
#             </group>
#             <group name="temperature" type="NXenvironment" recommended="true">
#                 <doc>
#                      Sample temperature (either controlled or just measured).
#                 </doc>
#                 <group name="temperature_sensor" type="NXsensor">
#                     <doc>
#                          Temperature sensor measuring the sample temperature.
#                          This should be a link to /entry/instrument/manipulator/temperature_sensor.
#                     </doc>
#                 </group>
#                 <group name="sample_heater" type="NXactuator" optional="true">
#                     <doc>
#                          Device to heat the sample.
#                          This should be a link to /entry/instrument/manipulator/sample_heater.
#                     </doc>
#                 </group>
#                 <group name="cryostat" type="NXactuator" optional="true">
#                     <doc>
#                          Cryostat for cooling the sample.
#                          This should be a link to /entry/instrument/manipulator/cryostat.
#                     </doc>
#                 </group>
#             </group>
#             <group name="gas_pressure" type="NXenvironment" recommended="true">
#                 <doc>
#                      Gas pressure surrounding the sample.
#                 </doc>
#                 <group name="pressure_gauge" type="NXsensor">
#                     <doc>
#                          Gauge measuring the gas pressure.
#                          
#                          This should be a link to /entry/instrument/pressure_gauge.
#                     </doc>
#                 </group>
#             </group>
#             <group name="bias" type="NXenvironment" recommended="true">
#                 <doc>
#                      Bias of the sample with respect to analyser ground.
#                      
#                      This concept is related to term `8.41`_ of the ISO 18115-1:2023 standard.
#                      
#                      .. _8.41: https://www.iso.org/obp/ui/en/#iso:std:iso:18115:-1:ed-3:v1:en:term:8.41
#                 </doc>
#                 <group name="voltmeter" type="NXsensor">
#                     <doc>
#                          Sensor measuring the applied voltage.
#                          
#                          This should be a link to /entry/instrument/manipulator/sample_bias_voltmeter.
#                     </doc>
#                 </group>
#                 <group name="potentiostat" type="NXactuator" optional="true">
#                     <doc>
#                          Actuator applying a voltage to sample and sample holder.
#                          
#                          This should be a link to /entry/instrument/manipulator/sample_bias_potentiostat.
#                     </doc>
#                 </group>
#             </group>
#             <group name="drain_current" type="NXenvironment" optional="true">
#                 <doc>
#                      Drain current of the sample and sample holder.
#                 </doc>
#                 <group name="amperemeter" type="NXsensor">
#                     <doc>
#                          Amperemeter measuring the drain current of the sample and sample holder.
#                          
#                          This should be a link to /entry/instrument/manipulator/drain_current_amperemeter.
#                     </doc>
#                 </group>
#             </group>
#             <group name="flood_gun_current" type="NXenvironment" optional="true">
#                 <doc>
#                      Current of low-energy electrons to the sample for charge neutralization.
#                 </doc>
#                 <group name="flood_gun" type="NXactuator">
#                     <doc>
#                          Flood gun creating a current of low-energy electrons.
#                          
#                          This should be a link to /entry/instrument/flood_gun.
#                     </doc>
#                 </group>
#             </group>
#         </group>
#         <group name="data" type="NXdata_photoemission">
#             <doc>
#                  The default NXdata field containing a view on the measured data.
#                  This NXdata field contains a collection of the main relevant fields (axes).
#                  If you want to provide additional views on your data, you can additionally use
#                  the generic NXdata group of NXentry.
#                  
#                  The naming of fields should follow the convention defined in the
#                  :ref:`NXdata_photoemission` base class:
#                  
#                  - **energy**: Calibrated energy (kinetic or binding energy). Unit category: NX_ENERGY (e.g., eV).
#                  - **momentum**: Calibrated momentum axis. Unit category: NX_ANY (e.g., kg*m/s).
#                  - **kx**: Calibrated x axis in k-space. Unit category: NX_ANY (e.g., 1/Angström).
#                  - **ky**: Calibrated y axis in k-space. Unit category: NX_ANY (1/Angström).
#                  - **kz**: Calibrated z axis in k-space. Unit category: NX_ANY (1/Angström).
#                  - **angular0**: Fast-axis angular coordinate (or second slow axis if angularly integrated).
#                    Unit category: NX_ANGLE
#                  - **angular1**: Slow-axis angular coordinate (or second fast axis if simultaneously dispersed in 2 dimensions)
#                    Unit category: NX_ANGLE
#                  - **spatial0**: Fast-axis spatial coordinate (or second slow axis if spatially integrated)
#                    Unit category: NX_LENGTH
#                  - **spatial1**: Slow-axis spatial coordinate (or second fast axis if simultaneously dispersed in 2 dimensions)
#                    Unit category: NX_LENGTH
#                  - **delay**: Calibrated delay time. Unit category: NX_TIME (s).
#                  - **polarization_angle**: Linear polarization angle of the incoming or
#                    outgoing beam. This could be a link to
#                    /entry/instrument/beam/incident_polarization_angle or
#                    /entry/instrument/beam/final_polarization_angle if they exist.
#                    Unit category: NX_ANGLE (° or rad)
#                  - **ellipticity**: Ellipticity of the incoming or outgoing beam.
#                    Could be a link to /entry/instrument/beam/incident_ellipticity or
#                    /entry/instrument/beam/final_ellipticity if they exist.
#                    Unit category: NX_ANGLE (° or rad)
#             </doc>
#             <attribute name="signal">
#                 <enumeration>
#                     <item value="data"/>
#                 </enumeration>
#             </attribute>
#             <field name="data" type="NX_NUMBER" units="NX_ANY">
#                 <doc>
#                      Represents a measure of one- or more-dimensional photoemission counts, where the
#                      varied axis may be for example energy, momentum, spatial coordinate, pump-probe
#                      delay, spin index, temperature, etc. The axes traces should be linked to the
#                      actual encoder position in NXinstrument or calibrated axes in NXprocess.
#                 </doc>
#             </field>
#             <attribute name="energy_depends" type="NX_CHAR" optional="true">
#                 <doc>
#                      The energy can be dispersed according to different strategies. ``energy_depends`` points to
#                      the path of a field defining the calibrated axis on which the energy axis depends.
#                      
#                      For example:
#                        @energy_depends: 'entry/process/energy_calibration'
#                 </doc>
#             </attribute>
#         </group>
#     </group>
# </definition><|MERGE_RESOLUTION|>--- conflicted
+++ resolved
@@ -699,11 +699,7 @@
             @energy_depends: 'entry/process/energy_calibration'
 
 # ++++++++++++++++++++++++++++++++++ SHA HASH ++++++++++++++++++++++++++++++++++
-<<<<<<< HEAD
-# 531384150dd33fe81aa169d873245142c7b47d08bb1f4ec3a8d0d846dfb06f8b
-=======
-# 9c60ae008dbfbd3ec8b64582e206cf60b122deeb255d0fde7c4c1534a3cc8584
->>>>>>> 0ce410d6
+# 7c4df5df057c1e277d27012c8906d7a33220c1ba4353a755f03fdb46c8cb705a
 # <?xml version='1.0' encoding='UTF-8'?>
 # <?xml-stylesheet type="text/xsl" href="nxdlformat.xsl"?>
 # <!--
@@ -1286,60 +1282,11 @@
 #                 <field name="calibrated_axis" type="NX_FLOAT" recommended="true"/>
 #             </group>
 #             <group name="energy_referencing" type="NXcalibration" optional="true">
-<<<<<<< HEAD
 #                 <group name="level" type="NXelectron_level" recommended="true"/>
 #                 <field name="reference_peak"/>
 #                 <field name="binding_energy" type="NX_FLOAT" recommended="true"/>
 #                 <field name="offset" type="NX_FLOAT" recommended="true"/>
 #                 <field name="calibrated_axis" type="NX_FLOAT" recommended="true"/>
-=======
-#                 <doc>
-#                      For energy referencing, the measured energies are corrected for the charging potential
-#                      (i.e., the electrical potential of the surface region of an insulating sample, caused by
-#                      irradiation) such that those energies correspond to a sample with no surface charge.
-#                      Usually, the energy axis is adjusted by shifting all energies uniformally until one
-#                      well-defined emission line peak (or the Fermi edge) is located at a known _correct_ energy.
-#                      
-#                      This concept is related to term `12.74 ff.`_ of the ISO 18115-1:2023 standard.
-#                      
-#                      .. _12.74 ff.: https://www.iso.org/obp/ui/en/#iso:std:iso:18115:-1:ed-3:v1:en:term:12.74
-#                 </doc>
-#                 <group name="level" type="NXelectron_level" recommended="true">
-#                     <doc>
-#                          Electronic core or valence level that was used for the calibration.
-#                     </doc>
-#                 </group>
-#                 <field name="reference_peak">
-#                     <doc>
-#                          Reference peak that was used for the calibration.
-#                          
-#                          For example: adventitious carbon | C-C | metallic Au | elemental Si | Fermi edge | vacuum level
-#                     </doc>
-#                 </field>
-#                 <field name="binding_energy" type="NX_FLOAT" recommended="true">
-#                     <doc>
-#                          The binding energy (in units of eV) that the specified emission line appeared at,
-#                          after adjusting the binding energy scale.
-#                          
-#                          This concept is related to term `12.16 ff.`_ of the ISO 18115-1:2023 standard.
-#                          
-#                          .. _12.16 ff.: https://www.iso.org/obp/ui/en/#iso:std:iso:18115:-1:ed-3:v1:en:term:12.16
-#                     </doc>
-#                 </field>
-#                 <field name="offset" type="NX_FLOAT" recommended="true">
-#                     <doc>
-#                          Offset between measured binding energy and calibrated binding energy of the
-#                          emission line.
-#                     </doc>
-#                 </field>
-#                 <field name="calibrated_axis" type="NX_FLOAT" recommended="true">
-#                     <doc>
-#                          This is the calibrated energy axis to be used for data plotting.
-#                          
-#                          This should link to /entry/data/energy.
-#                     </doc>
-#                 </field>
->>>>>>> 0ce410d6
 #             </group>
 #             <group name="transmission_correction" type="NXcalibration" optional="true">
 #                 <group name="transmission_function" type="NXdata" recommended="true">
