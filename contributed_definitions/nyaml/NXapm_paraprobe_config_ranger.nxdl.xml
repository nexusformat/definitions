<?xml version="1.0" ?>
<?xml-stylesheet type="text/xsl" href="nxdlformat.xsl"?>
<definition xmlns="http://definition.nexusformat.org/nxdl/3.1" xmlns:xsi="http://www.w3.org/2001/XMLSchema-instance" xsi:schemaLocation="http://definition.nexusformat.org/nxdl/3.1 ../nxdl.xsd" type="group" category="application" name="NXapm_paraprobe_config_ranger" extends="NXobject">
    <symbols>
        <doc>
             The symbols used in the schema to specify e.g. dimensions of arrays.
        </doc>
        <symbol name="n_isotopes">
            <doc>
                 The number of isotopes to consider as building blocks for searching
                 molecular ions.
            </doc>
        </symbol>
        <symbol name="n_composition">
            <doc>
                 The number of compositions to consider for molecular ion search tasks.
            </doc>
        </symbol>
    </symbols>
    <doc>
         Configuration of a paraprobe-ranger tool run in atom probe microscopy.
    </doc>
    <group type="NXentry">
        <attribute name="version">
            <doc>
                 Version specifier of this application definition.
            </doc>
        </attribute>
        <field name="definition" type="NX_CHAR">
            <doc>
                 Official NeXus NXDL schema with which this file was written.
            </doc>
            <enumeration>
                <item value="NXapm_paraprobe_config_ranger"/>
            </enumeration>
        </field>
        <field name="program" type="NX_CHAR">
            <doc>
                 Given name of the program/software/tool with which this NeXus
                 (configuration) file was generated.
            </doc>
            <attribute name="version" type="NX_CHAR">
                <doc>
                     Ideally program version plus build number, or commit hash or description
                     of ever persistent resources where the source code of the program and
                     build instructions can be found so that the program can be configured
                     ideally in such a manner that the result of this computational process
                     is recreatable in the same deterministic manner.
                </doc>
            </attribute>
        </field>
        <field name="time_stamp" type="NX_DATE_TIME">
            <doc>
                 ISO 8601 formatted time code with local time zone offset to UTC
                 information included when this configuration file was created.
            </doc>
        </field>
        <field name="analysis_identifier" type="NX_CHAR" optional="true">
            <doc>
                 Ideally, a (globally persistent) unique identifier for referring
                 to this analysis.
            </doc>
        </field>
        <field name="analysis_description" type="NX_CHAR" optional="true">
            <doc>
                 Possibility for leaving a free-text description about this analysis.
            </doc>
        </field>
        <field name="results_path" optional="true" type="NX_CHAR">
            <doc>
                 Path to the directory where the tool should store NeXus/HDF5 results
                 of this analysis. If not specified results will be stored in the
                 current working directory.
            </doc>
        </field>
        <field name="number_of_processes" type="NX_UINT" units="NX_UNITLESS">
            <doc>
                 How many task to perform?
            </doc>
        </field>
        <group type="NXprocess" minOccurs="0" maxOccurs="unbounded">
            <field name="number_of_ranging_processes" type="NX_UINT" units="NX_UNITLESS">
                <doc>
                     How many range_with_existent_iontypes processes should
                     the tool execute as part of the analysis.
                </doc>
            </field>
            <field name="number_of_ion_search_processes" type="NX_UINT" units="NX_UNITLESS">
                <doc>
                     How many molecular_ion_search processes should
                     the tool execute as part of the analysis.
                </doc>
            </field>
<<<<<<< HEAD
            <group name="range_with_existent_iontypes" type="NXprocess" minOccurs="0" maxOccurs="1">
=======
            <group maxOccurs="1" minOccurs="0" name="apply_existent_ranging" type="NXprocess">
>>>>>>> 32fad81d
                <group name="dataset" type="NXapm_input_reconstruction">
                    <field name="filename" type="NX_CHAR">
                        <attribute name="version" type="NX_CHAR"/>
                    </field>
                    <field name="dataset_name_reconstruction" type="NX_CHAR"/>
                    <field name="dataset_name_mass_to_charge" type="NX_CHAR"/>
                </group>
                <group name="iontypes" type="NXapm_input_ranging">
                    <field name="filename" type="NX_CHAR">
                        <attribute name="version" type="NX_CHAR"/>
                    </field>
                    <field name="group_name_iontypes" type="NX_CHAR"/>
                </group>
                <group name="spatial_filter" type="NXspatial_filter" optional="true">
                    <field name="windowing_method" type="NX_CHAR" minOccurs="1"/>
                    <group type="NXcg_ellipsoid_set" optional="true">
                        <field name="dimensionality" type="NX_POSINT"/>
                        <field name="cardinality" type="NX_POSINT"/>
                        <field name="identifier_offset" type="NX_INT"/>
                        <field name="center" type="NX_NUMBER"/>
                        <field name="half_axes_radii" type="NX_NUMBER"/>
                        <field name="orientation" type="NX_NUMBER"/>
                    </group>
                    <group type="NXcg_cylinder_set" optional="true">
                        <field name="dimensionality" type="NX_POSINT"/>
                        <field name="cardinality" type="NX_POSINT"/>
                        <field name="identifier_offset" type="NX_INT"/>
                        <field name="center" type="NX_NUMBER"/>
                        <field name="height" type="NX_NUMBER"/>
                        <field name="radii" type="NX_NUMBER"/>
                    </group>
                    <group type="NXcg_hexahedron_set" optional="true">
                        <field name="dimensionality" type="NX_POSINT"/>
                        <field name="cardinality" type="NX_POSINT"/>
                        <field name="identifier_offset" type="NX_INT"/>
                        <group name="hexahedra" type="NXcg_face_list_data_structure"/>
                    </group>
                    <group type="NXcs_filter_boolean_mask" optional="true">
                        <field name="number_of_objects" type="NX_UINT"/>
                        <field name="bitdepth" type="NX_UINT"/>
                        <field name="mask" type="NX_UINT"/>
                        <field name="identifier" type="NX_UINT"/>
                    </group>
                </group>
                <group name="evaporation_id_filter" type="NXsubsampling_filter" optional="true"/>
                <group name="iontype_filter" type="NXmatch_filter" optional="true"/>
                <group name="hit_multiplicity_filter" type="NXmatch_filter" optional="true"/>
            </group>
            <group name="molecular_ion_search" type="NXprocess" minOccurs="0" maxOccurs="unbounded">
                <field name="assumed_composition_isotopes" type="NX_UINT" units="NX_UNITLESS">
                    <doc>
                         A list of pairs of number of protons and either the value 0 (per row)
                         or the mass number for all those isotopes which are assumed present
                         in a virtual specimen.
                         The purpose of this field is to compute also composition-weighted
                         products to yield a simple estimation which could potentially help
                         scientists to judge if certain molecular ions are to be expected.
                         The corresponding setting store_composition_weighted_product should be
                         activated.
                    </doc>
                    <dimensions rank="2">
                        <dim index="1" value="n_composition"/>
                        <dim index="2" value="2"/>
                    </dimensions>
                </field>
                <field name="isotope_whitelist" type="NX_UINT" units="NX_UNITLESS">
                    <doc>
                         A list of pairs of number of protons and mass number for all isotopes
                         to consider that can be composed into (molecular) ions, during the
                         recursive molecular_ion_search.
                    </doc>
                    <dimensions rank="2">
                        <dim index="1" value="n_isotopes"/>
                        <dim index="2" value="2"/>
                    </dimensions>
                </field>
                <field name="mass_to_charge_interval" type="NX_FLOAT" units="NX_ANY">
                    <doc>
                         The mass-to-charge-state ratio interval in which
                         all molecular ions are searched.
                    </doc>
                    <dimensions rank="1">
                        <dim index="1" value="2"/>
                    </dimensions>
                </field>
                <field name="maximum_charge" type="NX_UINT" units="NX_UNITLESS">
                    <doc>
                         The maximum charge that a molecular ion should have.
                    </doc>
                </field>
                <field name="maximum_number_of_isotopes" type="NX_UINT" units="NX_UNITLESS">
                    <doc>
                         The maximum number of isotopes of which the molecular ion
                         should be composed. Currently this must not be larger than 32.
                         
                         Users should be warned that the larger the maximum_charge and
                         especially the larger the maximum_number_of_isotopes is chosen,
                         the eventually orders of magnitude more costly the search becomes.
                         
                         This is because paraprobe-ranger computes really all (at least)
                         theoretically possible combinations that would have likely a
                         mass-to-charge-state ratio in the specified mass_to_charge_interval.
                         It is the challenge in atom probe to judge which of these (molecular)
                         ions are feasible and also practically possible. This tool does not
                         answer this question.
                         
                         Namely, which specific molecular ion will evaporate, remain stable
                         during flight and becomes detected is a complicated and in many cases
                         not yet in detail understood phenomenon. The ab-initio conditions
                         before and during launch, the local environment, arrangement and field
                         as well as the flight phase in an evacuated but not analysis chamber
                         with a complex electrical field, eventual laser pulsing in place,
                         temperature and remaining atoms or molecules all can have an effect
                         which iontypes are really physically evaporating and detected.
                    </doc>
                </field>
                <field name="store_atomic_mass_sum" type="NX_BOOLEAN">
                    <doc>
                         Report the accumulated atomic mass from each isotope building the ion.
                         Accounts for each identified ion.
                         Relatistic effects are not accounted for.
                    </doc>
                </field>
                <field name="store_natural_abundance_product" type="NX_BOOLEAN">
                    <doc>
                         Report the product of the natural abundances from each isotope building
                         the ion. Accounts for each identified ion.
                         
                         The value zero indicates it is not possible to build such molecular ion
                         from nuclids which are all observationally stable.
                         Very small values can give an idea/about how likely such a molecular ion
                         is expected to form assuming equal probabilities.
                         
                         However in atom probe experiments this product has to be modified
                         by the (spatially-correlated) local composition in the region from
                         which the ions launch because the formation of a molecular ion depends
                         as summarized under maximum_number_of_isotopes on the specific
                         quantum-mechanical configuration and field state upon launch
                         or/and (early state) of flight respectively.
                         We are aware that this modified product can have a substantially
                         different value than the natural_abundance_product.
                         
                         Natural abundancies folded with the estimated compositions of the
                         specimen can differ by orders of magnitude.
                    </doc>
                </field>
                <field name="store_charge_state" type="NX_BOOLEAN">
                    <doc>
                         Report the charge state of the ions.
                    </doc>
                </field>
                <field name="store_disjoint_isotopes" type="NX_BOOLEAN">
                    <doc>
                         Report if identified ions should be characterized
                         wrt to their number of disjoint isotopes.
                    </doc>
                </field>
            </group>
            <group maxOccurs="1" minOccurs="0" name="check_existent_ranging" type="NXprocess">
                <group name="iontypes" type="NXapm_input_ranging">
                    <field name="filename" type="NX_CHAR">
                        <attribute name="version" type="NX_CHAR"/>
                    </field>
                    <field name="group_name_iontypes" type="NX_CHAR"/>
                </group>
            </group>
        </group>
        <group name="performance" type="NXcs_profiling">
            <field name="current_working_directory" type="NX_CHAR"/>
        </group>
    </group>
</definition><|MERGE_RESOLUTION|>--- conflicted
+++ resolved
@@ -91,11 +91,7 @@
                      the tool execute as part of the analysis.
                 </doc>
             </field>
-<<<<<<< HEAD
-            <group name="range_with_existent_iontypes" type="NXprocess" minOccurs="0" maxOccurs="1">
-=======
             <group maxOccurs="1" minOccurs="0" name="apply_existent_ranging" type="NXprocess">
->>>>>>> 32fad81d
                 <group name="dataset" type="NXapm_input_reconstruction">
                     <field name="filename" type="NX_CHAR">
                         <attribute name="version" type="NX_CHAR"/>
