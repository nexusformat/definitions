category: base
doc: |
  Base class for qualifying an electron optical system.
type: group
NXoptical_system_em(NXobject):
  camera_length(NX_NUMBER):
    unit: NX_LENGTH
    doc:
    - |
      Distance which is present between the specimen surface and the detector plane.
    - |
      xref:
        spec: EMglossary
        term: Camera Length
        url: https://purls.helmholtz-metadaten.de/emg/EMG_00000008
  magnification(NX_NUMBER):
    unit: NX_DIMENSIONLESS
    doc: |
      The factor of enlargement of the apparent size,
      not the physical size, of an object.
  defocus(NX_NUMBER):
    unit: NX_LENGTH
    doc: |
      The defocus aberration constant (oftentimes referred to as c_1_0).
      See respective details in :ref:`NXaberration` class instances.
  semi_convergence_angle(NX_NUMBER):
    unit: NX_ANGLE
    doc:
    - |
      The angle which is given by the semi-opening angle of the cone in a convergent
      beam.
    - |
      xref:
        spec: EMglossary
        term: Convergence Angle
        url: https://purls.helmholtz-metadaten.de/emg/EMG_00000010
  field_of_view(NX_NUMBER):
    unit: NX_LENGTH
    doc: |
      The extent of the observable parts of the specimen given the current
      magnification and other settings of the instrument.
  working_distance(NX_NUMBER):
    unit: NX_LENGTH
    doc:
    - |
      Distance which is determined along the optical axis within the column from (1) the
      lower end of the final optical element between the source and the specimen stage;
      to (2) the point where the beam is focused.
    - |
      xref:
        spec: EMglossary
        term: Working Distance
        url: https://purls.helmholtz-metadaten.de/emg/EMG_00000050
  probe(NXcg_ellipsoid):
    doc: |
      Geometry of the cross-section formed when the primary beam shines onto the
      specimen surface.
  
  # dimensions:
  # rank: 2
  probe_current(NX_NUMBER):
    unit: NX_CURRENT
    doc:
    - |
      Electrical current which arrives at the specimen.
    - |
      xref:
        spec: EMglossary
        term: Probe Current
        url: https://purls.helmholtz-metadaten.de/emg/EMG_00000041
  dose_management(NX_CHAR):
    doc: |
      Specify further details how incipient electron or ion dose was quantified
      (using beam_current, probe_current).
      
      `Reference <https://doi.org/10.1017/S1551929522000840>`_ discusses
      an approach for (electron) dose monitoring in an electron microscope.
      
      The unit of the nominal dose rate is e-/(angstrom^2*s).
  dose_rate(NX_NUMBER):
<<<<<<< HEAD
    unit: "1/(angstrom^2*s)"
=======
    unit: 1/(angstrom^2*s)
>>>>>>> 1790395b
    doc: |
      Nominal dose rate.
  rotation(NX_NUMBER):
    unit: NX_ANGLE
    doc: |
      In the process of passing through an :ref:`NXlens_em` electrons are typically accelerated
      on a helical path about the optical axis. This causes an image rotation whose strength
      is affected by the magnification.
      
      Microscopes may be equipped with compensation methods (implemented in hardware
      or software) that reduce but not necessarily eliminate this rotation.
      
      See  `L. Reimer <https://doi.org/10.1007/978-3-540-38967-5>`_ for details.
  focal_length(NX_NUMBER):
    unit: NX_LENGTH
    doc:
    - |
      Distance which lies between the principal plane of the lens and the focal point
      along the optical axis.
    - |
      xref:
        spec: EMglossary
        term: Focal Length
        url: https://purls.helmholtz-metadaten.de/emg/EMG_00000029
  tilt_correction(NX_BOOLEAN):
    doc:
    - |
      Details about an imaging setting used during acquisition to correct perspective
      distortion when imaging a tilted surface or cross section.
    - |
      xref:
        spec: EMglossary
        term: Tilt Correction
        url: https://purls.helmholtz-metadaten.de/emg/EMG_00000047
  dynamic_focus_correction(NX_BOOLEAN):
    doc:
    - |
      Details about a dynamic focus correction used.
    - |
      xref:
        spec: EMglossary
        term: Dynamic Focus Correction
        url: https://purls.helmholtz-metadaten.de/emg/EMG_00000016
  dynamic_refocusing(NX_CHAR):
    doc:
    - |
      Details about a workflow used to keep the specimen in focus by automatic means.
    - |
      xref:
        spec: EMglossary
        term: Dynamic Refocusing
        url: https://purls.helmholtz-metadaten.de/emg/EMG_00000017

# ++++++++++++++++++++++++++++++++++ SHA HASH ++++++++++++++++++++++++++++++++++
# f70f9651e027dbd19d14b17716bb0bbf83cf667b9b9361f8989be079ec7cc317
# <?xml version='1.0' encoding='UTF-8'?>
# <?xml-stylesheet type="text/xsl" href="nxdlformat.xsl"?>
# <!--
# # NeXus - Neutron and X-ray Common Data Format
# #
# # Copyright (C) 2022-2025 NeXus International Advisory Committee (NIAC)
# #
# # This library is free software; you can redistribute it and/or
# # modify it under the terms of the GNU Lesser General Public
# # License as published by the Free Software Foundation; either
# # version 3 of the License, or (at your option) any later version.
# #
# # This library is distributed in the hope that it will be useful,
# # but WITHOUT ANY WARRANTY; without even the implied warranty of
# # MERCHANTABILITY or FITNESS FOR A PARTICULAR PURPOSE.  See the GNU
# # Lesser General Public License for more details.
# #
# # You should have received a copy of the GNU Lesser General Public
# # License along with this library; if not, write to the Free Software
# # Foundation, Inc., 59 Temple Place, Suite 330, Boston, MA  02111-1307  USA
# #
# # For further information, see http://www.nexusformat.org
# -->
# <definition xmlns="http://definition.nexusformat.org/nxdl/3.1" xmlns:xsi="http://www.w3.org/2001/XMLSchema-instance" category="base" type="group" name="NXoptical_system_em" extends="NXobject" xsi:schemaLocation="http://definition.nexusformat.org/nxdl/3.1 ../nxdl.xsd">
#     <doc>
#         Base class for qualifying an electron optical system.
#     </doc>
#     <field name="camera_length" type="NX_NUMBER" units="NX_LENGTH">
#         <doc>
#             Distance which is present between the specimen surface and the detector plane.
#             
#             This concept is related to term `Camera Length`_ of the EMglossary standard.
#             
#             .. _Camera Length: https://purls.helmholtz-metadaten.de/emg/EMG_00000008
#         </doc>
#     </field>
#     <field name="magnification" type="NX_NUMBER" units="NX_DIMENSIONLESS">
#         <doc>
#             The factor of enlargement of the apparent size,
#             not the physical size, of an object.
#         </doc>
#     </field>
#     <field name="defocus" type="NX_NUMBER" units="NX_LENGTH">
#         <doc>
#             The defocus aberration constant (oftentimes referred to as c_1_0).
#             See respective details in :ref:`NXaberration` class instances.
#         </doc>
#     </field>
#     <field name="semi_convergence_angle" type="NX_NUMBER" units="NX_ANGLE">
#         <doc>
#             The angle which is given by the semi-opening angle of the cone in a convergent
#             beam.
#             
#             This concept is related to term `Convergence Angle`_ of the EMglossary standard.
#             
#             .. _Convergence Angle: https://purls.helmholtz-metadaten.de/emg/EMG_00000010
#         </doc>
#     </field>
#     <field name="field_of_view" type="NX_NUMBER" units="NX_LENGTH">
#         <doc>
#             The extent of the observable parts of the specimen given the current
#             magnification and other settings of the instrument.
#         </doc>
#     </field>
#     <field name="working_distance" type="NX_NUMBER" units="NX_LENGTH">
#         <doc>
#             Distance which is determined along the optical axis within the column from (1) the
#             lower end of the final optical element between the source and the specimen stage;
#             to (2) the point where the beam is focused.
#             
#             This concept is related to term `Working Distance`_ of the EMglossary standard.
#             
#             .. _Working Distance: https://purls.helmholtz-metadaten.de/emg/EMG_00000050
#         </doc>
#     </field>
#     <group name="probe" type="NXcg_ellipsoid">
#         <doc>
#             Geometry of the cross-section formed when the primary beam shines onto the
#             specimen surface.
#         </doc>
#     </group>
#     <!--dimensions:
# rank: 2-->
#     <field name="probe_current" type="NX_NUMBER" units="NX_CURRENT">
#         <doc>
#             Electrical current which arrives at the specimen.
#             
#             This concept is related to term `Probe Current`_ of the EMglossary standard.
#             
#             .. _Probe Current: https://purls.helmholtz-metadaten.de/emg/EMG_00000041
#         </doc>
#     </field>
#     <field name="dose_management" type="NX_CHAR">
#         <doc>
#             Specify further details how incipient electron or ion dose was quantified
#             (using beam_current, probe_current).
#             
#             `Reference &lt;https://doi.org/10.1017/S1551929522000840&gt;`_ discusses
#             an approach for (electron) dose monitoring in an electron microscope.
#             
#             The unit of the nominal dose rate is e-/(angstrom^2*s).
#         </doc>
#     </field>
#     <field name="dose_rate" type="NX_NUMBER" units="1/(angstrom^2*s)">
#         <doc>
#             Nominal dose rate.
#         </doc>
#     </field>
#     <field name="rotation" type="NX_NUMBER" units="NX_ANGLE">
#         <doc>
#             In the process of passing through an :ref:`NXlens_em` electrons are typically accelerated
#             on a helical path about the optical axis. This causes an image rotation whose strength
#             is affected by the magnification.
#             
#             Microscopes may be equipped with compensation methods (implemented in hardware
#             or software) that reduce but not necessarily eliminate this rotation.
#             
#             See  `L. Reimer &lt;https://doi.org/10.1007/978-3-540-38967-5&gt;`_ for details.
#         </doc>
#     </field>
#     <field name="focal_length" type="NX_NUMBER" units="NX_LENGTH">
#         <doc>
#             Distance which lies between the principal plane of the lens and the focal point
#             along the optical axis.
#             
#             This concept is related to term `Focal Length`_ of the EMglossary standard.
#             
#             .. _Focal Length: https://purls.helmholtz-metadaten.de/emg/EMG_00000029
#         </doc>
#     </field>
#     <field name="tilt_correction" type="NX_BOOLEAN">
#         <doc>
#             Details about an imaging setting used during acquisition to correct perspective
#             distortion when imaging a tilted surface or cross section.
#             
#             This concept is related to term `Tilt Correction`_ of the EMglossary standard.
#             
#             .. _Tilt Correction: https://purls.helmholtz-metadaten.de/emg/EMG_00000047
#         </doc>
#     </field>
#     <field name="dynamic_focus_correction" type="NX_BOOLEAN">
#         <doc>
#             Details about a dynamic focus correction used.
#             
#             This concept is related to term `Dynamic Focus Correction`_ of the EMglossary standard.
#             
#             .. _Dynamic Focus Correction: https://purls.helmholtz-metadaten.de/emg/EMG_00000016
#         </doc>
#     </field>
#     <field name="dynamic_refocusing" type="NX_CHAR">
#         <doc>
#             Details about a workflow used to keep the specimen in focus by automatic means.
#             
#             This concept is related to term `Dynamic Refocusing`_ of the EMglossary standard.
#             
#             .. _Dynamic Refocusing: https://purls.helmholtz-metadaten.de/emg/EMG_00000017
#         </doc>
#     </field>
# </definition><|MERGE_RESOLUTION|>--- conflicted
+++ resolved
@@ -78,11 +78,7 @@
       
       The unit of the nominal dose rate is e-/(angstrom^2*s).
   dose_rate(NX_NUMBER):
-<<<<<<< HEAD
-    unit: "1/(angstrom^2*s)"
-=======
     unit: 1/(angstrom^2*s)
->>>>>>> 1790395b
     doc: |
       Nominal dose rate.
   rotation(NX_NUMBER):
