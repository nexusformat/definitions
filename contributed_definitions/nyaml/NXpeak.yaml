category: base
doc: |
  Base class for describing a peak, its functional form, and support values
  (i.e., the discretization (points) at which the function has been evaluated).
symbols:
  doc: |
    The symbols used in the schema to specify e.g. dimensions of arrays.
  dimRank: |
    Rank of the dependent and independent data arrays (for
    multidimensional/multivariate fit.)
type: group
NXpeak(NXobject):
  label(NX_CHAR):
    doc: |
      Human-readable label which specifies which concept/entity
      the peak represents/identifies.
  data(NXdata):
    position(NX_NUMBER):
      unit: NX_ANY
      doc: |
        Position values along one or more data dimensions (to hold the
        values for the independent variable).
      dimensions:
        rank: dimRank
<<<<<<< HEAD
=======
        doc: |
          The ``position`` field must have the same rank (``dimRank``)
          as the ``intensity`` field. Each individual dimension of ``position``
          must have the same number of points as the corresponding dimension in
          the ``intensity`` field.
>>>>>>> 365d4d8f
    intensity(NX_NUMBER):
      unit: NX_ANY
      doc: |
        This array holds the intensity/count values of the fitted peak at each position.
      dimensions:
        rank: dimRank
<<<<<<< HEAD
=======
        doc: |
          The ``intensity`` field must have the same rank (``dimRank``)
          as the ``intensity`` field. Each individual dimension of ``position``
          must have the same number of points as the corresponding dimension in
          the ``position`` field.
>>>>>>> 365d4d8f
  function(NXfit_function):
    doc: |
      The functional form of the peak. This could be a Gaussian, Lorentzian,
      Voigt, etc.
  total_area(NX_NUMBER):
    unit: NX_ANY
    doc: |
      Total area under the curve.

# ++++++++++++++++++++++++++++++++++ SHA HASH ++++++++++++++++++++++++++++++++++
<<<<<<< HEAD
# 0c4f8553481f2cd9219bd85897de66b1fc943113ea3c2ad83405826a3fdb640e
=======
# d6e9605fd68ca8020b78249e084752900f8ebce3d9c6d34ffae0cc1a6ce2c3f4
>>>>>>> 365d4d8f
# <?xml version='1.0' encoding='UTF-8'?>
# <?xml-stylesheet type="text/xsl" href="nxdlformat.xsl"?>
# <!--
# # NeXus - Neutron and X-ray Common Data Format
# #
# # Copyright (C) 2022-2025 NeXus International Advisory Committee (NIAC)
# #
# # This library is free software; you can redistribute it and/or
# # modify it under the terms of the GNU Lesser General Public
# # License as published by the Free Software Foundation; either
# # version 3 of the License, or (at your option) any later version.
# #
# # This library is distributed in the hope that it will be useful,
# # but WITHOUT ANY WARRANTY; without even the implied warranty of
# # MERCHANTABILITY or FITNESS FOR A PARTICULAR PURPOSE.  See the GNU
# # Lesser General Public License for more details.
# #
# # You should have received a copy of the GNU Lesser General Public
# # License along with this library; if not, write to the Free Software
# # Foundation, Inc., 59 Temple Place, Suite 330, Boston, MA  02111-1307  USA
# #
# # For further information, see http://www.nexusformat.org
# -->
# <definition xmlns="http://definition.nexusformat.org/nxdl/3.1" xmlns:xsi="http://www.w3.org/2001/XMLSchema-instance" category="base" type="group" name="NXpeak" extends="NXobject" xsi:schemaLocation="http://definition.nexusformat.org/nxdl/3.1 ../nxdl.xsd">
#     <symbols>
#         <doc>
#             The symbols used in the schema to specify e.g. dimensions of arrays.
#         </doc>
#         <symbol name="dimRank">
#             <doc>
#                 Rank of the dependent and independent data arrays (for
#                 multidimensional/multivariate fit.)
#             </doc>
#         </symbol>
#     </symbols>
#     <doc>
#         Base class for describing a peak, its functional form, and support values
#         (i.e., the discretization (points) at which the function has been evaluated).
#     </doc>
#     <field name="label" type="NX_CHAR">
#         <doc>
#             Human-readable label which specifies which concept/entity
#             the peak represents/identifies.
#         </doc>
#     </field>
#     <group name="data" type="NXdata">
#         <field name="position" type="NX_NUMBER" units="NX_ANY">
#             <doc>
#                 Position values along one or more data dimensions (to hold the
#                 values for the independent variable).
#             </doc>
#             <dimensions rank="dimRank"/>
#         </field>
#         <field name="intensity" type="NX_NUMBER" units="NX_ANY">
#             <doc>
#                 This array holds the intensity/count values of the fitted peak at each position.
#             </doc>
#             <dimensions rank="dimRank"/>
#         </field>
#     </group>
#     <group name="function" type="NXfit_function">
#         <doc>
#             The functional form of the peak. This could be a Gaussian, Lorentzian,
#             Voigt, etc.
#         </doc>
#     </group>
#     <field name="total_area" type="NX_NUMBER" units="NX_ANY">
#         <doc>
#             Total area under the curve.
#         </doc>
#     </field>
<<<<<<< HEAD
=======
#     <attribute name="default">
#         <doc>
#              .. index:: plotting
#              
#              Declares which child group contains a path leading
#              to a :ref:`NXdata` group.
#              
#              It is recommended (as of NIAC2014) to use this attribute
#              to help define the path to the default dataset to be plotted.
#              See https://www.nexusformat.org/2014_How_to_find_default_data.html
#              for a summary of the discussion.
#         </doc>
#     </attribute>
>>>>>>> 365d4d8f
# </definition><|MERGE_RESOLUTION|>--- conflicted
+++ resolved
@@ -22,28 +22,22 @@
         values for the independent variable).
       dimensions:
         rank: dimRank
-<<<<<<< HEAD
-=======
         doc: |
           The ``position`` field must have the same rank (``dimRank``)
           as the ``intensity`` field. Each individual dimension of ``position``
           must have the same number of points as the corresponding dimension in
           the ``intensity`` field.
->>>>>>> 365d4d8f
     intensity(NX_NUMBER):
       unit: NX_ANY
       doc: |
         This array holds the intensity/count values of the fitted peak at each position.
       dimensions:
         rank: dimRank
-<<<<<<< HEAD
-=======
         doc: |
           The ``intensity`` field must have the same rank (``dimRank``)
           as the ``intensity`` field. Each individual dimension of ``position``
           must have the same number of points as the corresponding dimension in
           the ``position`` field.
->>>>>>> 365d4d8f
   function(NXfit_function):
     doc: |
       The functional form of the peak. This could be a Gaussian, Lorentzian,
@@ -54,11 +48,7 @@
       Total area under the curve.
 
 # ++++++++++++++++++++++++++++++++++ SHA HASH ++++++++++++++++++++++++++++++++++
-<<<<<<< HEAD
-# 0c4f8553481f2cd9219bd85897de66b1fc943113ea3c2ad83405826a3fdb640e
-=======
-# d6e9605fd68ca8020b78249e084752900f8ebce3d9c6d34ffae0cc1a6ce2c3f4
->>>>>>> 365d4d8f
+# e16c2c1fd9e27c4eb6cd8d88d83142c72659d292ec8be6d1c3e74aa66ee7ecf3
 # <?xml version='1.0' encoding='UTF-8'?>
 # <?xml-stylesheet type="text/xsl" href="nxdlformat.xsl"?>
 # <!--
@@ -110,13 +100,27 @@
 #                 Position values along one or more data dimensions (to hold the
 #                 values for the independent variable).
 #             </doc>
-#             <dimensions rank="dimRank"/>
+#             <dimensions rank="dimRank">
+#                 <doc>
+#                     The ``position`` field must have the same rank (``dimRank``)
+#                     as the ``intensity`` field. Each individual dimension of ``position``
+#                     must have the same number of points as the corresponding dimension in
+#                     the ``intensity`` field.
+#                 </doc>
+#             </dimensions>
 #         </field>
 #         <field name="intensity" type="NX_NUMBER" units="NX_ANY">
 #             <doc>
 #                 This array holds the intensity/count values of the fitted peak at each position.
 #             </doc>
-#             <dimensions rank="dimRank"/>
+#             <dimensions rank="dimRank">
+#                 <doc>
+#                     The ``intensity`` field must have the same rank (``dimRank``)
+#                     as the ``intensity`` field. Each individual dimension of ``position``
+#                     must have the same number of points as the corresponding dimension in
+#                     the ``position`` field.
+#                 </doc>
+#             </dimensions>
 #         </field>
 #     </group>
 #     <group name="function" type="NXfit_function">
@@ -130,20 +134,4 @@
 #             Total area under the curve.
 #         </doc>
 #     </field>
-<<<<<<< HEAD
-=======
-#     <attribute name="default">
-#         <doc>
-#              .. index:: plotting
-#              
-#              Declares which child group contains a path leading
-#              to a :ref:`NXdata` group.
-#              
-#              It is recommended (as of NIAC2014) to use this attribute
-#              to help define the path to the default dataset to be plotted.
-#              See https://www.nexusformat.org/2014_How_to_find_default_data.html
-#              for a summary of the discussion.
-#         </doc>
-#     </attribute>
->>>>>>> 365d4d8f
 # </definition>