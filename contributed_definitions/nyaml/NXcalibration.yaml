--- conflicted
+++ resolved
@@ -15,22 +15,12 @@
       A description of the procedures employed.
   calibration_method(NXidentifier):
     doc: |
-<<<<<<< HEAD
-      A digital persistent identifier (e.g., doi, ISO standard) referring to a detailed description of a
-      calibration method but no actual calibration data.
-  calibration_reference(NXidentifier):
-    doc: |
-      A digital persistent identifier (e.g., a doi) referring to a
-      publicly available calibration measurement used for this instrument
-      , e.g., a measurement of a known standard containing calibration information.
-=======
       A digital persistent identifier (e.g., DOI, ISO standard) referring to a detailed description of a
       calibration method but no actual calibration data.
   calibration_reference(NXidentifier):
     doc: |
       A digital persistent identifier (e.g., a DOI) referring to a publicly available calibration measurement
       used for this instrument, e.g., a measurement of a known standard containing calibration information.
->>>>>>> 60500ddc
       The axis values may be copied or linked in the appropriate NXcalibration fields for reference.
   calibration_object(NXserialized):
     doc: |
@@ -138,11 +128,7 @@
       NXdata groups can be used for multidimensional data which are relevant to the calibration
 
 # ++++++++++++++++++++++++++++++++++ SHA HASH ++++++++++++++++++++++++++++++++++
-<<<<<<< HEAD
-# 45631ffd7245ebbaf831fff87d3f6eaa2d27e1d7889be644c02cc17dede1bb53
-=======
 # 6c2f680dbb28daa8ed319e3a6a06275148e93310cb1a8824ed779304d4097702
->>>>>>> 60500ddc
 # <?xml version='1.0' encoding='UTF-8'?>
 # <?xml-stylesheet type="text/xsl" href="nxdlformat.xsl"?>
 # <!--
@@ -192,24 +178,14 @@
 #     </field>
 #     <group name="calibration_method" type="NXidentifier">
 #         <doc>
-<<<<<<< HEAD
-#              A digital persistent identifier (e.g., doi, ISO standard) referring to a detailed description of a 
-=======
 #              A digital persistent identifier (e.g., DOI, ISO standard) referring to a detailed description of a
->>>>>>> 60500ddc
 #              calibration method but no actual calibration data.
 #         </doc>
 #     </group>
 #     <group name="calibration_reference" type="NXidentifier">
 #         <doc>
-<<<<<<< HEAD
-#              A digital persistent identifier (e.g., a doi) referring to a 
-#              publicly available calibration measurement used for this instrument
-#              , e.g., a measurement of a known standard containing calibration information.
-=======
 #              A digital persistent identifier (e.g., a DOI) referring to a publicly available calibration measurement
 #              used for this instrument, e.g., a measurement of a known standard containing calibration information.
->>>>>>> 60500ddc
 #              The axis values may be copied or linked in the appropriate NXcalibration fields for reference.
 #         </doc>
 #     </group>
@@ -218,11 +194,7 @@
 #              A file serialisation of a calibration which may not be publicly available (externally from the nexus file).
 #              
 #              This metadata can be a documentation of the source (file) or database (entry) from which pieces
-<<<<<<< HEAD
-#              of information have been extracted for consumption in e.g. a research data management system (RDMS).
-=======
 #              of information have been extracted for consumption (e.g. in a research data management system (RDMS)).
->>>>>>> 60500ddc
 #              It is also possible to include the actual file by using the `file` field.
 #              
 #              The axis values may be copied or linked in the appropriate NXcalibration fields for reference.
@@ -319,11 +291,7 @@
 #              This should yield the relation `calibrated_axis` = `scaling` * `original_axis` + `offset`.
 #         </doc>
 #     </field>
-<<<<<<< HEAD
-#     <field name="MAPPING" type="NX_FLOAT">
-=======
 #     <field name="mapping_MAPPING" type="NX_FLOAT">
->>>>>>> 60500ddc
 #         <doc>
 #              Mapping data for calibration.
 #              
@@ -345,13 +313,10 @@
 #             </doc>
 #         </attribute>
 #     </field>
-<<<<<<< HEAD
-=======
 #     <group type="NXdata">
 #         <doc>
 #              Any data acquired/used during the calibration that does not fit the `NX_FLOAT` fields above.
 #              NXdata groups can be used for multidimensional data which are relevant to the calibration
 #         </doc>
 #     </group>
->>>>>>> 60500ddc
 # </definition>