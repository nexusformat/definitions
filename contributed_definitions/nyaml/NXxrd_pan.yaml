--- conflicted
+++ resolved
@@ -1,14 +1,7 @@
 category: application
 doc: |
-<<<<<<< HEAD
-  NXxrd_pan is a specialisation of NXxrd with extra properties.
-# n_values - symbols
-# ! : additions
-# ? : could or should be modified?
-=======
   NXxrd_pan is a specialisation of NXxrd with extra properties
   for the PANalytical XRD data format.
->>>>>>> f75a2983
 type: group
 NXxrd_pan(NXxrd):
   (NXentry):
@@ -246,12 +239,6 @@
           Id of sample.
       sample_name:
         doc: |
-<<<<<<< HEAD
-          Usually in xrd sample are being analysed, but sample might be identified by assumed name or given name.
-      prepared_by:
-        doc: |
-          Person or agent that prepared the sample.
-=======
           Usually in xrd sample are being analysed, but sample might be identified by
           assumed name or given name.
 
@@ -592,4 +579,3 @@
 #         </group>
 #     </group>
 # </definition>
->>>>>>> f75a2983
