--- conflicted
+++ resolved
@@ -28,8 +28,6 @@
     doc: |
       Free-text list with eventually multiple terms of
       functionalities which the component offers.
-<<<<<<< HEAD
-=======
 
 # ++++++++++++++++++++++++++++++++++ SHA HASH ++++++++++++++++++++++++++++++++++
 # 6b41658298bdab15f08057e91686e6853e1c1adf0460309bc82194cf30151ac1
@@ -88,5 +86,4 @@
 #              functionalities which the component offers.
 #         </doc>
 #     </field>
-# </definition>
->>>>>>> e58f7d5d
+# </definition>