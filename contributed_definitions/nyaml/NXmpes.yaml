category: application
doc: |
  This is the most general application definition for multidimensional
  photoelectron spectroscopy.
<<<<<<< HEAD
symbols:
  doc: |
    The symbols used in the schema to specify e.g. dimensions of arrays
  n_transmission_function: |
    Number of data points in the transmission function.
=======

  Groups and fields are named according to the
  `ISO 18115-1:2023`_ specification as well as the `IUPAC Recommendations 2020`_.

  .. _ISO 18115-1:2023: https://www.iso.org/standard/74811.html
  .. _IUPAC Recommendations 2020: https://doi.org/10.1515/pac-2019-0404
>>>>>>> c4bbfd1e
type: group
NXmpes(NXobject):
  (NXentry):
    title:
    start_time(NX_DATE_TIME):
      doc: |
        Datetime of the start of the measurement.
    end_time(NX_DATE_TIME):
      doc: |
        Datetime of the end of the measurement.
      exists: recommended
    method:
      exists: recommended
      doc: |
        A name of the experimental method according to `Clause 11`_ of
        the `ISO 18115-1:2023`_ specification.

        Examples include:
            * X-ray photoelectron spectroscopy (XPS)
            * angle-resolved X-ray photoelectron spectroscopy (ARXPS)  
            * ultraviolet photoelectron spectroscopy (UPS)
            * angle-resolved photoelectron spectroscopy (ARPES)
            * hard X-ray photoemission spectroscopy (HAXPES)
            * near ambient pressure X-ray photoelectron spectroscopy (NAPXPS)
            * photoelectron emission microscopy (PEEM)

        .. _ISO 18115-1:2023: https://www.iso.org/standard/74811.html
        .. _Clause 11: https://www.iso.org/obp/ui/en/#iso:std:iso:18115:-1:ed-3:v1:en:sec:11
    definition:
      \@version:
      enumeration: [NXmpes]
    (NXuser):
      exists: recommended
      doc: |
        Contact information of at least the user of the instrument or the investigator
        who performed this experiment. Adding multiple users if relevant is recommended.
      name:
        doc: |
          Name of the user.
      affiliation:
        exists: recommended
        doc: |
          Name of the affiliation of the user at the point in time when the experiment was
          performed.
      address:
        exists: recommended
        doc: |
          Full address (street, street number, ZIP, city, country) of the user's
          affiliation.
      email:
        doc: |
          Email address of the user.
      orcid:
        exists: recommended
        doc: |
          Author ID defined by https://orcid.org/.
    (NXinstrument):
      doc: |
        MPES spectrometer

        Refers to Term `12.58`_ of the ISO 18115-1:2023 specification.

        .. _12.58: https://www.iso.org/obp/ui/en/#iso:std:iso:18115:-1:ed-3:v1:en:term:12.58
      energy_resolution(NXresolution):
        doc: |
          Overall energy resolution of the MPES instrument
        
          Refers to Terms  `10.7`_ ff. and `10.24`_ of the ISO 18115-1:2023 specification.
          .. _10.7: https://www.iso.org/obp/ui/en/#iso:std:iso:18115:-1:ed-3:v1:en:term:10.7
          .. _10.24: https://www.iso.org/obp/ui/en/#iso:std:iso:18115:-1:ed-3:v1:en:term:10.24
        exists: recommended
        physical_quantity:
        type:
        resolution(NXdata):
          magnitude(NX_FLOAT):
            unit: NX_ENERGY
      device_information(NXfabrication):
        exists: recommended
        vendor:
          exists: recommended
        model:
          exists: recommended
        identifier:
          exists: recommended  
      source_TYPE(NXsource):
        
        # Comment from mpes may workshop:
        # - Add linking between source and beam
        # - There is much more information which can be provided for NXsource
        doc: |
          The source used to generate the primary photons. Properties refer strictly to
          parameters of the source, not of the output beam. For example, the energy of the
          source is not the optical power of the beam, but the energy of the electron beam
          in a synchrotron and so on.
        type:
          enumeration: [Synchrotron X-ray Source, Rotating Anode X-ray, Fixed Tube X-ray, UV Laser, Free-Electron Laser, Optical Laser, UV Plasma Source, Metal Jet X-ray, HHG laser, UV lamp, Monochromatized electron source, other]
        type_other:
          exists: optional
          doc: |
            Specification of type, may also go to name.
        name:
          exists: recommended
        probe:
          doc: |
            Type of probe. In photoemission it's always photons, so the full NIAC list is
            restricted.
          enumeration: [photons]
        device_information(NXfabrication):
          exists: recommended
          vendor:
            exists: recommended
          model:
            exists: recommended
          identifier:
            exists: recommended
        associated_beam(NXbeam):
          doc: |
            The beam emitted by this source.
            Should be named with the same appendix, e.g.,
            for `source_probe` it should refer to `beam_probe`.
            Refers to the same concept as /NXentry/NXinstrument/beam_TYPE
            and may be linked.

        # It would be nice if we had the notion of linking in nexus or if
        # we have a subdefinition NXlink to refer to a path.
        # This would also be helpful for NXtransformations
      beam_TYPE(NXbeam):
        distance(NX_NUMBER):
          unit: NX_LENGTH
          exists: recommended
          doc: |
            Distance of the point of evaluation of the beam from the sample surface.
        incident_energy(NX_FLOAT):
          unit: NX_ENERGY
        incident_energy_spread(NX_NUMBER):
          exists: recommended
          unit: NX_ENERGY
        incident_polarization(NX_NUMBER):
          exists: recommended
          unit: NX_ANY
        extent(NX_FLOAT):
          exists: recommended
        associated_source(NXsource):
          doc: |
            The source that emitted this beam.
            Should be named with the same appendix, e.g.,
            for `beam_probe` it should refer to `source_probe`.
            Refers to the same concept as /NXentry/NXinstrument/source_TYPE
            and may be linked.
      (NXelectronanalyser):
        device_information(NXfabrication):
          exists: recommended
          vendor:
            exists: recommended
          model:
            exists: recommended
          identifier:
            exists: recommended
        description:
        energy_resolution(NX_FLOAT):
          exists: recommended
          unit: NX_ENERGY
          doc: |
            Energy resolution of the analyser with the current setting. May be linked from a
            NXcalibration.
<<<<<<< HEAD
        fast_axes:
=======

            Refers to Term `10.24` of the ISO 18115-1:2023 specification.
            .. _10.24: https://www.iso.org/obp/ui/en/#iso:std:iso:18115:-1:ed-3:v1:en:term:10.24
        fast_axes(NX_CHAR):
>>>>>>> c4bbfd1e
          exists: recommended
        slow_axes:
          exists: recommended
        transmission_function(NX_FLOAT):
          exists: optional
        (NXcollectioncolumn):
          
          # TODO: Comment from Anders Frisk on proposal page
          # What is the definition of a collection column?
          # Optional constant settings (like lens focusing parameters on the sample: position_x, position_y, working_distance)
          scheme:
            doc: |
              Scheme of the electron collection column.
            enumeration: [Standard, Angular dispersive, Spatial dispersive, Selective area, Deflector, PEEM, Momentum Microscope]
          mode:
            doc: |
              Labelling of the lens setting in use.
            exists: recommended
          projection:
            exists: recommended
          field_aperture(NXaperture):
            exists: optional
            doc: |
              The size and position of the field aperture inserted in the column. To add
              additional or other apertures use the APERTURE group of NXcollectioncolumn.
          contrast_aperture(NXaperture):
            exists: optional
            doc: |
              The size and position of the contrast aperture inserted in the column. To add
              additional or other apertures use the APERTURE group of NXcollectioncolumn.
          iris(NXaperture):
            exists: optional
            doc: |
              Size, position and shape of the iris inserted in the column. 
              
              The iris is an aperture in the lens with a variable diameter which can reduce the number of 
              electrons entering the analyzer. 
              
              To add additional or other slits use the APERTURE group of NXcollectioncolumn.  
          device_information(NXfabrication):
            exists: recommended
            vendor:
              exists: recommended
            model:
              exists: recommended
            identifier:
              exists: recommended  
        (NXenergydispersion):
          scheme:
            enumeration: [tof, hemispherical, double hemispherical, cylindrical mirror, display mirror, retarding grid]
          pass_energy(NX_FLOAT):
            unit: NX_ENERGY
          energy_scan_mode:
          entrance_slit(NXaperture):
            exists: optional
            doc: |
              Size, position and shape of the entrance slit in dispersive analyzers.
              
              To add additional or other slits use the APERTURE group of NXenergydispersion.
          exit_slit(NXaperture):
            exists: optional
            doc: |
              Size, position and shape of the exit slit in dispersive analyzers.
              
              To add additional or other slits use the APERTURE group of NXenergydispersion.          
          device_information(NXfabrication):
            exists: recommended
            vendor:
              exists: recommended
            model:
              exists: recommended
            identifier:
              exists: recommended  
        (NXdetector):
          amplifier_type:
            exists: recommended
            doc: |
              Type of electron amplifier in the first amplification step.
            enumeration: [MCP, channeltron]
          detector_type:
            exists: recommended
            doc: |
              Description of the detector type.
            enumeration: [DLD, Phosphor+CCD, Phosphor+CMOS, ECMOS, Anode, Multi-anode]
          device_information(NXfabrication):
            exists: recommended
            vendor:
              exists: recommended
            model:
              exists: recommended
            identifier:
              exists: recommended  
          (NXdata):
            exists: recommended
            \@signal:
              enumeration: [raw]
            raw(NX_NUMBER):
              doc: |
                Raw data before calibration.
      (NXmanipulator):
        exists: optional
        doc: |
          Manipulator for positioning of the sample.
        sample_temperature(NX_FLOAT):
          exists: recommended
          unit: NX_TEMPERATURE
        drain_current(NX_FLOAT):
          exists: recommended
          unit: NX_CURRENT
        sample_bias(NX_FLOAT):
          doc: |
            Bias of the sample with respect to analyser ground.
            
            This field may also be found in NXsample if present.

            Refers to Term `8.41`_ of the ISO 18115-1:2023 specification.
            .. _8.41: https://www.iso.org/obp/ui/en/#iso:std:iso:18115:-1:ed-3:v1:en:term:8.41
          exists: recommended
          unit: NX_CURRENT
        device_information(NXfabrication):
          exists: recommended
          vendor:
            exists: recommended
          model:
            exists: recommended
          identifier:
            exists: recommended  
    (NXprocess):
      exists: recommended
      doc: |
        Document an event of data processing, reconstruction, or analysis for this data.
        Describe the appropriate axis calibrations for your experiment using one or more
        of the following NXcalibrations
      energy_calibration(NXcalibration):
        exists: optional
        applied(NX_BOOLEAN):
          doc: |
            Has an energy calibration been applied?
        calibrated_axis(NX_FLOAT):
          exists: recommended
          doc: |
            This is the calibrated energy axis to be used for data plotting.
      angular_calibration(NXcalibration):
        exists: optional
        applied(NX_BOOLEAN):
          doc: |
            Has an angular calibration been applied?
        calibrated_axis(NX_FLOAT):
          exists: recommended
          doc: |
            This is the calibrated angular axis to be used for data plotting.
      spatial_calibration(NXcalibration):
        exists: optional
        applied(NX_BOOLEAN):
          doc: |
            Has an spatial calibration been applied?
        calibrated_axis(NX_FLOAT):
          exists: recommended
          doc: |
            This is the calibrated spatial axis to be used for data plotting.
      momentum_calibration(NXcalibration):
        exists: optional
        applied(NX_BOOLEAN):
          doc: |
            Has an momentum calibration been applied?
        calibrated_axis(NX_FLOAT):
          exists: recommended
          doc: |
            This is the momentum axis to be used for data plotting.
      energy_referencing(NXcalibration):
        exists: optional
        applied(NX_BOOLEAN):
          doc: |
            Have the energy axes been adjusted (e.g., in cases where samples are not conductive)?

            For energy referencing, the measured energies are corrected for the charging potential 
            (i.e., the electrical potential of the surface region of an insulating sample, caused by
            irradiation) such that those energies correspond to a sample with no surface charge.
            Usually, the energy axis is adjusted by shifting all energies uniformally until one 
            well-defined emission line peak (or the Fermi edge) is located at a known "correct" energy.
        emission_line:
          exists: recommended
          doc: |
            Emission line which was used for the calibration.

            For example: C1s C-C | Ag 3d5/2 metal | Si 2p3/2 elemental | Fermi edge
        offset(NX_FLOAT):
          exists: recommended
          doc: |
            Offset between measured binding energy and calibrated binding energy of the emission line.
        binding_energy(NX_FLOAT):
          exists: recommended
          doc: |
            The binding energy (in units of eV) that the specified emission line appeared at, 
            after adjusting the binding energy scale .
        calibrated_axis(NX_FLOAT):
          exists: recommended
          doc: | 
            This is the calibrated energy axis to be used for data plotting.

            This should link to /entry/data/energy.
      transmission_correction(NXcalibration):
        exists: optional
        applied(NX_BOOLEAN):
          doc: |
            Has an intensity calibration been applied? 
            
            That is, has the transmission function of the analyser been taken into account?
        calibration_input_data(NXdata):
          exists: recommended 
          doc: |
            Transmission function of the electron analyser.

            The transmission function (TF) specifies the detection efficiency for electrons of 
            different kinetic energy passing through the electron analyser.
            
            This can be a link to /entry/instrument/electronanalyser/transmission_function.
          \@signal:
            enumeration: [relative_intensity]
          \@axes:
            enumeration: [kinetic_energy]    
          kinetic_energy(NX_FLOAT):
            doc: |
              Kinetic energy values
            unit: NX_ENERGY
            dim: (n_transmission_function,)
          relative_intensity(NX_FLOAT):
            doc: |
              Relative transmission efficiency for the given kinetic energies 
            unit: NX_UNITLESS
            dim: (n_transmission_function,)
    (NXsample):
      name:
      chemical_formula:
        exists: recommended
        doc: |
          The chemical formula of the sample. For mixtures use the NXsample_component
          group in NXsample instead.
      sample_history(NXnote):
        exists: recommended
        doc: |
          A descriptor to keep track of the treatment of the sample before entering the
          photoemission experiment. Ideally, a full report of the previous operations, in
          any format (NXnote allows to add pictures, audio, movies). Alternatively, a
          reference to the location or a unique identifier or other metadata file. In the
          case these are not available, free-text description.
      atom_types:
        exists: recommended
        doc: |
          List of comma-separated elements from the periodic table
          that are contained in the sample.
          If the sample substance has multiple components, all
          elements from each component must be included in `atom_types`.
      physical_form:
        exists: recommended
      preparation_date(NX_DATE_TIME):
        exists: recommended
        doc: |
          Date of preparation of the sample for the XPS experiment (i.e. cleaving, last
          annealing).
      preparation_description(NXnote):
        exists: optional
        doc: |
          Description of the surface preparation technique for the XPS experiment, i.e.
          UHV cleaving, in-situ growth, sputtering/annealing etc. Ideally, a full report
          of the previous operations, in any format(NXnote allows to add pictures, audio,
          movies). Alternatively, a reference to the location or a unique identifier or
          other metadata file. In the case these are not available, free-text description.
      temperature(NX_FLOAT):
        unit: NX_TEMPERATURE
        exists: recommended
        doc: |
          In the case of a fixed temperature measurement this is the scalar temperature of
          the sample. In the case of an experiment in which the temperature is changed and
          recoded, this is an array of length m of temperatures. This should be a link to
          /entry/instrument/manipulator/sample_temperature.
      situation:
        exists: optional
        enumeration: [vacuum, inert atmosphere, oxidising atmosphere, reducing atmosphere]
      gas_pressure(NX_FLOAT):
        unit: NX_PRESSURE
        exists: optional
      bias(NX_FLOAT):
        unit: NX_VOLTAGE
        exists: optional
        doc: |
          Voltage applied to sample and sample holder.
    (NXdata):
      \@signal:
        enumeration: [data]
      data(NX_NUMBER):
        unit: NX_ANY
        doc: |
          Represents a measure of one- or more-dimensional photoemission counts, where the
          varied axis may be for example energy, momentum, spatial coordinate, pump-probe
          delay, spin index, temperature, etc. The axes traces should be linked to the
          actual encoder position in NXinstrument or calibrated axes in NXprocess.
      energy(NX_NUMBER):
        exists: recommended
        doc: |
          Calibrated energy axis.

          The calibrated energy axis can be either in binding or kinetic energy.
          This should be a link to either
          /entry/process/energy_calibration/calibrated_axis or 
          /entry/process/energy_correction/calibrated_axis.
        \@type(NX_CHAR):
          exists: recommended
          enumeration: [kinetic, binding]<|MERGE_RESOLUTION|>--- conflicted
+++ resolved
@@ -2,20 +2,17 @@
 doc: |
   This is the most general application definition for multidimensional
   photoelectron spectroscopy.
-<<<<<<< HEAD
+  
+  Groups and fields are named according to the
+  `ISO 18115-1:2023`_ specification as well as the `IUPAC Recommendations 2020`_.
+
+  .. _ISO 18115-1:2023: https://www.iso.org/standard/74811.html
+  .. _IUPAC Recommendations 2020: https://doi.org/10.1515/pac-2019-0404
 symbols:
   doc: |
     The symbols used in the schema to specify e.g. dimensions of arrays
   n_transmission_function: |
     Number of data points in the transmission function.
-=======
-
-  Groups and fields are named according to the
-  `ISO 18115-1:2023`_ specification as well as the `IUPAC Recommendations 2020`_.
-
-  .. _ISO 18115-1:2023: https://www.iso.org/standard/74811.html
-  .. _IUPAC Recommendations 2020: https://doi.org/10.1515/pac-2019-0404
->>>>>>> c4bbfd1e
 type: group
 NXmpes(NXobject):
   (NXentry):
@@ -181,14 +178,10 @@
           doc: |
             Energy resolution of the analyser with the current setting. May be linked from a
             NXcalibration.
-<<<<<<< HEAD
-        fast_axes:
-=======
 
             Refers to Term `10.24` of the ISO 18115-1:2023 specification.
             .. _10.24: https://www.iso.org/obp/ui/en/#iso:std:iso:18115:-1:ed-3:v1:en:term:10.24
-        fast_axes(NX_CHAR):
->>>>>>> c4bbfd1e
+        fast_axes:
           exists: recommended
         slow_axes:
           exists: recommended
