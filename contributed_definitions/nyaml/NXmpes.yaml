category: application
doc: |
  This is the most general application definition for multidimensional
  photoelectron spectroscopy.
  
  Groups and fields are named according to the
  `ISO 18115-1:2023`_ specification as well as the `IUPAC Recommendations 2020`_.
  
  .. _ISO 18115-1:2023: https://www.iso.org/standard/74811.html
  .. _IUPAC Recommendations 2020: https://doi.org/10.1515/pac-2019-0404
type: group
NXmpes(NXphotoemission):
  (NXentry):
    definition:
      \@version:
      enumeration: [NXmpes]
    method:
      exists: recommended
      doc: |
        A name of the experimental method according to `Clause 11`_ of
        the `ISO 18115-1:2023`_ specification.
        
        Examples include:
            * X-ray photoelectron spectroscopy (XPS)
            * angle-resolved X-ray photoelectron spectroscopy (ARXPS)
            * ultraviolet photoelectron spectroscopy (UPS)
            * angle-resolved photoelectron spectroscopy (ARPES)
            * hard X-ray photoemission spectroscopy (HAXPES)
            * near ambient pressure X-ray photoelectron spectroscopy (NAPXPS)
            * electron spectroscopy for chemical analysis (ESCA)
        
        .. _ISO 18115-1:2023: https://www.iso.org/standard/74811.html
        .. _Clause 11: https://www.iso.org/obp/ui/en/#iso:std:iso:18115:-1:ed-3:v1:en:sec:11
    (NXinstrument):
      doc: 
       - |
        MPES spectrometer
       - |
        xref:
          spec: ISO 18115-1:2023
          term: 12.58
          url: https://www.iso.org/obp/ui/en/#iso:std:iso:18115:-1:ed-3:v1:en:term:12.58
      energy_resolution(NXresolution):
        exists: recommended
        doc:
        - |
          Overall energy resolution of the MPES instrument
        - |
          xref:
            spec: ISO 18115-1:2023
            term: 10.7 ff.
            url: https://www.iso.org/obp/ui/en/#iso:std:iso:18115:-1:ed-3:v1:en:term:10.7
        - |
          xref:
            spec: ISO 18115-1:2023
            term: 10.24
            url: https://www.iso.org/obp/ui/en/#iso:std:iso:18115:-1:ed-3:v1:en:term:10.24 
        physical_quantity:
          enumeration: [energy]
        type:
          exists: recommended
        resolution(NX_FLOAT):
          unit: NX_ENERGY
      device_information(NXfabrication):
        exists: recommended
        vendor:
          exists: recommended
        model:
          exists: recommended
        identifier:
          exists: recommended
      source_TYPE(NXsource):
        
        # Comment from mpes may workshop:
        # - There is much more information which can be provided for NXsource
        exists: recommended
        doc: |
          A source used to generate a beam. Properties refer strictly to parameters of the
          source, not of the output beam. For example, the energy of the source is not the
          optical power of the beam, but the energy of the electron beam in a synchrotron
          and so on.

          Note that the uppercase notation in source_TYPE means that multiple sources can
          be provided. For example, in pump-probe experiments, it is possible to have both
          a `source_probe` and a `source_pump`
        type:
          enumeration: [Synchrotron X-ray Source, Rotating Anode X-ray, Fixed Tube X-ray, UV Laser, Free-Electron Laser, Optical Laser, UV Plasma Source, Metal Jet X-ray, HHG laser, UV lamp, Monochromatized electron source, other]
        type_other:
          exists: optional
          doc: |
            Specification of type, may also go to name.
        name:
          exists: recommended
        probe:
          exists: optional
        device_information(NXfabrication):
          exists: recommended
          vendor:
            exists: recommended
          model:
            exists: recommended
          identifier:
            exists: recommended
        associated_beam(NXbeam):
          doc: |
            The beam emitted by this source.
            Should be named with the same appendix, e.g.,
            for `source_probe` it should refer to `beam_probe`.
            Refers to the same concept as /NXentry/NXinstrument/beam_TYPE
            and may be linked.
      
      # It would be nice if we had the notion of linking in nexus or if
      # we have a subdefinition NXlink to refer to a path.
      # This would also be helpful for NXtransformations
      beam_TYPE(NXbeam):
        doc: |
          Properties of the photon beam at a given location.
          Should be named with the same appendix as source_TYPE, e.g.,
          for `source_probe` it should refer to `beam_probe`.
        distance(NX_NUMBER):
          unit: NX_LENGTH
          exists: recommended
          doc: |
            Distance between the point where the current NXbeam instance is evaluating
            the beam properties and the point where the beam interacts with the sample.
            For photoemission, the latter is the point where the the centre of the beam
            touches the sample surface.
        incident_energy(NX_FLOAT):
          unit: NX_ENERGY
        incident_energy_spread(NX_NUMBER):
          exists: recommended
          unit: NX_ENERGY
        incident_polarization(NX_NUMBER):
          exists: recommended
          unit: NX_ANY
        extent(NX_FLOAT):
          exists: recommended
        associated_source(NXsource):
          doc: |
            The source that emitted this beam.
            Should be named with the same appendix, e.g.,
            for `beam_probe` it should refer to `source_probe`.
            Refers to the same concept as /NXentry/NXinstrument/source_TYPE
            and may be linked.
      (NXelectronanalyser):
<<<<<<< HEAD
        energy_resolution(NX_FLOAT):
=======
        device_information(NXfabrication):
          exists: recommended
          vendor:
            exists: recommended
          model:
            exists: recommended
          identifier:
            exists: recommended
        description:
        energy_resolution(NXresolution):
>>>>>>> 0d040f41
          exists: recommended
          type:
            exists: recommended
          physical_quantity:
            enumeration: [energy]
          resolution(NX_FLOAT):
        fast_axes:
          exists: recommended
        slow_axes:
          exists: recommended
        transmission_function(NX_FLOAT):
          exists: optional
        (NXcollectioncolumn):
          scheme:
            doc: |
              Scheme of the electron collection column.
            enumeration: [angular dispersive, spatial dispersive, non-dispersive]
          mode:
            exists: recommended
          projection:
            exists: recommended
          angular_acceptance(NX_FLOAT):
            exists: optional
          spatial_acceptance(NX_FLOAT):
            exists: optional
          field_aperture(NXaperture):
            exists: optional
            doc: |
              The size and position of the field aperture inserted in the column. To add
              additional or other apertures use the APERTURE group of NXcollectioncolumn.
          contrast_aperture(NXaperture):
            exists: optional
            doc: |
              The size and position of the contrast aperture inserted in the column. To add
              additional or other apertures use the APERTURE group of NXcollectioncolumn.
          iris(NXaperture):
            exists: optional
            doc: |
              Size, position and shape of the iris inserted in the column.
              
              The iris is an aperture in the lens with a variable diameter which can reduce the number of
              electrons entering the analyzer.
              
              To add additional or other slits use the APERTURE group of NXcollectioncolumn.
          device_information(NXfabrication):
            exists: recommended
            vendor:
              exists: recommended
            model:
              exists: recommended
            identifier:
              exists: recommended
        (NXenergydispersion):
          scheme:
            enumeration: [tof, hemispherical, double hemispherical, cylindrical mirror, display mirror, retarding grid]
          pass_energy(NX_FLOAT):
            unit: NX_ENERGY
          energy_scan_mode:
          entrance_slit(NXaperture):
            exists: optional
            doc: |
              Size, position and shape of the entrance slit in dispersive analyzers.
              
              To add additional or other slits use the APERTURE group of NXenergydispersion.
          exit_slit(NXaperture):
            exists: optional
            doc: |
              Size, position and shape of the exit slit in dispersive analyzers.
              
              To add additional or other slits use the APERTURE group of NXenergydispersion.
          device_information(NXfabrication):
            exists: recommended
            vendor:
              exists: recommended
            model:
              exists: recommended
            identifier:
              exists: recommended
        (NXdetector):
          amplifier_type:
            exists: recommended
            doc: |
              Type of electron amplifier in the first amplification step.
            enumeration: [MCP, channeltron]
          detector_type:
            exists: recommended
            doc: |
              Description of the detector type.
            enumeration: [DLD, Phosphor+CCD, Phosphor+CMOS, ECMOS, Anode, Multi-anode]
          device_information(NXfabrication):
            exists: recommended
            vendor:
              exists: recommended
            model:
              exists: recommended
            identifier:
              exists: recommended
          raw_data(NXdata):
            # ToDo:
            # - With base class inheritance this should be
            #   a field of type NXdata_mpes_detector
            # - The field name should be aligned with the `data` field in 
            #   the `NXdetector` base class. But some refinement is necessary there.
            exists: recommended
            doc: |
              Contains the raw data collected by the detector before calibration.
              The data which is considered raw might change from experiment to experiment
              due to hardware pre-processing of the data.
              This field ideally collects the data with the lowest level of processing
              possible.

              The naming of fields should follow a convention to ensure compatibility.
              It is recommend to use the following field names:

              - **pixel_x**: Detector pixel in x direction.
              - **pixel_y**: Detector pixel in y direction.
              - **energy**: (Un)calibrated energy (kinetic or binding energy). Unit category: NX_ENERGY (e.g., eV).
              - **kx**: (Un)calibrated x axis in k-space. Unit category: NX_ANY (e.g., 1/Angström).
              - **ky**: (Un)calibrated y axis in k-space. Unit category: NX_ANY (1/Angström).
              - **kz**: (Un)calibrated z axis in k-space. Unit category: NX_ANY (1/Angström).
              - **angular0**: Fast-axis angular coordinate (or second slow axis if angularly integrated).
                Unit category: NX_ANGLE
              - **angular1**: Slow-axis angular coordinate (or second fast axis if simultaneously dispersed in 2 dimensions)
                Unit category: NX_ANGLE
              - **spatial0**: Fast-axis spatial coordinate (or second slow axis if spatially integrated)
                Unit category: NX_LENGTH
              - **spatial1**: Slow-axis spatial coordinate (or second fast axis if simultaneously dispersed in 2 dimensions)
                Unit category: NX_LENGTH
              - **delay**: Calibrated delay time. Unit category: NX_TIME (s).
              - **polarization_angle**: Linear polarization angle of the incoming or
                outgoing beam.
                Unit category: NX_ANGLE (° or rad)
              - **ellipticity**: Ellipticity of the incoming or outgoing beam.
                Unit category: NX_ANGLE (° or rad)
              - **time_of_flight**: Total time of flight. Unit category: NX_TIME_OF_FLIGHT
              - **time_of_flight_adc**: Time-of-flight values, analog-to-digital converted.
              - **external_AXIS**: Describes an axis which is coming from outside the detectors scope.
            \@signal:
              enumeration: [raw]
            raw(NX_NUMBER):
              doc: |
                Raw data before calibration.
      (NXmanipulator):
        exists: optional
        doc: |
          Manipulator for positioning of the sample.
        sample_temperature(NX_FLOAT):
          exists: recommended
          unit: NX_TEMPERATURE
        drain_current(NX_FLOAT):
          exists: recommended
          unit: NX_CURRENT
        sample_bias(NX_FLOAT):
          exists: recommended
          unit: NX_CURRENT
          doc:
          - |
            Bias of the sample with respect to analyser ground.
            
            This field may also be found in NXsample if present.
          - |
            xref:
              spec: ISO 18115-1:2023
              term: 8.41
              url: https://www.iso.org/obp/ui/en/#iso:std:iso:18115:-1:ed-3:v1:en:term:8.41
        device_information(NXfabrication):
          exists: recommended
          vendor:
            exists: recommended
          model:
            exists: recommended
          identifier:
            exists: recommended
    (NXprocess):
      exists: recommended
      doc: |
        Document an event of data processing, reconstruction, or analysis for this data.
        Describe the appropriate axis calibrations for your experiment using one or more
        of the following NXcalibrations
      energy_calibration(NXcalibration):
        exists: optional
        doc: |
          Calibration event on the energy axis.
          
          For XPS, the calibration should ideally be performed according to
          `ISO 15472:2010`_ specification.
          
          .. _ISO 15472:2010: https://www.iso.org/standard/74811.html
        calibrated_axis(NX_FLOAT):
          exists: recommended
          doc: |
            This is the calibrated energy axis to be used for data plotting.
      angular_calibration(NXcalibration):
        exists: optional
        calibrated_axis(NX_FLOAT):
          exists: recommended
          doc: |
            This is the calibrated angular axis to be used for data plotting.
      spatial_calibration(NXcalibration):
        exists: optional
        calibrated_axis(NX_FLOAT):
          exists: recommended
          doc: |
            This is the calibrated spatial axis to be used for data plotting.
      momentum_calibration(NXcalibration):
        exists: optional
        calibrated_axis(NX_FLOAT):
          exists: recommended
          doc: |
            This is the momentum axis to be used for data plotting.
      energy_referencing(NXcalibration):
        exists: optional
        doc:
        - |
          For energy referencing, the measured energies are corrected for the charging potential
          (i.e., the electrical potential of the surface region of an insulating sample, caused by
          irradiation) such that those energies correspond to a sample with no surface charge.
          Usually, the energy axis is adjusted by shifting all energies uniformally until one
          well-defined emission line peak (or the Fermi edge) is located at a known _correct_ energy.
        - |
          xref:
            spec: ISO 18115-1:2023
            term: 12.74 ff.
            url: https://www.iso.org/obp/ui/en/#iso:std:iso:18115:-1:ed-3:v1:en:term:12.74
        level(NXelectron_level):
          exists: recommended
          doc: |
            Electronic core or valence level that was used for the calibration.
        reference_peak:
          doc: |
            Reference peak that was used for the calibration.
            
            For example: adventitious carbon | C-C | metallic Au | elemental Si | Fermi edge | vacuum level
        binding_energy(NX_FLOAT):
          exists: recommended
          doc:
          - |
            The binding energy (in units of eV) that the specified emission line appeared at,
            after adjusting the binding energy scale.          
          - |
            xref:
              spec: ISO 18115-1:2023
              term: 12.16_ ff.
              url: https://www.iso.org/obp/ui/en/#iso:std:iso:18115:-1:ed-3:v1:en:term:12.16
        offset(NX_FLOAT):
          exists: recommended
          doc: |
            Offset between measured binding energy and calibrated binding energy of the
            emission line.
        calibrated_axis(NX_FLOAT):
          exists: recommended
          doc: |
            This is the calibrated energy axis to be used for data plotting.
            
            This should link to /entry/data/energy.
      transmission_correction(NXcalibration):
        exists: optional
        doc: |
          In the transmission correction, each intensity measurement for electrons of a given
          kinetic energy is multiplied by the corresponding value in the relative_intensity
          field of the transmission_function. This calibration procedure is used to account for
          the different tranmsission efficiencies when using different lens modes.
        mapping(NXdata):
          exists: recommended
          doc: |
            Transmission function of the electron analyser.
            
            The transmission function (TF) specifies the detection efficiency for electrons of
            different kinetic energy passing through the electron analyser.
            This can be a link to /entry/instrument/electronanalyser/transmission_function.
          \@signal:
            enumeration: [relative_intensity]
          \@axes:
            enumeration: [kinetic_energy]
          kinetic_energy(NX_FLOAT):
            unit: NX_ENERGY
            doc: |
              Kinetic energy values
            dimensions:
              rank: 1
              dim: [[1, n_transmission_function]]
          relative_intensity(NX_FLOAT):
            unit: NX_UNITLESS
            doc: |
              Relative transmission efficiency for the given kinetic energies
            dimensions:
              rank: 1
              dim: [[1, n_transmission_function]]
    (NXsample):
      name:
      chemical_formula:
        exists: recommended
        doc: |
          The chemical formula of the sample. For mixtures use the NXsample_component
          group in NXsample instead.
      sample_history(NXnote):
        exists: recommended
        doc: |
          A descriptor to keep track of the treatment of the sample before entering the
          photoemission experiment. Ideally, a full report of the previous operations, in
          any format (NXnote allows to add pictures, audio, movies). Alternatively, a
          reference to the location or a unique identifier or other metadata file. In the
          case these are not available, free-text description.
      atom_types:
        exists: recommended
        doc: |
          List of comma-separated elements from the periodic table
          that are contained in the sample.
          If the sample substance has multiple components, all
          elements from each component must be included in `atom_types`.
      physical_form:
        exists: recommended
      preparation_date(NX_DATE_TIME):
        exists: recommended
        doc: |
          Date of preparation of the sample for the XPS experiment (i.e. cleaving, last
          annealing).
      preparation_description(NXnote):
        exists: optional
        doc: |
          Description of the surface preparation technique for the XPS experiment, i.e.
          UHV cleaving, in-situ growth, sputtering/annealing etc. Ideally, a full report
          of the previous operations, in any format(NXnote allows to add pictures, audio,
          movies). Alternatively, a reference to the location or a unique identifier or
          other metadata file. In the case these are not available, free-text description.
      temperature(NX_FLOAT):
        unit: NX_TEMPERATURE
        exists: recommended
        doc: |
          In the case of a fixed temperature measurement this is the scalar temperature of
          the sample. In the case of an experiment in which the temperature is changed and
          recoded, this is an array of length m of temperatures. This should be a link to
          /entry/instrument/manipulator/sample_temperature.
      situation:
        exists: recommended
        enumeration: [vacuum, inert atmosphere, oxidising atmosphere, reducing atmosphere]
      gas_pressure(NX_FLOAT):
        unit: NX_PRESSURE
        exists: recommended
      bias(NX_FLOAT):
        unit: NX_VOLTAGE
        exists: optional
        doc: |
          Voltage applied to sample and sample holder.
    (NXdata):
      doc: |
        An NXdata field containing a view on the measured data.
        This NXdata field contains a collection of the main relevant fields (axes).
        In NXmpes, it is required to provide an energy axis.
        The other data fields ideally should be named according to conventions
        to ensure compatibility. We recommened the following field names
        for common data fields:

        - **kx**: Calibrated x axis in k-space. Unit category: NX_ANY (e.g., 1/Angström).
        - **ky**: Calibrated y axis in k-space. Unit category: NX_ANY (1/Angström).
        - **kz**: Calibrated z axis in k-space. Unit category: NX_ANY (1/Angström).
        - **angular0**: Fast-axis angular coordinate (or second slow axis if angularly integrated).
          Unit category: NX_ANGLE
        - **angular1**: Slow-axis angular coordinate (or second fast axis if simultaneously dispersed in 2 dimensions)
          Unit category: NX_ANGLE
        - **spatial0**: Fast-axis spatial coordinate (or second slow axis if spatially integrated)
          Unit category: NX_LENGTH
        - **spatial1**: Slow-axis spatial coordinate (or second fast axis if simultaneously dispersed in 2 dimensions)
          Unit category: NX_LENGTH
        - **delay**: Calibrated delay time. Unit category: NX_TIME (s).
        - **polarization_angle**: Linear polarization angle of the incoming or
          outgoing beam. This could be a link to
          /entry/instrument/beam/incident_polarization_angle or
          /entry/instrument/beam/final_polarization_angle if they exist.
          Unit category: NX_ANGLE (° or rad)
        - **ellipticity**: Ellipticity of the incoming or outgoing beam.
          Could be a link to /entry/instrument/beam/incident_ellipticity or
          /entry/instrument/beam/final_ellipticity if they exist.
          Unit category: NX_ANGLE (° or rad)
      \@signal:
        enumeration: [data]
      data(NX_NUMBER):
        unit: NX_ANY
        doc: |
          Represents a measure of one- or more-dimensional photoemission counts, where the
          varied axis may be for example energy, momentum, spatial coordinate, pump-probe
          delay, spin index, temperature, etc. The axes traces should be linked to the
          actual encoder position in NXinstrument or calibrated axes in NXprocess.
      energy(NX_NUMBER):
        unit: NX_ENERGY
        doc: |
          Calibrated energy axis.
          
          This could be a link to either
          /entry/process/energy_calibration/calibrated_axis or
          /entry/process/energy_correction/calibrated_axis.
        \@type:
          type: NX_CHAR
          doc: |
            The energy can be either stored as kinetic or as binding energy.
          enumeration: 
            kinetic: 
              doc:
              - |
                Calibrated kinetic energy axis.
              - |
                xref:
                  spec: ISO 18115-1:2023
                  term: 3.35
                  url: https://www.iso.org/obp/ui/en/#iso:std:iso:18115:-1:ed-3:v1:en:term:3.35
            binding: 
              doc:
              - |
                Calibrated binding energy axis.
              - |
                xref:
                  spec: ISO 18115-1:2023
                  term: 12.16
                  url: https://www.iso.org/obp/ui/en/#iso:std:iso:18115:-1:ed-3:v1:en:term:12.16
      \@energy_indices:
        exists: recommended
      \@energy_depends(NX_CHAR):
        exists: recommended
        doc: |
          The energy can be dispersed according to different strategies. ``energy_depends`` points to
          the path of a field defining the axis on which the energy axis depends.

          For example:
            @energy_depends: '/entry/instrument/detector/data/sensor_y' for a 2D detector
            @energy_depends: '/entry/instrument/energydispersion/center_energy' for a swept scan
            @energy_depends: '/entry/process/calibration/energy_calibration/calibrated_axis' for a preprocessed axis
# ++++++++++++++++++++++++++++++++++ SHA HASH ++++++++++++++++++++++++++++++++++
# 576bc8ae6b6e2395aca8c6297bf482fc68d82068637a9f9c895567547d4794f7
# <?xml version="1.0" encoding="UTF-8"?>
# <?xml-stylesheet type="text/xsl" href="nxdlformat.xsl"?>
# <!--
# # NeXus - Neutron and X-ray Common Data Format
# # 
# # Copyright (C) 2014-2022 NeXus International Advisory Committee (NIAC)
# # 
# # This library is free software; you can redistribute it and/or
# # modify it under the terms of the GNU Lesser General Public
# # License as published by the Free Software Foundation; either
# # version 3 of the License, or (at your option) any later version.
# #
# # This library is distributed in the hope that it will be useful,
# # but WITHOUT ANY WARRANTY; without even the implied warranty of
# # MERCHANTABILITY or FITNESS FOR A PARTICULAR PURPOSE.  See the GNU
# # Lesser General Public License for more details.
# #
# # You should have received a copy of the GNU Lesser General Public
# # License along with this library; if not, write to the Free Software
# # Foundation, Inc., 59 Temple Place, Suite 330, Boston, MA  02111-1307  USA
# #
# # For further information, see http://www.nexusformat.org
# -->
# <definition xmlns="http://definition.nexusformat.org/nxdl/3.1" xmlns:xsi="http://www.w3.org/2001/XMLSchema-instance" category="application" type="group" name="NXmpes" extends="NXobject" xsi:schemaLocation="http://definition.nexusformat.org/nxdl/3.1 ../nxdl.xsd">
#     <symbols>
#         <doc>
#              The symbols used in the schema to specify e.g. dimensions of arrays
#         </doc>
#         <symbol name="n_transmission_function">
#             <doc>
#                  Number of data points in the transmission function.
#             </doc>
#         </symbol>
#     </symbols>
#     <doc>
#          This is the most general application definition for multidimensional
#          photoelectron spectroscopy.
#          
#          Groups and fields are named according to the
#          `ISO 18115-1:2023`_ specification as well as the `IUPAC Recommendations 2020`_.
#          
#          .. _ISO 18115-1:2023: https://www.iso.org/standard/74811.html
#          .. _IUPAC Recommendations 2020: https://doi.org/10.1515/pac-2019-0404
#     </doc>
#     <group type="NXentry">
#         <field name="definition">
#             <attribute name="version"/>
#             <enumeration>
#                 <item value="NXmpes"/>
#             </enumeration>
#         </field>
#         <field name="title"/>
#         <field name="start_time" type="NX_DATE_TIME">
#             <doc>
#                  Datetime of the start of the measurement.
#             </doc>
#         </field>
#         <field name="end_time" type="NX_DATE_TIME" recommended="true">
#             <doc>
#                  Datetime of the end of the measurement.
#             </doc>
#         </field>
#         <field name="method" recommended="true">
#             <doc>
#                  A name of the experimental method according to `Clause 11`_ of
#                  the `ISO 18115-1:2023`_ specification.
#                  
#                  Examples include:
#                  	* X-ray photoelectron spectroscopy (XPS)
#                  	* angle-resolved X-ray photoelectron spectroscopy (ARXPS)
#                  	* ultraviolet photoelectron spectroscopy (UPS)
#                  	* angle-resolved photoelectron spectroscopy (ARPES)
#                  	* hard X-ray photoemission spectroscopy (HAXPES)
#                  	* near ambient pressure X-ray photoelectron spectroscopy (NAPXPS)
#                  	* photoelectron emission microscopy (PEEM)
#                  	* electron spectroscopy for chemical analysis (ESCA)
#                  
#                  .. _ISO 18115-1:2023: https://www.iso.org/standard/74811.html
#                  .. _Clause 11: https://www.iso.org/obp/ui/en/#iso:std:iso:18115:-1:ed-3:v1:en:sec:11
#             </doc>
#         </field>
#         <group type="NXuser" recommended="true">
#             <doc>
#                  Contact information of at least the user of the instrument or the investigator
#                  who performed this experiment. Adding multiple users if relevant is recommended.
#             </doc>
#             <field name="name">
#                 <doc>
#                      Name of the user.
#                 </doc>
#             </field>
#             <field name="affiliation">
#                 <doc>
#                      Name of the affiliation of the user at the point in time when the experiment was
#                      performed.
#                 </doc>
#             </field>
#         </group>
#         <group type="NXinstrument">
#             <doc>
#                  MPES spectrometer
#                  
#                  Refers to Term `12.58`_ of the ISO 18115-1:2023 specification.
#                  
#                  .. _12.58: https://www.iso.org/obp/ui/en/#iso:std:iso:18115:-1:ed-3:v1:en:term:12.58
#             </doc>
#             <group name="energy_resolution" type="NXresolution" recommended="true">
#                 <doc>
#                      Overall energy resolution of the MPES instrument
#                      
#                      Refers to Terms `10.7`_ ff. and `10.24`_ of the ISO 18115-1:2023 specification.
#                      
#                      .. _10.7: https://www.iso.org/obp/ui/en/#iso:std:iso:18115:-1:ed-3:v1:en:term:10.7
#                      .. _10.24: https://www.iso.org/obp/ui/en/#iso:std:iso:18115:-1:ed-3:v1:en:term:10.24
#                 </doc>
#                 <field name="physical_quantity"/>
#                 <field name="type"/>
#                 <group name="resolution" type="NXdata">
#                     <field name="magnitude" type="NX_FLOAT" units="NX_ENERGY"/>
#                 </group>
#             </group>
#             <group name="device_information" type="NXfabrication" recommended="true">
#                 <field name="vendor" recommended="true"/>
#                 <field name="model" recommended="true"/>
#                 <field name="identifier" recommended="true"/>
#             </group>
#             <group name="source_TYPE" type="NXsource">
#                 <!--Comment from mpes may workshop:
# - There is much more information which can be provided for NXsource-->
#                 <doc>
#                      The source used to generate the primary photons. Properties refer strictly to
#                      parameters of the source, not of the output beam. For example, the energy of the
#                      source is not the optical power of the beam, but the energy of the electron beam
#                      in a synchrotron and so on.
#                 </doc>
#                 <field name="type">
#                     <enumeration>
#                         <item value="Synchrotron X-ray Source"/>
#                         <item value="Rotating Anode X-ray"/>
#                         <item value="Fixed Tube X-ray"/>
#                         <item value="UV Laser"/>
#                         <item value="Free-Electron Laser"/>
#                         <item value="Optical Laser"/>
#                         <item value="UV Plasma Source"/>
#                         <item value="Metal Jet X-ray"/>
#                         <item value="HHG laser"/>
#                         <item value="UV lamp"/>
#                         <item value="Monochromatized electron source"/>
#                         <item value="other"/>
#                     </enumeration>
#                 </field>
#                 <field name="type_other" optional="true">
#                     <doc>
#                          Specification of type, may also go to name.
#                     </doc>
#                 </field>
#                 <field name="name" recommended="true"/>
#                 <field name="probe" optional="true">
#                     <doc>
#                          Type of probe. In photoemission it's always photons, so the full NIAC list is
#                          restricted.
#                     </doc>
#                     <enumeration>
#                         <item value="photon"/>
#                         <item value="x-ray"/>
#                         <item value="visible light"/>
#                         <item value="ultraviolet"/>
#                     </enumeration>
#                 </field>
#                 <group name="device_information" type="NXfabrication" recommended="true">
#                     <field name="vendor" recommended="true"/>
#                     <field name="model" recommended="true"/>
#                     <field name="identifier" recommended="true"/>
#                 </group>
#                 <group name="associated_beam" type="NXbeam">
#                     <doc>
#                          The beam emitted by this source.
#                          Should be named with the same appendix, e.g.,
#                          for `source_probe` it should refer to `beam_probe`.
#                          Refers to the same concept as /NXentry/NXinstrument/beam_TYPE
#                          and may be linked.
#                     </doc>
#                 </group>
#             </group>
#             <!--It would be nice if we had the notion of linking in nexus or if
# we have a subdefinition NXlink to refer to a path.
# This would also be helpful for NXtransformations-->
#             <group name="beam_TYPE" type="NXbeam">
#                 <field name="distance" type="NX_NUMBER" units="NX_LENGTH" recommended="true">
#                     <doc>
#                          The beam emitted by this source.
#                          Should be named with the same appendix, e.g.,
#                          for `source_probe` it should refer to `beam_probe`.
#                          Refers to the same concept as /NXentry/NXinstrument/source_TYPE
#                          and may be linked.
#                     </doc>
#                 </field>
#                 <field name="incident_energy" type="NX_FLOAT" units="NX_ENERGY"/>
#                 <field name="incident_energy_spread" type="NX_NUMBER" recommended="true" units="NX_ENERGY"/>
#                 <field name="incident_polarization" type="NX_NUMBER" recommended="true" units="NX_ANY"/>
#                 <field name="extent" type="NX_FLOAT" recommended="true"/>
#                 <group name="associated_source" type="NXsource">
#                     <doc>
#                          The source that emitted this beam.
#                          Should be named with the same appendix, e.g.,
#                          for `beam_probe` it should refer to `source_probe`.
#                          Refers to the same concept as /NXentry/NXinstrument/source_TYPE
#                          and may be linked.
#                     </doc>
#                 </group>
#             </group>
#             <group type="NXelectronanalyser">
#                 <group name="device_information" type="NXfabrication" recommended="true">
#                     <field name="vendor" recommended="true"/>
#                     <field name="model" recommended="true"/>
#                     <field name="identifier" recommended="true"/>
#                 </group>
#                 <field name="description"/>
#                 <field name="energy_resolution" type="NX_FLOAT" recommended="true" units="NX_ENERGY">
#                     <doc>
#                          Energy resolution of the analyser with the current setting. May be linked from a
#                          NXcalibration.
#                          
#                          Refers to Term `10.24`_ of the ISO 18115-1:2023 specification.
#                          
#                          .. _10.24: https://www.iso.org/obp/ui/en/#iso:std:iso:18115:-1:ed-3:v1:en:term:10.24
#                     </doc>
#                 </field>
#                 <field name="fast_axes" recommended="true"/>
#                 <field name="slow_axes" recommended="true"/>
#                 <field name="transmission_function" type="NX_FLOAT" optional="true"/>
#                 <group type="NXcollectioncolumn">
#                     <!--TODO: Comment from Anders Frisk on proposal page
# What is the definition of a collection column?
# Optional constant settings (like lens focusing parameters on the sample: position_x, position_y, working_distance)-->
#                     <field name="scheme">
#                         <doc>
#                              Scheme of the electron collection column.
#                         </doc>
#                         <enumeration>
#                             <item value="Standard"/>
#                             <item value="Angular dispersive"/>
#                             <item value="Spatial dispersive"/>
#                             <item value="Selective area"/>
#                             <item value="Deflector"/>
#                             <item value="PEEM"/>
#                             <item value="Momentum Microscope"/>
#                             <item value="torroidal"/>
#                         </enumeration>
#                     </field>
#                     <field name="mode" recommended="true">
#                         <doc>
#                              Labelling of the lens setting in use.
#                         </doc>
#                     </field>
#                     <field name="projection" recommended="true"/>
#                     <group name="field_aperture" type="NXaperture" optional="true">
#                         <doc>
#                              The size and position of the field aperture inserted in the column. To add
#                              additional or other apertures use the APERTURE group of NXcollectioncolumn.
#                         </doc>
#                     </group>
#                     <group name="contrast_aperture" type="NXaperture" optional="true">
#                         <doc>
#                              The size and position of the contrast aperture inserted in the column. To add
#                              additional or other apertures use the APERTURE group of NXcollectioncolumn.
#                         </doc>
#                     </group>
#                     <group name="iris" type="NXaperture" optional="true">
#                         <doc>
#                              Size, position and shape of the iris inserted in the column.
#                              
#                              The iris is an aperture in the lens with a variable diameter which can reduce the number of
#                              electrons entering the analyzer.
#                              
#                              To add additional or other slits use the APERTURE group of NXcollectioncolumn.
#                         </doc>
#                     </group>
#                     <group name="device_information" type="NXfabrication" recommended="true">
#                         <field name="vendor" recommended="true"/>
#                         <field name="model" recommended="true"/>
#                         <field name="identifier" recommended="true"/>
#                     </group>
#                 </group>
#                 <group type="NXenergydispersion">
#                     <field name="scheme">
#                         <enumeration>
#                             <item value="tof"/>
#                             <item value="hemispherical"/>
#                             <item value="double hemispherical"/>
#                             <item value="cylindrical mirror"/>
#                             <item value="display mirror"/>
#                             <item value="retarding grid"/>
#                         </enumeration>
#                     </field>
#                     <field name="pass_energy" type="NX_FLOAT" units="NX_ENERGY"/>
#                     <field name="energy_scan_mode"/>
#                     <group name="entrance_slit" type="NXaperture" optional="true">
#                         <doc>
#                              Size, position and shape of the entrance slit in dispersive analyzers.
#                              
#                              To add additional or other slits use the APERTURE group of NXenergydispersion.
#                         </doc>
#                     </group>
#                     <group name="exit_slit" type="NXaperture" optional="true">
#                         <doc>
#                              Size, position and shape of the exit slit in dispersive analyzers.
#                              
#                              To add additional or other slits use the APERTURE group of NXenergydispersion.
#                         </doc>
#                     </group>
#                     <group name="device_information" type="NXfabrication" recommended="true">
#                         <field name="vendor" recommended="true"/>
#                         <field name="model" recommended="true"/>
#                         <field name="identifier" recommended="true"/>
#                     </group>
#                 </group>
#                 <group type="NXdetector">
#                     <field name="amplifier_type" recommended="true">
#                         <doc>
#                              Type of electron amplifier in the first amplification step.
#                         </doc>
#                         <enumeration>
#                             <item value="MCP"/>
#                             <item value="channeltron"/>
#                         </enumeration>
#                     </field>
#                     <field name="detector_type" recommended="true">
#                         <doc>
#                              Description of the detector type.
#                         </doc>
#                         <enumeration>
#                             <item value="DLD"/>
#                             <item value="Phosphor+CCD"/>
#                             <item value="Phosphor+CMOS"/>
#                             <item value="ECMOS"/>
#                             <item value="Anode"/>
#                             <item value="Multi-anode"/>
#                         </enumeration>
#                     </field>
#                     <group name="device_information" type="NXfabrication" recommended="true">
#                         <field name="vendor" recommended="true"/>
#                         <field name="model" recommended="true"/>
#                         <field name="identifier" recommended="true"/>
#                     </group>
#                     <group type="NXdata" recommended="true">
#                         <attribute name="signal">
#                             <enumeration>
#                                 <item value="raw"/>
#                             </enumeration>
#                         </attribute>
#                         <field name="raw" type="NX_NUMBER">
#                             <doc>
#                                  Raw data before calibration.
#                             </doc>
#                         </field>
#                         <field name="pixel_x" type="NX_FLOAT" optional="true" units="NX_ANY">
#                             <!--there is also x_pixel_offset in NXdetector base class-->
#                             <doc>
#                                  Detector pixel in x direction.
#                             </doc>
#                         </field>
#                         <field name="pixel_y" type="NX_FLOAT" optional="true" units="NX_ANY">
#                             <doc>
#                                  Detector pixel in y direction.
#                             </doc>
#                         </field>
#                         <!--exists in NXdetector base class-->
#                         <field name="raw_time_of_flight" type="NX_INT" optional="true" units="NX_PULSES">
#                             <doc>
#                                  In DAQ clock pulses
#                             </doc>
#                         </field>
#                         <!--exists in NXdetector base class-->
#                         <field name="time_of_flight" type="NX_FLOAT" optional="true" units="NX_TIME_OF_FLIGHT">
#                             <doc>
#                                  Total time of flight
#                             </doc>
#                         </field>
#                         <field name="time_of_flight_adc" type="NX_FLOAT" optional="true" units="NX_ANY">
#                             <doc>
#                                  Time-of-flight values, analog-to-digital converted.
#                             </doc>
#                         </field>
#                         <field name="polar_angle_manipulator" type="NX_FLOAT" optional="true" units="NX_ANGLE">
#                             <doc>
#                                  Polar rotation angle of the manipulator.
#                             </doc>
#                         </field>
#                         <field name="azimuthal_angle_manipulator" type="NX_FLOAT" optional="true" units="NX_ANGLE">
#                             <doc>
#                                  Azimuthal rotation angle of the manipulator.
#                             </doc>
#                         </field>
#                         <field name="delay_position" type="NX_FLOAT" optional="true" units="NX_LENGTH">
#                             <doc>
#                                  Delay position of delay line detector.
#                             </doc>
#                         </field>
#                         <field name="delay_position_ADC" type="NX_FLOAT" optional="true" units="NX_ANY">
#                             <doc>
#                                  Delay position of delay line detector, analog-to-digital converted.
#                             </doc>
#                         </field>
#                         <field name="time_delay_x" type="NX_FLOAT" optional="true" units="NX_TIME">
#                             <doc>
#                                  Time delay of delay line detector.
#                             </doc>
#                         </field>
#                         <field name="time_delay_y" type="NX_FLOAT" optional="true" units="NX_TIME">
#                             <doc>
#                                  Time delay of delay line detector.
#                             </doc>
#                         </field>
#                         <field name="voltage" type="NX_FLOAT" optional="true" units="NX_VOLTAGE">
#                             <doc>
#                                  Measured detector voltage
#                             </doc>
#                         </field>
#                         <field name="external_AXIS" type="NX_NUMBER" optional="true" units="NX_ANY">
#                             <doc>
#                                  Describes an axis which is coming from outside the detectors scope.
#                                  
#                                  Think of a detector just being triggered for readout by the rest of the experimental setup - 
#                                  it would just know that it collected N images, which would flatten the external parameters to one axis, too.
#                                  This can then be linked, e.g. with NXcalibration, to the appropriate fields in the instrument and write it to the 
#                                  top-level NXdata.
#                             </doc>
#                         </field>
#                         <field name="magnetization" type="NX_CHAR">
#                             <doc>
#                                  missing
#                             </doc>
#                         </field>
#                         <field name="scattering_direction" type="NX_CHAR">
#                             <doc>
#                                  missing
#                             </doc>
#                         </field>
#                     </group>
#                 </group>
#             </group>
#             <group type="NXmanipulator" optional="true">
#                 <doc>
#                      Manipulator for positioning of the sample.
#                 </doc>
#                 <field name="sample_temperature" type="NX_FLOAT" recommended="true" units="NX_TEMPERATURE"/>
#                 <field name="drain_current" type="NX_FLOAT" recommended="true" units="NX_CURRENT"/>
#                 <field name="sample_bias" type="NX_FLOAT" recommended="true" units="NX_CURRENT">
#                     <doc>
#                          Bias of the sample with respect to analyser ground.
#                          
#                          This field may also be found in NXsample if present.
#                          
#                          Refers to Term `8.41`_ of the ISO 18115-1:2023 specification.
#                          
#                          .. _8.41: https://www.iso.org/obp/ui/en/#iso:std:iso:18115:-1:ed-3:v1:en:term:8.41
#                     </doc>
#                 </field>
#                 <group name="device_information" type="NXfabrication" recommended="true">
#                     <field name="vendor" recommended="true"/>
#                     <field name="model" recommended="true"/>
#                     <field name="identifier" recommended="true"/>
#                 </group>
#             </group>
#         </group>
#         <group type="NXprocess" recommended="true">
#             <doc>
#                  Document an event of data processing, reconstruction, or analysis for this data.
#                  Describe the appropriate axis calibrations for your experiment using one or more
#                  of the following NXcalibrations
#             </doc>
#             <group name="energy_calibration" type="NXcalibration" optional="true">
#                 <doc>
#                      Calibration event on the energy axis.
#                      
#                      For XPS, the calibration should ideally be performed according to
#                      `ISO 15472:2010`_ specification.
#                      
#                      .. _ISO 15472:2010: https://www.iso.org/standard/74811.html
#                 </doc>
#                 <field name="applied" type="NX_BOOLEAN">
#                     <doc>
#                          Has an energy calibration been applied?
#                     </doc>
#                 </field>
#                 <field name="calibrated_axis" type="NX_FLOAT" recommended="true">
#                     <doc>
#                          This is the calibrated energy axis to be used for data plotting.
#                     </doc>
#                 </field>
#             </group>
#             <group name="angular_calibration" type="NXcalibration" optional="true">
#                 <field name="applied" type="NX_BOOLEAN">
#                     <doc>
#                          Has an angular calibration been applied?
#                     </doc>
#                 </field>
#                 <field name="calibrated_axis" type="NX_FLOAT" recommended="true">
#                     <doc>
#                          This is the calibrated angular axis to be used for data plotting.
#                     </doc>
#                 </field>
#             </group>
#             <group name="spatial_calibration" type="NXcalibration" optional="true">
#                 <field name="applied" type="NX_BOOLEAN">
#                     <doc>
#                          Has an spatial calibration been applied?
#                     </doc>
#                 </field>
#                 <field name="calibrated_axis" type="NX_FLOAT" recommended="true">
#                     <doc>
#                          This is the calibrated spatial axis to be used for data plotting.
#                     </doc>
#                 </field>
#             </group>
#             <group name="momentum_calibration" type="NXcalibration" optional="true">
#                 <field name="applied" type="NX_BOOLEAN">
#                     <doc>
#                          Has an momentum calibration been applied?
#                     </doc>
#                 </field>
#                 <field name="calibrated_axis" type="NX_FLOAT" recommended="true">
#                     <doc>
#                          This is the momentum axis to be used for data plotting.
#                     </doc>
#                 </field>
#             </group>
#             <group name="energy_referencing" type="NXcalibration" optional="true">
#                 <doc>
#                      For energy referencing, the measured energies are corrected for the charging potential
#                      (i.e., the electrical potential of the surface region of an insulating sample, caused by
#                      irradiation) such that those energies correspond to a sample with no surface charge.
#                      Usually, the energy axis is adjusted by shifting all energies uniformally until one
#                      well-defined emission line peak (or the Fermi edge) is located at a known _correct_ energy.
#                      
#                      Refers to Term `12.74`_ ff. of the ISO 18115-1:2023 specification.
#                      
#                      .. _12.74: https://www.iso.org/obp/ui/en/#iso:std:iso:18115:-1:ed-3:v1:en:term:12.74
#                 </doc>
#                 <field name="applied" type="NX_BOOLEAN">
#                     <doc>
#                          Have the energy axes been adjusted (e.g., in cases where samples are not
#                          conductive)?
#                     </doc>
#                 </field>
#                 <group name="level" type="NXelectron_level" recommended="true">
#                     <doc>
#                          Electronic core or valence level that was used for the calibration.
#                     </doc>
#                 </group>
#                 <field name="reference_peak">
#                     <doc>
#                          Reference peak that was used for the calibration.
#                          
#                          For example: adventitious carbon | C-C | metallic Au | elemental Si | Fermi edge
#                     </doc>
#                 </field>
#                 <field name="binding_energy" type="NX_FLOAT" recommended="true">
#                     <doc>
#                          The binding energy (in units of eV) that the specified emission line appeared at,
#                          after adjusting the binding energy scale.
#                          
#                          Refers to Term `12.16`_ ff. of the ISO 18115-1:2023 specification.
#                          
#                          .. _12.16: https://www.iso.org/obp/ui/en/#iso:std:iso:18115:-1:ed-3:v1:en:term:12.16
#                     </doc>
#                 </field>
#                 <field name="offset" type="NX_FLOAT" recommended="true">
#                     <doc>
#                          Offset between measured binding energy and calibrated binding energy of the
#                          emission line.
#                     </doc>
#                 </field>
#                 <field name="calibrated_axis" type="NX_FLOAT" recommended="true">
#                     <doc>
#                          This is the calibrated energy axis to be used for data plotting.
#                          
#                          This should link to /entry/data/energy.
#                     </doc>
#                 </field>
#             </group>
#             <group name="transmission_correction" type="NXcalibration" optional="true">
#                 <doc>
#                      In the transmission correction, each intensity measurement for electrons of a given
#                      kinetic energy is multiplied by the corresponding value in the relative_intensity
#                      field of the transmission_function. This calibration procedure is used to account for
#                      the different tranmsission efficiencies when using different lens modes.
#                 </doc>
#                 <field name="applied" type="NX_BOOLEAN">
#                     <doc>
#                          Has an intensity calibration been applied?
#                          
#                          That is, has the transmission function of the analyser been taken into account?
#                     </doc>
#                 </field>
#                 <group name="mapping" type="NXdata" recommended="true">
#                     <doc>
#                          Transmission function of the electron analyser.
#                          
#                          The transmission function (TF) specifies the detection efficiency for electrons of
#                          different kinetic energy passing through the electron analyser.
#                          This can be a link to /entry/instrument/electronanalyser/transmission_function.
#                     </doc>
#                     <attribute name="signal">
#                         <enumeration>
#                             <item value="relative_intensity"/>
#                         </enumeration>
#                     </attribute>
#                     <attribute name="axes">
#                         <enumeration>
#                             <item value="kinetic_energy"/>
#                         </enumeration>
#                     </attribute>
#                     <field name="kinetic_energy" type="NX_FLOAT" units="NX_ENERGY">
#                         <doc>
#                              Kinetic energy values
#                         </doc>
#                         <dimensions rank="1">
#                             <dim index="1" value="n_transmission_function"/>
#                         </dimensions>
#                     </field>
#                     <field name="relative_intensity" type="NX_FLOAT" units="NX_UNITLESS">
#                         <doc>
#                              Relative transmission efficiency for the given kinetic energies
#                         </doc>
#                         <dimensions rank="1">
#                             <dim index="1" value="n_transmission_function"/>
#                         </dimensions>
#                     </field>
#                 </group>
#             </group>
#         </group>
#         <group type="NXsample">
#             <field name="name"/>
#             <field name="chemical_formula" recommended="true">
#                 <doc>
#                      The chemical formula of the sample. For mixtures use the NXsample_component
#                      group in NXsample instead.
#                 </doc>
#             </field>
#             <group name="sample_history" type="NXnote" recommended="true">
#                 <doc>
#                      A descriptor to keep track of the treatment of the sample before entering the
#                      photoemission experiment. Ideally, a full report of the previous operations, in
#                      any format (NXnote allows to add pictures, audio, movies). Alternatively, a
#                      reference to the location or a unique identifier or other metadata file. In the
#                      case these are not available, free-text description.
#                 </doc>
#             </group>
#             <field name="atom_types" recommended="true">
#                 <doc>
#                      List of comma-separated elements from the periodic table
#                      that are contained in the sample.
#                      If the sample substance has multiple components, all
#                      elements from each component must be included in `atom_types`.
#                 </doc>
#             </field>
#             <field name="physical_form" recommended="true"/>
#             <field name="preparation_date" type="NX_DATE_TIME" recommended="true">
#                 <doc>
#                      Date of preparation of the sample for the XPS experiment (i.e. cleaving, last
#                      annealing).
#                 </doc>
#             </field>
#             <group name="preparation_description" type="NXnote" optional="true">
#                 <doc>
#                      Description of the surface preparation technique for the XPS experiment, i.e.
#                      UHV cleaving, in-situ growth, sputtering/annealing etc. Ideally, a full report
#                      of the previous operations, in any format(NXnote allows to add pictures, audio,
#                      movies). Alternatively, a reference to the location or a unique identifier or
#                      other metadata file. In the case these are not available, free-text description.
#                 </doc>
#             </group>
#             <field name="temperature" type="NX_FLOAT" units="NX_TEMPERATURE" recommended="true">
#                 <doc>
#                      In the case of a fixed temperature measurement this is the scalar temperature of
#                      the sample. In the case of an experiment in which the temperature is changed and
#                      recoded, this is an array of length m of temperatures. This should be a link to
#                      /entry/instrument/manipulator/sample_temperature.
#                 </doc>
#             </field>
#             <field name="situation" optional="true">
#                 <enumeration>
#                     <item value="vacuum"/>
#                     <item value="inert atmosphere"/>
#                     <item value="oxidising atmosphere"/>
#                     <item value="reducing atmosphere"/>
#                 </enumeration>
#             </field>
#             <field name="gas_pressure" type="NX_FLOAT" units="NX_PRESSURE" optional="true"/>
#             <field name="bias" type="NX_FLOAT" units="NX_VOLTAGE" optional="true">
#                 <doc>
#                      Voltage applied to sample and sample holder.
#                 </doc>
#             </field>
#         </group>
#         <group type="NXdata">
#             <attribute name="signal">
#                 <enumeration>
#                     <item value="data"/>
#                 </enumeration>
#             </attribute>
#             <field name="data" type="NX_NUMBER" units="NX_ANY">
#                 <doc>
#                      Represents a measure of one- or more-dimensional photoemission counts, where the
#                      varied axis may be for example energy, momentum, spatial coordinate, pump-probe
#                      delay, spin index, temperature, etc. The axes traces should be linked to the
#                      actual encoder position in NXinstrument or calibrated axes in NXprocess.
#                 </doc>
#             </field>
#             <!--in NXmpes, we should require an energy axis-->
#             <field name="energy" type="NX_NUMBER" units="NX_ENERGY">
#                 <doc>
#                      Calibrated energy axis.
#                      
#                      This could be a link to either
#                      /entry/process/energy_calibration/calibrated_axis or
#                      /entry/process/energy_correction/calibrated_axis.
#                 </doc>
#                 <attribute name="type" type="NX_CHAR">
#                     <doc>
#                          The energy can be either stored as kinetic (Term `3.35`_ of the ISO 18115-1:2023
#                          specification) or as binding (Term `12.16`_) energy.
#                          
#                          .. _3.35: https://www.iso.org/obp/ui/en/#iso:std:iso:18115:-1:ed-3:v1:en:term:3.35
#                          .. _12.16: https://www.iso.org/obp/ui/en/#iso:std:iso:18115:-1:ed-3:v1:en:term:12.16
#                     </doc>
#                     <enumeration>
#                         <item value="kinetic">
#                             <doc>
#                                  Calibrated kinetic energy axis.
#                             </doc>
#                         </item>
#                     </enumeration>
#                     <field name="binding">
#                         <doc>
#                              Calibrated binding energy axis.
#                         </doc>
#                     </field>
#                 </attribute>
#             </field>
#             <field name="kx" type="NX_NUMBER" optional="true" units="NX_ANY">
#                 <doc>
#                      Calibrated x axis in k-space.
#                      Units are 1/Angström.
#                 </doc>
#             </field>
#             <field name="ky" type="NX_NUMBER" optional="true" units="NX_ANY">
#                 <doc>
#                      Calibrated y axis in k-space.
#                      Units are 1/Angström
#                 </doc>
#             </field>
#             <field name="kz" type="NX_NUMBER" optional="true" units="NX_ANY">
#                 <doc>
#                      Calibrated k axis in k-space.
#                      Units are 1/Angström.
#                 </doc>
#             </field>
#             <field name="delay" type="NX_NUMBER" optional="true" units="NX_TIME">
#                 <doc>
#                      Calibrated delay time.
#                 </doc>
#             </field>
#             <field name="polarization_angle" type="NX_FLOAT" optional="true" units="NX_ANGLE">
#                 <doc>
#                      Linear polarization angle of the incoming or outgoing beam.
#                      
#                      Could be a link to /entry/instrument/beam/incident_polarization_angle or
#                      /entry/instrument/beam/final_polarization_angle if they exist.
#                 </doc>
#             </field>
#             <field name="ellipticity" type="NX_FLOAT" optional="true" units="NX_ANGLE">
#                 <doc>
#                      Ellipticity of the incoming or outgoing beam.
#                      
#                      Can be any of linear polarization angle (degrees), ellipticity (arb. units).
#                      Could be a link to /entry/instrument/beam/incident_ellipticity or
#                      /entry/instrument/beam/final_ellipticity if they exist.
#                 </doc>
#             </field>
#         </group>
#     </group>
# </definition><|MERGE_RESOLUTION|>--- conflicted
+++ resolved
@@ -42,504 +42,11 @@
           url: https://www.iso.org/obp/ui/en/#iso:std:iso:18115:-1:ed-3:v1:en:term:12.58
       energy_resolution(NXresolution):
         exists: recommended
-        doc:
-        - |
-          Overall energy resolution of the MPES instrument
-        - |
-          xref:
-            spec: ISO 18115-1:2023
-            term: 10.7 ff.
-            url: https://www.iso.org/obp/ui/en/#iso:std:iso:18115:-1:ed-3:v1:en:term:10.7
-        - |
-          xref:
-            spec: ISO 18115-1:2023
-            term: 10.24
-            url: https://www.iso.org/obp/ui/en/#iso:std:iso:18115:-1:ed-3:v1:en:term:10.24 
-        physical_quantity:
-          enumeration: [energy]
-        type:
+      (NXelectronanalyser):
+        energy_resolution(NXresolution):
           exists: recommended
-        resolution(NX_FLOAT):
-          unit: NX_ENERGY
-      device_information(NXfabrication):
-        exists: recommended
-        vendor:
-          exists: recommended
-        model:
-          exists: recommended
-        identifier:
-          exists: recommended
-      source_TYPE(NXsource):
-        
-        # Comment from mpes may workshop:
-        # - There is much more information which can be provided for NXsource
-        exists: recommended
-        doc: |
-          A source used to generate a beam. Properties refer strictly to parameters of the
-          source, not of the output beam. For example, the energy of the source is not the
-          optical power of the beam, but the energy of the electron beam in a synchrotron
-          and so on.
-
-          Note that the uppercase notation in source_TYPE means that multiple sources can
-          be provided. For example, in pump-probe experiments, it is possible to have both
-          a `source_probe` and a `source_pump`
-        type:
-          enumeration: [Synchrotron X-ray Source, Rotating Anode X-ray, Fixed Tube X-ray, UV Laser, Free-Electron Laser, Optical Laser, UV Plasma Source, Metal Jet X-ray, HHG laser, UV lamp, Monochromatized electron source, other]
-        type_other:
-          exists: optional
-          doc: |
-            Specification of type, may also go to name.
-        name:
-          exists: recommended
-        probe:
-          exists: optional
-        device_information(NXfabrication):
-          exists: recommended
-          vendor:
-            exists: recommended
-          model:
-            exists: recommended
-          identifier:
-            exists: recommended
-        associated_beam(NXbeam):
-          doc: |
-            The beam emitted by this source.
-            Should be named with the same appendix, e.g.,
-            for `source_probe` it should refer to `beam_probe`.
-            Refers to the same concept as /NXentry/NXinstrument/beam_TYPE
-            and may be linked.
-      
-      # It would be nice if we had the notion of linking in nexus or if
-      # we have a subdefinition NXlink to refer to a path.
-      # This would also be helpful for NXtransformations
-      beam_TYPE(NXbeam):
-        doc: |
-          Properties of the photon beam at a given location.
-          Should be named with the same appendix as source_TYPE, e.g.,
-          for `source_probe` it should refer to `beam_probe`.
-        distance(NX_NUMBER):
-          unit: NX_LENGTH
-          exists: recommended
-          doc: |
-            Distance between the point where the current NXbeam instance is evaluating
-            the beam properties and the point where the beam interacts with the sample.
-            For photoemission, the latter is the point where the the centre of the beam
-            touches the sample surface.
-        incident_energy(NX_FLOAT):
-          unit: NX_ENERGY
-        incident_energy_spread(NX_NUMBER):
-          exists: recommended
-          unit: NX_ENERGY
-        incident_polarization(NX_NUMBER):
-          exists: recommended
-          unit: NX_ANY
-        extent(NX_FLOAT):
-          exists: recommended
-        associated_source(NXsource):
-          doc: |
-            The source that emitted this beam.
-            Should be named with the same appendix, e.g.,
-            for `beam_probe` it should refer to `source_probe`.
-            Refers to the same concept as /NXentry/NXinstrument/source_TYPE
-            and may be linked.
-      (NXelectronanalyser):
-<<<<<<< HEAD
-        energy_resolution(NX_FLOAT):
-=======
-        device_information(NXfabrication):
-          exists: recommended
-          vendor:
-            exists: recommended
-          model:
-            exists: recommended
-          identifier:
-            exists: recommended
-        description:
-        energy_resolution(NXresolution):
->>>>>>> 0d040f41
-          exists: recommended
-          type:
-            exists: recommended
-          physical_quantity:
-            enumeration: [energy]
-          resolution(NX_FLOAT):
-        fast_axes:
-          exists: recommended
-        slow_axes:
-          exists: recommended
-        transmission_function(NX_FLOAT):
-          exists: optional
-        (NXcollectioncolumn):
-          scheme:
-            doc: |
-              Scheme of the electron collection column.
-            enumeration: [angular dispersive, spatial dispersive, non-dispersive]
-          mode:
-            exists: recommended
-          projection:
-            exists: recommended
-          angular_acceptance(NX_FLOAT):
-            exists: optional
-          spatial_acceptance(NX_FLOAT):
-            exists: optional
-          field_aperture(NXaperture):
-            exists: optional
-            doc: |
-              The size and position of the field aperture inserted in the column. To add
-              additional or other apertures use the APERTURE group of NXcollectioncolumn.
-          contrast_aperture(NXaperture):
-            exists: optional
-            doc: |
-              The size and position of the contrast aperture inserted in the column. To add
-              additional or other apertures use the APERTURE group of NXcollectioncolumn.
-          iris(NXaperture):
-            exists: optional
-            doc: |
-              Size, position and shape of the iris inserted in the column.
-              
-              The iris is an aperture in the lens with a variable diameter which can reduce the number of
-              electrons entering the analyzer.
-              
-              To add additional or other slits use the APERTURE group of NXcollectioncolumn.
-          device_information(NXfabrication):
-            exists: recommended
-            vendor:
-              exists: recommended
-            model:
-              exists: recommended
-            identifier:
-              exists: recommended
         (NXenergydispersion):
-          scheme:
-            enumeration: [tof, hemispherical, double hemispherical, cylindrical mirror, display mirror, retarding grid]
-          pass_energy(NX_FLOAT):
-            unit: NX_ENERGY
-          energy_scan_mode:
-          entrance_slit(NXaperture):
-            exists: optional
-            doc: |
-              Size, position and shape of the entrance slit in dispersive analyzers.
-              
-              To add additional or other slits use the APERTURE group of NXenergydispersion.
-          exit_slit(NXaperture):
-            exists: optional
-            doc: |
-              Size, position and shape of the exit slit in dispersive analyzers.
-              
-              To add additional or other slits use the APERTURE group of NXenergydispersion.
-          device_information(NXfabrication):
-            exists: recommended
-            vendor:
-              exists: recommended
-            model:
-              exists: recommended
-            identifier:
-              exists: recommended
-        (NXdetector):
-          amplifier_type:
-            exists: recommended
-            doc: |
-              Type of electron amplifier in the first amplification step.
-            enumeration: [MCP, channeltron]
-          detector_type:
-            exists: recommended
-            doc: |
-              Description of the detector type.
-            enumeration: [DLD, Phosphor+CCD, Phosphor+CMOS, ECMOS, Anode, Multi-anode]
-          device_information(NXfabrication):
-            exists: recommended
-            vendor:
-              exists: recommended
-            model:
-              exists: recommended
-            identifier:
-              exists: recommended
-          raw_data(NXdata):
-            # ToDo:
-            # - With base class inheritance this should be
-            #   a field of type NXdata_mpes_detector
-            # - The field name should be aligned with the `data` field in 
-            #   the `NXdetector` base class. But some refinement is necessary there.
-            exists: recommended
-            doc: |
-              Contains the raw data collected by the detector before calibration.
-              The data which is considered raw might change from experiment to experiment
-              due to hardware pre-processing of the data.
-              This field ideally collects the data with the lowest level of processing
-              possible.
-
-              The naming of fields should follow a convention to ensure compatibility.
-              It is recommend to use the following field names:
-
-              - **pixel_x**: Detector pixel in x direction.
-              - **pixel_y**: Detector pixel in y direction.
-              - **energy**: (Un)calibrated energy (kinetic or binding energy). Unit category: NX_ENERGY (e.g., eV).
-              - **kx**: (Un)calibrated x axis in k-space. Unit category: NX_ANY (e.g., 1/Angström).
-              - **ky**: (Un)calibrated y axis in k-space. Unit category: NX_ANY (1/Angström).
-              - **kz**: (Un)calibrated z axis in k-space. Unit category: NX_ANY (1/Angström).
-              - **angular0**: Fast-axis angular coordinate (or second slow axis if angularly integrated).
-                Unit category: NX_ANGLE
-              - **angular1**: Slow-axis angular coordinate (or second fast axis if simultaneously dispersed in 2 dimensions)
-                Unit category: NX_ANGLE
-              - **spatial0**: Fast-axis spatial coordinate (or second slow axis if spatially integrated)
-                Unit category: NX_LENGTH
-              - **spatial1**: Slow-axis spatial coordinate (or second fast axis if simultaneously dispersed in 2 dimensions)
-                Unit category: NX_LENGTH
-              - **delay**: Calibrated delay time. Unit category: NX_TIME (s).
-              - **polarization_angle**: Linear polarization angle of the incoming or
-                outgoing beam.
-                Unit category: NX_ANGLE (° or rad)
-              - **ellipticity**: Ellipticity of the incoming or outgoing beam.
-                Unit category: NX_ANGLE (° or rad)
-              - **time_of_flight**: Total time of flight. Unit category: NX_TIME_OF_FLIGHT
-              - **time_of_flight_adc**: Time-of-flight values, analog-to-digital converted.
-              - **external_AXIS**: Describes an axis which is coming from outside the detectors scope.
-            \@signal:
-              enumeration: [raw]
-            raw(NX_NUMBER):
-              doc: |
-                Raw data before calibration.
-      (NXmanipulator):
-        exists: optional
-        doc: |
-          Manipulator for positioning of the sample.
-        sample_temperature(NX_FLOAT):
-          exists: recommended
-          unit: NX_TEMPERATURE
-        drain_current(NX_FLOAT):
-          exists: recommended
-          unit: NX_CURRENT
-        sample_bias(NX_FLOAT):
-          exists: recommended
-          unit: NX_CURRENT
-          doc:
-          - |
-            Bias of the sample with respect to analyser ground.
-            
-            This field may also be found in NXsample if present.
-          - |
-            xref:
-              spec: ISO 18115-1:2023
-              term: 8.41
-              url: https://www.iso.org/obp/ui/en/#iso:std:iso:18115:-1:ed-3:v1:en:term:8.41
-        device_information(NXfabrication):
-          exists: recommended
-          vendor:
-            exists: recommended
-          model:
-            exists: recommended
-          identifier:
-            exists: recommended
-    (NXprocess):
-      exists: recommended
-      doc: |
-        Document an event of data processing, reconstruction, or analysis for this data.
-        Describe the appropriate axis calibrations for your experiment using one or more
-        of the following NXcalibrations
-      energy_calibration(NXcalibration):
-        exists: optional
-        doc: |
-          Calibration event on the energy axis.
-          
-          For XPS, the calibration should ideally be performed according to
-          `ISO 15472:2010`_ specification.
-          
-          .. _ISO 15472:2010: https://www.iso.org/standard/74811.html
-        calibrated_axis(NX_FLOAT):
-          exists: recommended
-          doc: |
-            This is the calibrated energy axis to be used for data plotting.
-      angular_calibration(NXcalibration):
-        exists: optional
-        calibrated_axis(NX_FLOAT):
-          exists: recommended
-          doc: |
-            This is the calibrated angular axis to be used for data plotting.
-      spatial_calibration(NXcalibration):
-        exists: optional
-        calibrated_axis(NX_FLOAT):
-          exists: recommended
-          doc: |
-            This is the calibrated spatial axis to be used for data plotting.
-      momentum_calibration(NXcalibration):
-        exists: optional
-        calibrated_axis(NX_FLOAT):
-          exists: recommended
-          doc: |
-            This is the momentum axis to be used for data plotting.
-      energy_referencing(NXcalibration):
-        exists: optional
-        doc:
-        - |
-          For energy referencing, the measured energies are corrected for the charging potential
-          (i.e., the electrical potential of the surface region of an insulating sample, caused by
-          irradiation) such that those energies correspond to a sample with no surface charge.
-          Usually, the energy axis is adjusted by shifting all energies uniformally until one
-          well-defined emission line peak (or the Fermi edge) is located at a known _correct_ energy.
-        - |
-          xref:
-            spec: ISO 18115-1:2023
-            term: 12.74 ff.
-            url: https://www.iso.org/obp/ui/en/#iso:std:iso:18115:-1:ed-3:v1:en:term:12.74
-        level(NXelectron_level):
-          exists: recommended
-          doc: |
-            Electronic core or valence level that was used for the calibration.
-        reference_peak:
-          doc: |
-            Reference peak that was used for the calibration.
-            
-            For example: adventitious carbon | C-C | metallic Au | elemental Si | Fermi edge | vacuum level
-        binding_energy(NX_FLOAT):
-          exists: recommended
-          doc:
-          - |
-            The binding energy (in units of eV) that the specified emission line appeared at,
-            after adjusting the binding energy scale.          
-          - |
-            xref:
-              spec: ISO 18115-1:2023
-              term: 12.16_ ff.
-              url: https://www.iso.org/obp/ui/en/#iso:std:iso:18115:-1:ed-3:v1:en:term:12.16
-        offset(NX_FLOAT):
-          exists: recommended
-          doc: |
-            Offset between measured binding energy and calibrated binding energy of the
-            emission line.
-        calibrated_axis(NX_FLOAT):
-          exists: recommended
-          doc: |
-            This is the calibrated energy axis to be used for data plotting.
-            
-            This should link to /entry/data/energy.
-      transmission_correction(NXcalibration):
-        exists: optional
-        doc: |
-          In the transmission correction, each intensity measurement for electrons of a given
-          kinetic energy is multiplied by the corresponding value in the relative_intensity
-          field of the transmission_function. This calibration procedure is used to account for
-          the different tranmsission efficiencies when using different lens modes.
-        mapping(NXdata):
-          exists: recommended
-          doc: |
-            Transmission function of the electron analyser.
-            
-            The transmission function (TF) specifies the detection efficiency for electrons of
-            different kinetic energy passing through the electron analyser.
-            This can be a link to /entry/instrument/electronanalyser/transmission_function.
-          \@signal:
-            enumeration: [relative_intensity]
-          \@axes:
-            enumeration: [kinetic_energy]
-          kinetic_energy(NX_FLOAT):
-            unit: NX_ENERGY
-            doc: |
-              Kinetic energy values
-            dimensions:
-              rank: 1
-              dim: [[1, n_transmission_function]]
-          relative_intensity(NX_FLOAT):
-            unit: NX_UNITLESS
-            doc: |
-              Relative transmission efficiency for the given kinetic energies
-            dimensions:
-              rank: 1
-              dim: [[1, n_transmission_function]]
-    (NXsample):
-      name:
-      chemical_formula:
-        exists: recommended
-        doc: |
-          The chemical formula of the sample. For mixtures use the NXsample_component
-          group in NXsample instead.
-      sample_history(NXnote):
-        exists: recommended
-        doc: |
-          A descriptor to keep track of the treatment of the sample before entering the
-          photoemission experiment. Ideally, a full report of the previous operations, in
-          any format (NXnote allows to add pictures, audio, movies). Alternatively, a
-          reference to the location or a unique identifier or other metadata file. In the
-          case these are not available, free-text description.
-      atom_types:
-        exists: recommended
-        doc: |
-          List of comma-separated elements from the periodic table
-          that are contained in the sample.
-          If the sample substance has multiple components, all
-          elements from each component must be included in `atom_types`.
-      physical_form:
-        exists: recommended
-      preparation_date(NX_DATE_TIME):
-        exists: recommended
-        doc: |
-          Date of preparation of the sample for the XPS experiment (i.e. cleaving, last
-          annealing).
-      preparation_description(NXnote):
-        exists: optional
-        doc: |
-          Description of the surface preparation technique for the XPS experiment, i.e.
-          UHV cleaving, in-situ growth, sputtering/annealing etc. Ideally, a full report
-          of the previous operations, in any format(NXnote allows to add pictures, audio,
-          movies). Alternatively, a reference to the location or a unique identifier or
-          other metadata file. In the case these are not available, free-text description.
-      temperature(NX_FLOAT):
-        unit: NX_TEMPERATURE
-        exists: recommended
-        doc: |
-          In the case of a fixed temperature measurement this is the scalar temperature of
-          the sample. In the case of an experiment in which the temperature is changed and
-          recoded, this is an array of length m of temperatures. This should be a link to
-          /entry/instrument/manipulator/sample_temperature.
-      situation:
-        exists: recommended
-        enumeration: [vacuum, inert atmosphere, oxidising atmosphere, reducing atmosphere]
-      gas_pressure(NX_FLOAT):
-        unit: NX_PRESSURE
-        exists: recommended
-      bias(NX_FLOAT):
-        unit: NX_VOLTAGE
-        exists: optional
-        doc: |
-          Voltage applied to sample and sample holder.
     (NXdata):
-      doc: |
-        An NXdata field containing a view on the measured data.
-        This NXdata field contains a collection of the main relevant fields (axes).
-        In NXmpes, it is required to provide an energy axis.
-        The other data fields ideally should be named according to conventions
-        to ensure compatibility. We recommened the following field names
-        for common data fields:
-
-        - **kx**: Calibrated x axis in k-space. Unit category: NX_ANY (e.g., 1/Angström).
-        - **ky**: Calibrated y axis in k-space. Unit category: NX_ANY (1/Angström).
-        - **kz**: Calibrated z axis in k-space. Unit category: NX_ANY (1/Angström).
-        - **angular0**: Fast-axis angular coordinate (or second slow axis if angularly integrated).
-          Unit category: NX_ANGLE
-        - **angular1**: Slow-axis angular coordinate (or second fast axis if simultaneously dispersed in 2 dimensions)
-          Unit category: NX_ANGLE
-        - **spatial0**: Fast-axis spatial coordinate (or second slow axis if spatially integrated)
-          Unit category: NX_LENGTH
-        - **spatial1**: Slow-axis spatial coordinate (or second fast axis if simultaneously dispersed in 2 dimensions)
-          Unit category: NX_LENGTH
-        - **delay**: Calibrated delay time. Unit category: NX_TIME (s).
-        - **polarization_angle**: Linear polarization angle of the incoming or
-          outgoing beam. This could be a link to
-          /entry/instrument/beam/incident_polarization_angle or
-          /entry/instrument/beam/final_polarization_angle if they exist.
-          Unit category: NX_ANGLE (° or rad)
-        - **ellipticity**: Ellipticity of the incoming or outgoing beam.
-          Could be a link to /entry/instrument/beam/incident_ellipticity or
-          /entry/instrument/beam/final_ellipticity if they exist.
-          Unit category: NX_ANGLE (° or rad)
-      \@signal:
-        enumeration: [data]
-      data(NX_NUMBER):
-        unit: NX_ANY
-        doc: |
-          Represents a measure of one- or more-dimensional photoemission counts, where the
-          varied axis may be for example energy, momentum, spatial coordinate, pump-probe
-          delay, spin index, temperature, etc. The axes traces should be linked to the
-          actual encoder position in NXinstrument or calibrated axes in NXprocess.
       energy(NX_NUMBER):
         unit: NX_ENERGY
         doc: |
@@ -607,6 +114,7 @@
 # # Foundation, Inc., 59 Temple Place, Suite 330, Boston, MA  02111-1307  USA
 # #
 # # For further information, see http://www.nexusformat.org
+
 # -->
 # <definition xmlns="http://definition.nexusformat.org/nxdl/3.1" xmlns:xsi="http://www.w3.org/2001/XMLSchema-instance" category="application" type="group" name="NXmpes" extends="NXobject" xsi:schemaLocation="http://definition.nexusformat.org/nxdl/3.1 ../nxdl.xsd">
 #     <symbols>
