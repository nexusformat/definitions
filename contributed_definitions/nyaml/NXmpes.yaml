--- conflicted
+++ resolved
@@ -14,8 +14,6 @@
     definition:
       \@version:
       enumeration: [NXmpes]
-<<<<<<< HEAD
-=======
     title:
     start_time(NX_DATE_TIME):
       doc: |
@@ -28,7 +26,6 @@
         Datetime of the end of the measurement.
         Should be a ISO8601 date/time stamp. It is recommended to add an explicit time zone,
         otherwise the local time zone is assumed per ISO8601.
->>>>>>> 60500ddc
     method:
       exists: recommended
       doc: |
@@ -51,13 +48,6 @@
         
         .. _ISO 18115-1:2023: https://www.iso.org/standard/74811.html
         .. _Clause 11: https://www.iso.org/obp/ui/en/#iso:std:iso:18115:-1:ed-3:v1:en:sec:11
-<<<<<<< HEAD
-    (NXinstrument):
-      doc:
-       - |
-        MPES spectrometer
-       - |
-=======
     (NXuser):
       exists: recommended
       doc: |
@@ -75,20 +65,12 @@
       - |
         Description of the MPES spectrometer and its individual parts.
       - |
->>>>>>> 60500ddc
         xref:
           spec: ISO 18115-1:2023
           term: 12.58
           url: https://www.iso.org/obp/ui/en/#iso:std:iso:18115:-1:ed-3:v1:en:term:12.58
       energy_resolution(NXresolution):
         exists: recommended
-<<<<<<< HEAD
-      (NXelectronanalyser):
-        energy_resolution(NXresolution):
-          exists: recommended
-        (NXenergydispersion):
-    (NXdata):
-=======
         doc:
         - |
           Overall energy resolution of the MPES instrument
@@ -717,7 +699,6 @@
           varied axis may be for example energy, momentum, spatial coordinate, pump-probe
           delay, spin index, temperature, etc. The axes traces should be linked to the
           actual encoder position in NXinstrument or calibrated axes in NXprocess.
->>>>>>> 60500ddc
       energy(NX_NUMBER):
         unit: NX_ENERGY
         doc: |
@@ -735,15 +716,11 @@
               doc:
                - |
                 Calibrated kinetic energy axis.
-<<<<<<< HEAD
-               - |
-=======
               - |
                 In case the kinetic energy axis is referenced to the Fermi level :math:`E_F`
                 (e.g., in entry/process/energy_referencing), kinetic energies :math:`E` are
                 provided as :math:`E-E_F`.
               - |
->>>>>>> 60500ddc
                 xref:
                   spec: ISO 18115-1:2023
                   term: 3.35
@@ -764,16 +741,6 @@
         exists: recommended
         doc: |
           The energy can be dispersed according to different strategies. ``energy_depends`` points to
-<<<<<<< HEAD
-          the path of a field defining the axis on which the energy axis depends.
-          
-          For example:
-            @energy_depends: '/entry/instrument/detector/data/sensor_y' for a 2D detector
-            @energy_depends: '/entry/instrument/energydispersion/center_energy' for a swept scan
-
-# ++++++++++++++++++++++++++++++++++ SHA HASH ++++++++++++++++++++++++++++++++++
-# 78abb244fbffc1c0d75e48597ee2ed15932591b513506d011b8b8f1ac4b016a0
-=======
           the path of a field defining the calibrated axis on which the energy axis depends.
           
           For example:
@@ -781,7 +748,6 @@
 
 # ++++++++++++++++++++++++++++++++++ SHA HASH ++++++++++++++++++++++++++++++++++
 # 0858e4c498e1d031bbe35e761fdbb30b8db75d6725f7b39b320d53a90ec23587
->>>>>>> 60500ddc
 # <?xml version='1.0' encoding='UTF-8'?>
 # <?xml-stylesheet type="text/xsl" href="nxdlformat.xsl"?>
 # <!--
@@ -823,8 +789,6 @@
 #                 <item value="NXmpes"/>
 #             </enumeration>
 #         </field>
-<<<<<<< HEAD
-=======
 #         <field name="title"/>
 #         <field name="start_time" type="NX_DATE_TIME">
 #             <doc>
@@ -840,7 +804,6 @@
 #                  otherwise the local time zone is assumed per ISO8601.
 #             </doc>
 #         </field>
->>>>>>> 60500ddc
 #         <field name="method" recommended="true">
 #             <doc>
 #                  Name of the experimental method.
@@ -849,15 +812,6 @@
 #                  the `ISO 18115-1:2023`_ specification.
 #                  
 #                  Examples include:
-<<<<<<< HEAD
-#                  	* X-ray photoelectron spectroscopy (XPS)
-#                  	* angle-resolved X-ray photoelectron spectroscopy (ARXPS)
-#                  	* ultraviolet photoelectron spectroscopy (UPS)
-#                  	* angle-resolved photoelectron spectroscopy (ARPES)
-#                  	* hard X-ray photoemission spectroscopy (HAXPES)
-#                  	* near ambient pressure X-ray photoelectron spectroscopy (NAPXPS)
-#                  	* electron spectroscopy for chemical analysis (ESCA)
-=======
 #                      * X-ray photoelectron spectroscopy (XPS)
 #                      * angle-resolved X-ray photoelectron spectroscopy (ARXPS)
 #                      * ultraviolet photoelectron spectroscopy (UPS)
@@ -869,14 +823,11 @@
 #                      * time-resolved angle-resolved X-ray photoelectron spectroscopy (trARPES)
 #                      * spin-resolved angle-resolved X-ray photoelectron spectroscopy (spin-ARPES)
 #                      * momentum microscopy
->>>>>>> 60500ddc
 #                  
 #                  .. _ISO 18115-1:2023: https://www.iso.org/standard/74811.html
 #                  .. _Clause 11: https://www.iso.org/obp/ui/en/#iso:std:iso:18115:-1:ed-3:v1:en:sec:11
 #             </doc>
 #         </field>
-<<<<<<< HEAD
-=======
 #         <group type="NXuser" recommended="true">
 #             <doc>
 #                  Contact information of at least the user of the instrument or the investigator
@@ -894,7 +845,6 @@
 #                 </doc>
 #             </field>
 #         </group>
->>>>>>> 60500ddc
 #         <group type="NXinstrument">
 #             <doc>
 #                  Description of the MPES spectrometer and its individual parts.
@@ -903,15 +853,6 @@
 #                  
 #                  .. _12.58: https://www.iso.org/obp/ui/en/#iso:std:iso:18115:-1:ed-3:v1:en:term:12.58
 #             </doc>
-<<<<<<< HEAD
-#             <group name="energy_resolution" type="NXresolution" recommended="true"/>
-#             <group type="NXelectronanalyser">
-#                 <group name="energy_resolution" type="NXresolution" recommended="true"/>
-#                 <group type="NXenergydispersion"/>
-#             </group>
-#         </group>
-#         <group type="NXdata">
-=======
 #             <group name="energy_resolution" type="NXresolution" recommended="true">
 #                 <doc>
 #                      Overall energy resolution of the MPES instrument
@@ -1630,7 +1571,6 @@
 #                      actual encoder position in NXinstrument or calibrated axes in NXprocess.
 #                 </doc>
 #             </field>
->>>>>>> 60500ddc
 #             <field name="energy" type="NX_NUMBER" units="NX_ENERGY">
 #                 <doc>
 #                      Calibrated energy axis.
@@ -1648,13 +1588,10 @@
 #                             <doc>
 #                                  Calibrated kinetic energy axis.
 #                                  
-<<<<<<< HEAD
-=======
 #                                  In case the kinetic energy axis is referenced to the Fermi level :math:`E_F`
 #                                  (e.g., in entry/process/energy_referencing), kinetic energies :math:`E` are
 #                                  provided as :math:`E-E_F`.
 #                                  
->>>>>>> 60500ddc
 #                                  This concept is related to term `3.35`_ of the ISO 18115-1:2023 standard.
 #                                  
 #                                  .. _3.35: https://www.iso.org/obp/ui/en/#iso:std:iso:18115:-1:ed-3:v1:en:term:3.35
@@ -1676,18 +1613,10 @@
 #             <attribute name="energy_depends" type="NX_CHAR" recommended="true">
 #                 <doc>
 #                      The energy can be dispersed according to different strategies. ``energy_depends`` points to
-<<<<<<< HEAD
-#                      the path of a field defining the axis on which the energy axis depends.
-#                      
-#                      For example:
-#                        @energy_depends: '/entry/instrument/detector/data/sensor_y' for a 2D detector
-#                        @energy_depends: '/entry/instrument/energydispersion/center_energy' for a swept scan
-=======
 #                      the path of a field defining the calibrated axis on which the energy axis depends.
 #                      
 #                      For example:
 #                        @energy_depends: 'entry/process/energy_calibration'
->>>>>>> 60500ddc
 #                 </doc>
 #             </attribute>
 #         </group>
