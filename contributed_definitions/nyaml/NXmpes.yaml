--- conflicted
+++ resolved
@@ -2,10 +2,10 @@
 doc: |
   This is the most general application definition for multidimensional
   photoelectron spectroscopy.
-  
+
   Groups and fields are named according to the
   `ISO 18115-1:2023`_ specification as well as the `IUPAC Recommendations 2020`_.
-  
+
   .. _ISO 18115-1:2023: https://www.iso.org/standard/74811.html
   .. _IUPAC Recommendations 2020: https://doi.org/10.1515/pac-2019-0404
 symbols:
@@ -32,7 +32,7 @@
       doc: |
         A name of the experimental method according to `Clause 11`_ of
         the `ISO 18115-1:2023`_ specification.
-        
+
         Examples include:
             * X-ray photoelectron spectroscopy (XPS)
             * angle-resolved X-ray photoelectron spectroscopy (ARXPS)
@@ -42,7 +42,7 @@
             * near ambient pressure X-ray photoelectron spectroscopy (NAPXPS)
             * photoelectron emission microscopy (PEEM)
             * electron spectroscopy for chemical analysis (ESCA)
-        
+
         .. _ISO 18115-1:2023: https://www.iso.org/standard/74811.html
         .. _Clause 11: https://www.iso.org/obp/ui/en/#iso:std:iso:18115:-1:ed-3:v1:en:sec:11
     (NXuser):
@@ -58,7 +58,7 @@
           Name of the affiliation of the user at the point in time when the experiment was
           performed.
     (NXinstrument):
-      doc: 
+      doc:
        - |
         MPES spectrometer
        - |
@@ -80,7 +80,7 @@
           xref:
             spec: ISO 18115-1:2023
             term: 10.24
-            url: https://www.iso.org/obp/ui/en/#iso:std:iso:18115:-1:ed-3:v1:en:term:10.24 
+            url: https://www.iso.org/obp/ui/en/#iso:std:iso:18115:-1:ed-3:v1:en:term:10.24
         physical_quantity:
         type:
         resolution(NXdata):
@@ -95,7 +95,7 @@
         identifier:
           exists: recommended
       source_TYPE(NXsource):
-        
+
         # Comment from mpes may workshop:
         # - There is much more information which can be provided for NXsource
         doc: |
@@ -132,7 +132,7 @@
             for `source_probe` it should refer to `beam_probe`.
             Refers to the same concept as /NXentry/NXinstrument/beam_TYPE
             and may be linked.
-      
+
       # It would be nice if we had the notion of linking in nexus or if
       # we have a subdefinition NXlink to refer to a path.
       # This would also be helpful for NXtransformations
@@ -179,7 +179,7 @@
           doc:
           - |
             Energy resolution of the analyser with the current setting. May be linked from a
-            NXcalibration.            
+            NXcalibration.
           - |
             xref:
               spec: ISO 18115-1:2023
@@ -192,7 +192,7 @@
         transmission_function(NX_FLOAT):
           exists: optional
         (NXcollectioncolumn):
-          
+
           # TODO: Comment from Anders Frisk on proposal page
           # What is the definition of a collection column?
           # Optional constant settings (like lens focusing parameters on the sample: position_x, position_y, working_distance)
@@ -220,10 +220,10 @@
             exists: optional
             doc: |
               Size, position and shape of the iris inserted in the column.
-              
+
               The iris is an aperture in the lens with a variable diameter which can reduce the number of
               electrons entering the analyzer.
-              
+
               To add additional or other slits use the APERTURE group of NXcollectioncolumn.
           device_information(NXfabrication):
             exists: recommended
@@ -243,13 +243,13 @@
             exists: optional
             doc: |
               Size, position and shape of the entrance slit in dispersive analyzers.
-              
+
               To add additional or other slits use the APERTURE group of NXenergydispersion.
           exit_slit(NXaperture):
             exists: optional
             doc: |
               Size, position and shape of the exit slit in dispersive analyzers.
-              
+
               To add additional or other slits use the APERTURE group of NXenergydispersion.
           device_information(NXfabrication):
             exists: recommended
@@ -301,7 +301,7 @@
           doc:
           - |
             Bias of the sample with respect to analyser ground.
-            
+
             This field may also be found in NXsample if present.
           - |
             xref:
@@ -326,10 +326,10 @@
         exists: optional
         doc: |
           Calibration event on the energy axis.
-          
+
           For XPS, the calibration should ideally be performed according to
           `ISO 15472:2010`_ specification.
-          
+
           .. _ISO 15472:2010: https://www.iso.org/standard/74811.html
         applied(NX_BOOLEAN):
           doc: |
@@ -390,14 +390,14 @@
         reference_peak:
           doc: |
             Reference peak that was used for the calibration.
-            
+
             For example: adventitious carbon | C-C | metallic Au | elemental Si | Fermi edge
         binding_energy(NX_FLOAT):
           exists: recommended
           doc:
           - |
             The binding energy (in units of eV) that the specified emission line appeared at,
-            after adjusting the binding energy scale.          
+            after adjusting the binding energy scale.
           - |
             xref:
               spec: ISO 18115-1:2023
@@ -412,7 +412,7 @@
           exists: recommended
           doc: |
             This is the calibrated energy axis to be used for data plotting.
-            
+
             This should link to /entry/data/energy.
       transmission_correction(NXcalibration):
         exists: optional
@@ -424,13 +424,13 @@
         applied(NX_BOOLEAN):
           doc: |
             Has an intensity calibration been applied?
-            
+
             That is, has the transmission function of the analyser been taken into account?
         mapping(NXdata):
           exists: recommended
           doc: |
             Transmission function of the electron analyser.
-            
+
             The transmission function (TF) specifies the detection efficiency for electrons of
             different kinetic energy passing through the electron analyser.
             This can be a link to /entry/instrument/electronanalyser/transmission_function.
@@ -474,11 +474,8 @@
           that are contained in the sample.
           If the sample substance has multiple components, all
           elements from each component must be included in `atom_types`.
-<<<<<<< HEAD
-=======
       physical_form:
         exists: recommended
->>>>>>> 3a7ecc89
       preparation_date(NX_DATE_TIME):
         exists: recommended
         doc: |
@@ -525,7 +522,7 @@
         exists: recommended
         doc: |
           Calibrated energy axis.
-          
+
           The calibrated energy axis can be either in binding or kinetic energy.
           This should be a link to either
           /entry/process/energy_calibration/calibrated_axis or
@@ -535,8 +532,8 @@
           exists: recommended
           doc: |
             The energy can be either stored as kinetic or as binding energy.
-          enumeration: 
-            kinetic: 
+          enumeration:
+            kinetic:
               doc:
               - |
                 Calibrated kinetic energy axis.
@@ -545,7 +542,7 @@
                   spec: ISO 18115-1:2023
                   term: 3.35
                   url: https://www.iso.org/obp/ui/en/#iso:std:iso:18115:-1:ed-3:v1:en:term:3.35
-            binding: 
+            binding:
               doc:
               - |
                 Calibrated binding energy axis.
@@ -561,9 +558,9 @@
 # <?xml-stylesheet type="text/xsl" href="nxdlformat.xsl"?>
 # <!--
 # # NeXus - Neutron and X-ray Common Data Format
-# # 
+# #
 # # Copyright (C) 2014-2022 NeXus International Advisory Committee (NIAC)
-# # 
+# #
 # # This library is free software; you can redistribute it and/or
 # # modify it under the terms of the GNU Lesser General Public
 # # License as published by the Free Software Foundation; either
@@ -594,10 +591,10 @@
 #     <doc>
 #          This is the most general application definition for multidimensional
 #          photoelectron spectroscopy.
-#          
+#
 #          Groups and fields are named according to the
 #          `ISO 18115-1:2023`_ specification as well as the `IUPAC Recommendations 2020`_.
-#          
+#
 #          .. _ISO 18115-1:2023: https://www.iso.org/standard/74811.html
 #          .. _IUPAC Recommendations 2020: https://doi.org/10.1515/pac-2019-0404
 #     </doc>
@@ -623,7 +620,7 @@
 #             <doc>
 #                  A name of the experimental method according to `Clause 11`_ of
 #                  the `ISO 18115-1:2023`_ specification.
-#                  
+#
 #                  Examples include:
 #                  	* X-ray photoelectron spectroscopy (XPS)
 #                  	* angle-resolved X-ray photoelectron spectroscopy (ARXPS)
@@ -633,7 +630,7 @@
 #                  	* near ambient pressure X-ray photoelectron spectroscopy (NAPXPS)
 #                  	* photoelectron emission microscopy (PEEM)
 #                  	* electron spectroscopy for chemical analysis (ESCA)
-#                  
+#
 #                  .. _ISO 18115-1:2023: https://www.iso.org/standard/74811.html
 #                  .. _Clause 11: https://www.iso.org/obp/ui/en/#iso:std:iso:18115:-1:ed-3:v1:en:sec:11
 #             </doc>
@@ -658,17 +655,17 @@
 #         <group type="NXinstrument">
 #             <doc>
 #                  MPES spectrometer
-#                  
+#
 #                  Refers to Term `12.58`_ of the ISO 18115-1:2023 specification.
-#                  
+#
 #                  .. _12.58: https://www.iso.org/obp/ui/en/#iso:std:iso:18115:-1:ed-3:v1:en:term:12.58
 #             </doc>
 #             <group name="energy_resolution" type="NXresolution" recommended="true">
 #                 <doc>
 #                      Overall energy resolution of the MPES instrument
-#                      
+#
 #                      Refers to Terms `10.7`_ ff. and `10.24`_ of the ISO 18115-1:2023 specification.
-#                      
+#
 #                      .. _10.7: https://www.iso.org/obp/ui/en/#iso:std:iso:18115:-1:ed-3:v1:en:term:10.7
 #                      .. _10.24: https://www.iso.org/obp/ui/en/#iso:std:iso:18115:-1:ed-3:v1:en:term:10.24
 #                 </doc>
@@ -779,9 +776,9 @@
 #                     <doc>
 #                          Energy resolution of the analyser with the current setting. May be linked from a
 #                          NXcalibration.
-#                          
+#
 #                          Refers to Term `10.24`_ of the ISO 18115-1:2023 specification.
-#                          
+#
 #                          .. _10.24: https://www.iso.org/obp/ui/en/#iso:std:iso:18115:-1:ed-3:v1:en:term:10.24
 #                     </doc>
 #                 </field>
@@ -828,10 +825,10 @@
 #                     <group name="iris" type="NXaperture" optional="true">
 #                         <doc>
 #                              Size, position and shape of the iris inserted in the column.
-#                              
+#
 #                              The iris is an aperture in the lens with a variable diameter which can reduce the number of
 #                              electrons entering the analyzer.
-#                              
+#
 #                              To add additional or other slits use the APERTURE group of NXcollectioncolumn.
 #                         </doc>
 #                     </group>
@@ -857,14 +854,14 @@
 #                     <group name="entrance_slit" type="NXaperture" optional="true">
 #                         <doc>
 #                              Size, position and shape of the entrance slit in dispersive analyzers.
-#                              
+#
 #                              To add additional or other slits use the APERTURE group of NXenergydispersion.
 #                         </doc>
 #                     </group>
 #                     <group name="exit_slit" type="NXaperture" optional="true">
 #                         <doc>
 #                              Size, position and shape of the exit slit in dispersive analyzers.
-#                              
+#
 #                              To add additional or other slits use the APERTURE group of NXenergydispersion.
 #                         </doc>
 #                     </group>
@@ -925,11 +922,11 @@
 #                 <field name="sample_bias" type="NX_FLOAT" recommended="true" units="NX_CURRENT">
 #                     <doc>
 #                          Bias of the sample with respect to analyser ground.
-#                          
+#
 #                          This field may also be found in NXsample if present.
-#                          
+#
 #                          Refers to Term `8.41`_ of the ISO 18115-1:2023 specification.
-#                          
+#
 #                          .. _8.41: https://www.iso.org/obp/ui/en/#iso:std:iso:18115:-1:ed-3:v1:en:term:8.41
 #                     </doc>
 #                 </field>
@@ -949,10 +946,10 @@
 #             <group name="energy_calibration" type="NXcalibration" optional="true">
 #                 <doc>
 #                      Calibration event on the energy axis.
-#                      
+#
 #                      For XPS, the calibration should ideally be performed according to
 #                      `ISO 15472:2010`_ specification.
-#                      
+#
 #                      .. _ISO 15472:2010: https://www.iso.org/standard/74811.html
 #                 </doc>
 #                 <field name="applied" type="NX_BOOLEAN">
@@ -1009,9 +1006,9 @@
 #                      irradiation) such that those energies correspond to a sample with no surface charge.
 #                      Usually, the energy axis is adjusted by shifting all energies uniformally until one
 #                      well-defined emission line peak (or the Fermi edge) is located at a known _correct_ energy.
-#                      
+#
 #                      Refers to Term `12.74`_ ff. of the ISO 18115-1:2023 specification.
-#                      
+#
 #                      .. _12.74: https://www.iso.org/obp/ui/en/#iso:std:iso:18115:-1:ed-3:v1:en:term:12.74
 #                 </doc>
 #                 <field name="applied" type="NX_BOOLEAN">
@@ -1028,7 +1025,7 @@
 #                 <field name="reference_peak">
 #                     <doc>
 #                          Reference peak that was used for the calibration.
-#                          
+#
 #                          For example: adventitious carbon | C-C | metallic Au | elemental Si | Fermi edge
 #                     </doc>
 #                 </field>
@@ -1036,9 +1033,9 @@
 #                     <doc>
 #                          The binding energy (in units of eV) that the specified emission line appeared at,
 #                          after adjusting the binding energy scale.
-#                          
+#
 #                          Refers to Term `12.16`_ ff. of the ISO 18115-1:2023 specification.
-#                          
+#
 #                          .. _12.16: https://www.iso.org/obp/ui/en/#iso:std:iso:18115:-1:ed-3:v1:en:term:12.16
 #                     </doc>
 #                 </field>
@@ -1051,7 +1048,7 @@
 #                 <field name="calibrated_axis" type="NX_FLOAT" recommended="true">
 #                     <doc>
 #                          This is the calibrated energy axis to be used for data plotting.
-#                          
+#
 #                          This should link to /entry/data/energy.
 #                     </doc>
 #                 </field>
@@ -1066,14 +1063,14 @@
 #                 <field name="applied" type="NX_BOOLEAN">
 #                     <doc>
 #                          Has an intensity calibration been applied?
-#                          
+#
 #                          That is, has the transmission function of the analyser been taken into account?
 #                     </doc>
 #                 </field>
 #                 <group name="mapping" type="NXdata" recommended="true">
 #                     <doc>
 #                          Transmission function of the electron analyser.
-#                          
+#
 #                          The transmission function (TF) specifies the detection efficiency for electrons of
 #                          different kinetic energy passing through the electron analyser.
 #                          This can be a link to /entry/instrument/electronanalyser/transmission_function.
@@ -1188,7 +1185,7 @@
 #             <field name="energy" type="NX_NUMBER" recommended="true">
 #                 <doc>
 #                      Calibrated energy axis.
-#                      
+#
 #                      The calibrated energy axis can be either in binding or kinetic energy.
 #                      This should be a link to either
 #                      /entry/process/energy_calibration/calibrated_axis or
@@ -1198,7 +1195,7 @@
 #                     <doc>
 #                          The energy can be either stored as kinetic (Term `3.35`_ of the ISO 18115-1:2023
 #                          specification) or as binding (Term `12.16`_) energy.
-#                          
+#
 #                          .. _3.35: https://www.iso.org/obp/ui/en/#iso:std:iso:18115:-1:ed-3:v1:en:term:3.35
 #                          .. _12.16: https://www.iso.org/obp/ui/en/#iso:std:iso:18115:-1:ed-3:v1:en:term:12.16
 #                     </doc>
