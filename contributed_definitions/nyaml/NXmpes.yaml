category: application
doc: |
  This is the most general application definition for multidimensional
  photoelectron spectroscopy.
  
  Groups and fields are named according to the
  `ISO 18115-1:2023`_ specification as well as the `IUPAC Recommendations 2020`_.
  
  .. _ISO 18115-1:2023: https://www.iso.org/standard/74811.html
  .. _IUPAC Recommendations 2020: https://doi.org/10.1515/pac-2019-0404
symbols:
  doc: |
    The symbols used in the schema to specify e.g. dimensions of arrays
  n_transmission_function: |
    Number of data points in the transmission function.
type: group
NXmpes(NXobject):
  (NXentry):
    definition:
      \@version:
      enumeration: [NXmpes]
    title:
    start_time(NX_DATE_TIME):
      doc: |
        Datetime of the start of the measurement.
    end_time(NX_DATE_TIME):
      exists: recommended
      doc: |
        Datetime of the end of the measurement.
    method:
      exists: recommended
      doc: |
        A name of the experimental method according to `Clause 11`_ of
        the `ISO 18115-1:2023`_ specification.
        
        Examples include:
            * X-ray photoelectron spectroscopy (XPS)
            * angle-resolved X-ray photoelectron spectroscopy (ARXPS)
            * ultraviolet photoelectron spectroscopy (UPS)
            * angle-resolved photoelectron spectroscopy (ARPES)
            * hard X-ray photoemission spectroscopy (HAXPES)
            * near ambient pressure X-ray photoelectron spectroscopy (NAPXPS)
            * photoelectron emission microscopy (PEEM)
            * electron spectroscopy for chemical analysis (ESCA)
        
        .. _ISO 18115-1:2023: https://www.iso.org/standard/74811.html
        .. _Clause 11: https://www.iso.org/obp/ui/en/#iso:std:iso:18115:-1:ed-3:v1:en:sec:11
    (NXuser):
      exists: recommended
      doc: |
        Contact information of at least the user of the instrument or the investigator
        who performed this experiment. Adding multiple users if relevant is recommended.
      name:
        doc: |
          Name of the user.
      affiliation:
        doc: |
          Name of the affiliation of the user at the point in time when the experiment was
          performed.
    (NXinstrument):
      doc: 
       - |
        MPES spectrometer
       - |
        xref:
          spec: ISO 18115-1:2023
          term: 12.58
          url: https://www.iso.org/obp/ui/en/#iso:std:iso:18115:-1:ed-3:v1:en:term:12.58
      energy_resolution(NXresolution):
        exists: recommended
        doc:
        - |
          Overall energy resolution of the MPES instrument
        - |
          xref:
            spec: ISO 18115-1:2023
            term: 10.7 ff.
            url: https://www.iso.org/obp/ui/en/#iso:std:iso:18115:-1:ed-3:v1:en:term:10.7
        - |
          xref:
            spec: ISO 18115-1:2023
            term: 10.24
            url: https://www.iso.org/obp/ui/en/#iso:std:iso:18115:-1:ed-3:v1:en:term:10.24 
        physical_quantity:
        type:
        resolution(NXdata):
          magnitude(NX_FLOAT):
            unit: NX_ENERGY
      device_information(NXfabrication):
        exists: recommended
        vendor:
          exists: recommended
        model:
          exists: recommended
        identifier:
          exists: recommended
      source_TYPE(NXsource):
        
        # Comment from mpes may workshop:
        # - There is much more information which can be provided for NXsource
        doc: |
          The source used to generate the primary photons. Properties refer strictly to
          parameters of the source, not of the output beam. For example, the energy of the
          source is not the optical power of the beam, but the energy of the electron beam
          in a synchrotron and so on.
        type:
          enumeration: [Synchrotron X-ray Source, Rotating Anode X-ray, Fixed Tube X-ray, UV Laser, Free-Electron Laser, Optical Laser, UV Plasma Source, Metal Jet X-ray, HHG laser, UV lamp, Monochromatized electron source, other]
        type_other:
          exists: optional
          doc: |
            Specification of type, may also go to name.
        name:
          exists: recommended
        probe:
          exists: optional
          doc: |
            Type of probe. In photoemission it's always photons, so the full NIAC list is
            restricted.
          enumeration: [photon, x-ray, visible light, ultraviolet]
        device_information(NXfabrication):
          exists: recommended
          vendor:
            exists: recommended
          model:
            exists: recommended
          identifier:
            exists: recommended
        associated_beam(NXbeam):
          doc: |
            The beam emitted by this source.
            Should be named with the same appendix, e.g.,
            for `source_probe` it should refer to `beam_probe`.
            Refers to the same concept as /NXentry/NXinstrument/beam_TYPE
            and may be linked.
      
      # It would be nice if we had the notion of linking in nexus or if
      # we have a subdefinition NXlink to refer to a path.
      # This would also be helpful for NXtransformations
      beam_TYPE(NXbeam):
        doc: |
          Properties of the photon beam at a given location.
          Should be named with the same appendix as source_TYPE, e.g.,
          for `source_probe` it should refer to `beam_probe`.
        distance(NX_NUMBER):
          unit: NX_LENGTH
          exists: recommended
          doc: |
            Distance between the point where the current NXbeam instance is evaluating
            the beam properties and the point where the beam interacts with the sample.
            For photoemission, the latter is the point where the the centre of the beam
            touches the sample surface.
        incident_energy(NX_FLOAT):
          unit: NX_ENERGY
        incident_energy_spread(NX_NUMBER):
          exists: recommended
          unit: NX_ENERGY
        incident_polarization(NX_NUMBER):
          exists: recommended
          unit: NX_ANY
        extent(NX_FLOAT):
          exists: recommended
        associated_source(NXsource):
          doc: |
            The source that emitted this beam.
            Should be named with the same appendix, e.g.,
            for `beam_probe` it should refer to `source_probe`.
            Refers to the same concept as /NXentry/NXinstrument/source_TYPE
            and may be linked.
      (NXelectronanalyser):
        device_information(NXfabrication):
          exists: recommended
          vendor:
            exists: recommended
          model:
            exists: recommended
          identifier:
            exists: recommended
        description:
        energy_resolution(NX_FLOAT):
          exists: recommended
          unit: NX_ENERGY
          doc:
          - |
            Energy resolution of the analyser with the current setting. May be linked from a
            NXcalibration.            
          - |
            xref:
              spec: ISO 18115-1:2023
              term: 10.24
              url: https://www.iso.org/obp/ui/en/#iso:std:iso:18115:-1:ed-3:v1:en:term:10.24
        fast_axes:
          exists: recommended
        slow_axes:
          exists: recommended
        transmission_function(NX_FLOAT):
          exists: optional
        (NXcollectioncolumn):
          
          # TODO: Comment from Anders Frisk on proposal page
          # What is the definition of a collection column?
          # Optional constant settings (like lens focusing parameters on the sample: position_x, position_y, working_distance)
          scheme:
            doc: |
              Scheme of the electron collection column.
            enumeration: [Standard, Angular dispersive, Spatial dispersive, Selective area, Deflector, PEEM, Momentum Microscope, Torroidal]
          mode:
            exists: recommended
          projection:
            exists: recommended
          field_aperture(NXaperture):
            exists: optional
            doc: |
              The size and position of the field aperture inserted in the column. To add
              additional or other apertures use the APERTURE group of NXcollectioncolumn.
          contrast_aperture(NXaperture):
            exists: optional
            doc: |
              The size and position of the contrast aperture inserted in the column. To add
              additional or other apertures use the APERTURE group of NXcollectioncolumn.
          iris(NXaperture):
            exists: optional
            doc: |
              Size, position and shape of the iris inserted in the column.
              
              The iris is an aperture in the lens with a variable diameter which can reduce the number of
              electrons entering the analyzer.
              
              To add additional or other slits use the APERTURE group of NXcollectioncolumn.
          device_information(NXfabrication):
            exists: recommended
            vendor:
              exists: recommended
            model:
              exists: recommended
            identifier:
              exists: recommended
        (NXenergydispersion):
          scheme:
            enumeration: [tof, hemispherical, double hemispherical, cylindrical mirror, display mirror, retarding grid]
          pass_energy(NX_FLOAT):
            unit: NX_ENERGY
          energy_scan_mode:
          entrance_slit(NXaperture):
            exists: optional
            doc: |
              Size, position and shape of the entrance slit in dispersive analyzers.
              
              To add additional or other slits use the APERTURE group of NXenergydispersion.
          exit_slit(NXaperture):
            exists: optional
            doc: |
              Size, position and shape of the exit slit in dispersive analyzers.
              
              To add additional or other slits use the APERTURE group of NXenergydispersion.
          device_information(NXfabrication):
            exists: recommended
            vendor:
              exists: recommended
            model:
              exists: recommended
            identifier:
              exists: recommended
        (NXdetector):
          amplifier_type:
            exists: recommended
            doc: |
              Type of electron amplifier in the first amplification step.
            enumeration: [MCP, channeltron]
          detector_type:
            exists: recommended
            doc: |
              Description of the detector type.
            enumeration: [DLD, Phosphor+CCD, Phosphor+CMOS, ECMOS, Anode, Multi-anode]
          device_information(NXfabrication):
            exists: recommended
            vendor:
              exists: recommended
            model:
              exists: recommended
            identifier:
              exists: recommended
          (NXdata):
            exists: recommended
            \@signal:
              enumeration: [raw]
            raw(NX_NUMBER):
              doc: |
                Raw data before calibration.
            pixel_x(NX_FLOAT):
              exists: optional
              unit: NX_ANY
              
              # there is also x_pixel_offset in NXdetector base class
              doc: |
                Detector pixel in x direction.
            pixel_y(NX_FLOAT):
              exists: optional
              unit: NX_ANY
              doc: |
                Detector pixel in y direction.
            
            # exists in NXdetector base class
            raw_time_of_flight(NX_INT):
              exists: optional
              unit: NX_PULSES
              doc: |
                In DAQ clock pulses
            
            # exists in NXdetector base class
            time_of_flight(NX_FLOAT):
              exists: optional
              unit: NX_TIME_OF_FLIGHT
              doc: |
                Total time of flight
            time_of_flight_adc(NX_FLOAT):
              exists: optional
              unit: NX_ANY
              doc: |
                Time-of-flight values, analog-to-digital converted.
            polar_angle_manipulator(NX_FLOAT):
              exists: optional
              unit: NX_ANGLE
              doc: |
                Polar rotation angle of the manipulator.
            azimuthal_angle_manipulator(NX_FLOAT):
              exists: optional
              unit: NX_ANGLE
              doc: |
                Azimuthal rotation angle of the manipulator.
            delay_position(NX_FLOAT):
              exists: optional
              unit: NX_LENGTH
              doc: |
                Delay position of delay line detector.
            delay_position_ADC(NX_FLOAT):
              exists: optional
              unit: NX_ANY
              doc: |
                Delay position of delay line detector, analog-to-digital converted.
            time_delay_x(NX_FLOAT):
              exists: optional
              unit: NX_TIME
              doc: |
                Time delay of delay line detector.
            time_delay_y(NX_FLOAT):
              exists: optional
              unit: NX_TIME
              doc: |
                Time delay of delay line detector.
            voltage(NX_FLOAT):
              exists: optional
              unit: NX_VOLTAGE
              doc: |
                Measured detector voltage
            external_AXIS(NX_NUMBER):
              exists: optional
              unit: NX_ANY
              doc: |
                Describes an axis which is coming from outside the detectors scope.
                
                Think of a detector just being triggered for readout by the rest of the experimental setup -
                it would just know that it collected N images, which would flatten the external parameters to one axis, too.
                This can then be linked, e.g. with NXcalibration, to the appropriate fields in the instrument and write it to the
                top-level NXdata.
            magnetization(NX_CHAR):
              doc: |
                missing
            scattering_direction(NX_CHAR):
              doc: |
                missing
      (NXmanipulator):
        exists: optional
        doc: |
          Manipulator for positioning of the sample.
        sample_temperature(NX_FLOAT):
          exists: recommended
          unit: NX_TEMPERATURE
        drain_current(NX_FLOAT):
          exists: recommended
          unit: NX_CURRENT
        sample_bias(NX_FLOAT):
          exists: recommended
          unit: NX_CURRENT
          doc:
          - |
            Bias of the sample with respect to analyser ground.
            
            This field may also be found in NXsample if present.
          - |
            xref:
              spec: ISO 18115-1:2023
              term: 8.41
              url: https://www.iso.org/obp/ui/en/#iso:std:iso:18115:-1:ed-3:v1:en:term:8.41
        device_information(NXfabrication):
          exists: recommended
          vendor:
            exists: recommended
          model:
            exists: recommended
          identifier:
            exists: recommended
    (NXprocess):
      exists: recommended
      doc: |
        Document an event of data processing, reconstruction, or analysis for this data.
        Describe the appropriate axis calibrations for your experiment using one or more
        of the following NXcalibrations
      energy_calibration(NXcalibration):
        exists: optional
        doc: |
          Calibration event on the energy axis.
          
          For XPS, the calibration should ideally be performed according to
          `ISO 15472:2010`_ specification.
          
          .. _ISO 15472:2010: https://www.iso.org/standard/74811.html
        calibrated_axis(NX_FLOAT):
          exists: recommended
          doc: |
            This is the calibrated energy axis to be used for data plotting.
      angular_calibration(NXcalibration):
        exists: optional
        calibrated_axis(NX_FLOAT):
          exists: recommended
          doc: |
            This is the calibrated angular axis to be used for data plotting.
      spatial_calibration(NXcalibration):
        exists: optional
        calibrated_axis(NX_FLOAT):
          exists: recommended
          doc: |
            This is the calibrated spatial axis to be used for data plotting.
      momentum_calibration(NXcalibration):
        exists: optional
        calibrated_axis(NX_FLOAT):
          exists: recommended
          doc: |
            This is the momentum axis to be used for data plotting.
      energy_referencing(NXcalibration):
        exists: optional
        doc:
        - |
          For energy referencing, the measured energies are corrected for the charging potential
          (i.e., the electrical potential of the surface region of an insulating sample, caused by
          irradiation) such that those energies correspond to a sample with no surface charge.
          Usually, the energy axis is adjusted by shifting all energies uniformally until one
          well-defined emission line peak (or the Fermi edge) is located at a known _correct_ energy.
        - |
          xref:
            spec: ISO 18115-1:2023
            term: 12.74 ff.
            url: https://www.iso.org/obp/ui/en/#iso:std:iso:18115:-1:ed-3:v1:en:term:12.74
        level(NXelectron_level):
          exists: recommended
          doc: |
            Electronic core or valence level that was used for the calibration.
        reference_peak:
          doc: |
            Reference peak that was used for the calibration.
            
            For example: adventitious carbon | C-C | metallic Au | elemental Si | Fermi edge
        binding_energy(NX_FLOAT):
          exists: recommended
          doc:
          - |
            The binding energy (in units of eV) that the specified emission line appeared at,
            after adjusting the binding energy scale.          
          - |
            xref:
              spec: ISO 18115-1:2023
              term: 12.16_ ff.
              url: https://www.iso.org/obp/ui/en/#iso:std:iso:18115:-1:ed-3:v1:en:term:12.16
        offset(NX_FLOAT):
          exists: recommended
          doc: |
            Offset between measured binding energy and calibrated binding energy of the
            emission line.
        calibrated_axis(NX_FLOAT):
          exists: recommended
          doc: |
            This is the calibrated energy axis to be used for data plotting.
            
            This should link to /entry/data/energy.
      transmission_correction(NXcalibration):
        exists: optional
        doc: |
          In the transmission correction, each intensity measurement for electrons of a given
          kinetic energy is multiplied by the corresponding value in the relative_intensity
          field of the transmission_function. This calibration procedure is used to account for
          the different tranmsission efficiencies when using different lens modes.
        mapping(NXdata):
          exists: recommended
          doc: |
            Transmission function of the electron analyser.
            
            The transmission function (TF) specifies the detection efficiency for electrons of
            different kinetic energy passing through the electron analyser.
            This can be a link to /entry/instrument/electronanalyser/transmission_function.
          \@signal:
            enumeration: [relative_intensity]
          \@axes:
            enumeration: [kinetic_energy]
          kinetic_energy(NX_FLOAT):
            unit: NX_ENERGY
            doc: |
              Kinetic energy values
            dimensions:
              rank: 1
              dim: [[1, n_transmission_function]]
          relative_intensity(NX_FLOAT):
            unit: NX_UNITLESS
            doc: |
              Relative transmission efficiency for the given kinetic energies
            dimensions:
              rank: 1
              dim: [[1, n_transmission_function]]
    (NXsample):
      name:
      chemical_formula:
        exists: recommended
        doc: |
          The chemical formula of the sample. For mixtures use the NXsample_component
          group in NXsample instead.
      sample_history(NXnote):
        exists: recommended
        doc: |
          A descriptor to keep track of the treatment of the sample before entering the
          photoemission experiment. Ideally, a full report of the previous operations, in
          any format (NXnote allows to add pictures, audio, movies). Alternatively, a
          reference to the location or a unique identifier or other metadata file. In the
          case these are not available, free-text description.
      atom_types:
        exists: recommended
        doc: |
          List of comma-separated elements from the periodic table
          that are contained in the sample.
          If the sample substance has multiple components, all
          elements from each component must be included in `atom_types`.
      physical_form:
        exists: recommended
      preparation_date(NX_DATE_TIME):
        exists: recommended
        doc: |
          Date of preparation of the sample for the XPS experiment (i.e. cleaving, last
          annealing).
      preparation_description(NXnote):
        exists: optional
        doc: |
          Description of the surface preparation technique for the XPS experiment, i.e.
          UHV cleaving, in-situ growth, sputtering/annealing etc. Ideally, a full report
          of the previous operations, in any format(NXnote allows to add pictures, audio,
          movies). Alternatively, a reference to the location or a unique identifier or
          other metadata file. In the case these are not available, free-text description.
      temperature(NX_FLOAT):
        unit: NX_TEMPERATURE
        exists: recommended
        doc: |
          In the case of a fixed temperature measurement this is the scalar temperature of
          the sample. In the case of an experiment in which the temperature is changed and
          recoded, this is an array of length m of temperatures. This should be a link to
          /entry/instrument/manipulator/sample_temperature.
      situation:
        exists: recommended
        enumeration: [vacuum, inert atmosphere, oxidising atmosphere, reducing atmosphere]
      gas_pressure(NX_FLOAT):
        unit: NX_PRESSURE
        exists: recommended
      bias(NX_FLOAT):
        unit: NX_VOLTAGE
        exists: optional
        doc: |
          Voltage applied to sample and sample holder.
    (NXdata):
      \@signal:
        enumeration: [data]
      data(NX_NUMBER):
        unit: NX_ANY
        doc: |
          Represents a measure of one- or more-dimensional photoemission counts, where the
          varied axis may be for example energy, momentum, spatial coordinate, pump-probe
          delay, spin index, temperature, etc. The axes traces should be linked to the
          actual encoder position in NXinstrument or calibrated axes in NXprocess.
      
      # in NXmpes, we should require an energy axis
      energy(NX_NUMBER):
        unit: NX_ENERGY
        doc: |
          Calibrated energy axis.
          
          This could be a link to either
          /entry/process/energy_calibration/calibrated_axis or
          /entry/process/energy_correction/calibrated_axis.
        \@type:
          type: NX_CHAR
          doc: |
            The energy can be either stored as kinetic or as binding energy.
          enumeration: 
            kinetic: 
              doc:
              - |
                Calibrated kinetic energy axis.
<<<<<<< HEAD
          binding:
            doc: |
              Calibrated binding energy axis.
      kx(NX_NUMBER):
        exists: optional
        unit: NX_ANY
        doc: |
          Calibrated x axis in k-space.
          Units are 1/Angström.
      ky(NX_NUMBER):
        exists: optional
        unit: NX_ANY
        doc: |
          Calibrated y axis in k-space.
          Units are 1/Angström
      kz(NX_NUMBER):
        exists: optional
        unit: NX_ANY
        doc: |
          Calibrated k axis in k-space.
          Units are 1/Angström.
      delay(NX_NUMBER):
        exists: optional
        unit: NX_TIME
        doc: |
          Calibrated delay time.
      polarization_angle(NX_FLOAT):
        exists: optional
        unit: NX_ANGLE
        doc: |
          Linear polarization angle of the incoming or outgoing beam.
          
          Could be a link to /entry/instrument/beam/incident_polarization_angle or
          /entry/instrument/beam/final_polarization_angle if they exist.
      ellipticity(NX_FLOAT):
        exists: optional
        unit: NX_ANGLE
        doc: |
          Ellipticity of the incoming or outgoing beam.
          
          Can be any of linear polarization angle (degrees), ellipticity (arb. units).
          Could be a link to /entry/instrument/beam/incident_ellipticity or
          /entry/instrument/beam/final_ellipticity if they exist.
=======
              - |
                xref:
                  spec: ISO 18115-1:2023
                  term: 3.35
                  url: https://www.iso.org/obp/ui/en/#iso:std:iso:18115:-1:ed-3:v1:en:term:3.35
            binding: 
              doc:
              - |
                Calibrated binding energy axis.
              - |
                xref:
                  spec: ISO 18115-1:2023
                  term: 12.16
                  url: https://www.iso.org/obp/ui/en/#iso:std:iso:18115:-1:ed-3:v1:en:term:12.16
>>>>>>> mpes-refactor

# ++++++++++++++++++++++++++++++++++ SHA HASH ++++++++++++++++++++++++++++++++++
# 576bc8ae6b6e2395aca8c6297bf482fc68d82068637a9f9c895567547d4794f7
# <?xml version="1.0" encoding="UTF-8"?>
# <?xml-stylesheet type="text/xsl" href="nxdlformat.xsl"?>
# <!--
# # NeXus - Neutron and X-ray Common Data Format
# # 
# # Copyright (C) 2014-2022 NeXus International Advisory Committee (NIAC)
# # 
# # This library is free software; you can redistribute it and/or
# # modify it under the terms of the GNU Lesser General Public
# # License as published by the Free Software Foundation; either
# # version 3 of the License, or (at your option) any later version.
# #
# # This library is distributed in the hope that it will be useful,
# # but WITHOUT ANY WARRANTY; without even the implied warranty of
# # MERCHANTABILITY or FITNESS FOR A PARTICULAR PURPOSE.  See the GNU
# # Lesser General Public License for more details.
# #
# # You should have received a copy of the GNU Lesser General Public
# # License along with this library; if not, write to the Free Software
# # Foundation, Inc., 59 Temple Place, Suite 330, Boston, MA  02111-1307  USA
# #
# # For further information, see http://www.nexusformat.org
# -->
# <definition xmlns="http://definition.nexusformat.org/nxdl/3.1" xmlns:xsi="http://www.w3.org/2001/XMLSchema-instance" category="application" type="group" name="NXmpes" extends="NXobject" xsi:schemaLocation="http://definition.nexusformat.org/nxdl/3.1 ../nxdl.xsd">
#     <symbols>
#         <doc>
#              The symbols used in the schema to specify e.g. dimensions of arrays
#         </doc>
#         <symbol name="n_transmission_function">
#             <doc>
#                  Number of data points in the transmission function.
#             </doc>
#         </symbol>
#     </symbols>
#     <doc>
#          This is the most general application definition for multidimensional
#          photoelectron spectroscopy.
#          
#          Groups and fields are named according to the
#          `ISO 18115-1:2023`_ specification as well as the `IUPAC Recommendations 2020`_.
#          
#          .. _ISO 18115-1:2023: https://www.iso.org/standard/74811.html
#          .. _IUPAC Recommendations 2020: https://doi.org/10.1515/pac-2019-0404
#     </doc>
#     <group type="NXentry">
#         <field name="definition">
#             <attribute name="version"/>
#             <enumeration>
#                 <item value="NXmpes"/>
#             </enumeration>
#         </field>
#         <field name="title"/>
#         <field name="start_time" type="NX_DATE_TIME">
#             <doc>
#                  Datetime of the start of the measurement.
#             </doc>
#         </field>
#         <field name="end_time" type="NX_DATE_TIME" recommended="true">
#             <doc>
#                  Datetime of the end of the measurement.
#             </doc>
#         </field>
#         <field name="method" recommended="true">
#             <doc>
#                  A name of the experimental method according to `Clause 11`_ of
#                  the `ISO 18115-1:2023`_ specification.
#                  
#                  Examples include:
#                  	* X-ray photoelectron spectroscopy (XPS)
#                  	* angle-resolved X-ray photoelectron spectroscopy (ARXPS)
#                  	* ultraviolet photoelectron spectroscopy (UPS)
#                  	* angle-resolved photoelectron spectroscopy (ARPES)
#                  	* hard X-ray photoemission spectroscopy (HAXPES)
#                  	* near ambient pressure X-ray photoelectron spectroscopy (NAPXPS)
#                  	* photoelectron emission microscopy (PEEM)
#                  	* electron spectroscopy for chemical analysis (ESCA)
#                  
#                  .. _ISO 18115-1:2023: https://www.iso.org/standard/74811.html
#                  .. _Clause 11: https://www.iso.org/obp/ui/en/#iso:std:iso:18115:-1:ed-3:v1:en:sec:11
#             </doc>
#         </field>
#         <group type="NXuser" recommended="true">
#             <doc>
#                  Contact information of at least the user of the instrument or the investigator
#                  who performed this experiment. Adding multiple users if relevant is recommended.
#             </doc>
#             <field name="name">
#                 <doc>
#                      Name of the user.
#                 </doc>
#             </field>
#             <field name="affiliation">
#                 <doc>
#                      Name of the affiliation of the user at the point in time when the experiment was
#                      performed.
#                 </doc>
#             </field>
#         </group>
#         <group type="NXinstrument">
#             <doc>
#                  MPES spectrometer
#                  
#                  Refers to Term `12.58`_ of the ISO 18115-1:2023 specification.
#                  
#                  .. _12.58: https://www.iso.org/obp/ui/en/#iso:std:iso:18115:-1:ed-3:v1:en:term:12.58
#             </doc>
#             <group name="energy_resolution" type="NXresolution" recommended="true">
#                 <doc>
#                      Overall energy resolution of the MPES instrument
#                      
#                      Refers to Terms `10.7`_ ff. and `10.24`_ of the ISO 18115-1:2023 specification.
#                      
#                      .. _10.7: https://www.iso.org/obp/ui/en/#iso:std:iso:18115:-1:ed-3:v1:en:term:10.7
#                      .. _10.24: https://www.iso.org/obp/ui/en/#iso:std:iso:18115:-1:ed-3:v1:en:term:10.24
#                 </doc>
#                 <field name="physical_quantity"/>
#                 <field name="type"/>
#                 <group name="resolution" type="NXdata">
#                     <field name="magnitude" type="NX_FLOAT" units="NX_ENERGY"/>
#                 </group>
#             </group>
#             <group name="device_information" type="NXfabrication" recommended="true">
#                 <field name="vendor" recommended="true"/>
#                 <field name="model" recommended="true"/>
#                 <field name="identifier" recommended="true"/>
#             </group>
#             <group name="source_TYPE" type="NXsource">
#                 <!--Comment from mpes may workshop:
# - There is much more information which can be provided for NXsource-->
#                 <doc>
#                      The source used to generate the primary photons. Properties refer strictly to
#                      parameters of the source, not of the output beam. For example, the energy of the
#                      source is not the optical power of the beam, but the energy of the electron beam
#                      in a synchrotron and so on.
#                 </doc>
#                 <field name="type">
#                     <enumeration>
#                         <item value="Synchrotron X-ray Source"/>
#                         <item value="Rotating Anode X-ray"/>
#                         <item value="Fixed Tube X-ray"/>
#                         <item value="UV Laser"/>
#                         <item value="Free-Electron Laser"/>
#                         <item value="Optical Laser"/>
#                         <item value="UV Plasma Source"/>
#                         <item value="Metal Jet X-ray"/>
#                         <item value="HHG laser"/>
#                         <item value="UV lamp"/>
#                         <item value="Monochromatized electron source"/>
#                         <item value="other"/>
#                     </enumeration>
#                 </field>
#                 <field name="type_other" optional="true">
#                     <doc>
#                          Specification of type, may also go to name.
#                     </doc>
#                 </field>
#                 <field name="name" recommended="true"/>
#                 <field name="probe" optional="true">
#                     <doc>
#                          Type of probe. In photoemission it's always photons, so the full NIAC list is
#                          restricted.
#                     </doc>
#                     <enumeration>
#                         <item value="photon"/>
#                         <item value="x-ray"/>
#                         <item value="visible light"/>
#                         <item value="ultraviolet"/>
#                     </enumeration>
#                 </field>
#                 <group name="device_information" type="NXfabrication" recommended="true">
#                     <field name="vendor" recommended="true"/>
#                     <field name="model" recommended="true"/>
#                     <field name="identifier" recommended="true"/>
#                 </group>
#                 <group name="associated_beam" type="NXbeam">
#                     <doc>
#                          The beam emitted by this source.
#                          Should be named with the same appendix, e.g.,
#                          for `source_probe` it should refer to `beam_probe`.
#                          Refers to the same concept as /NXentry/NXinstrument/beam_TYPE
#                          and may be linked.
#                     </doc>
#                 </group>
#             </group>
#             <!--It would be nice if we had the notion of linking in nexus or if
# we have a subdefinition NXlink to refer to a path.
# This would also be helpful for NXtransformations-->
#             <group name="beam_TYPE" type="NXbeam">
#                 <field name="distance" type="NX_NUMBER" units="NX_LENGTH" recommended="true">
#                     <doc>
#                          The beam emitted by this source.
#                          Should be named with the same appendix, e.g.,
#                          for `source_probe` it should refer to `beam_probe`.
#                          Refers to the same concept as /NXentry/NXinstrument/source_TYPE
#                          and may be linked.
#                     </doc>
#                 </field>
#                 <field name="incident_energy" type="NX_FLOAT" units="NX_ENERGY"/>
#                 <field name="incident_energy_spread" type="NX_NUMBER" recommended="true" units="NX_ENERGY"/>
#                 <field name="incident_polarization" type="NX_NUMBER" recommended="true" units="NX_ANY"/>
#                 <field name="extent" type="NX_FLOAT" recommended="true"/>
#                 <group name="associated_source" type="NXsource">
#                     <doc>
#                          The source that emitted this beam.
#                          Should be named with the same appendix, e.g.,
#                          for `beam_probe` it should refer to `source_probe`.
#                          Refers to the same concept as /NXentry/NXinstrument/source_TYPE
#                          and may be linked.
#                     </doc>
#                 </group>
#             </group>
#             <group type="NXelectronanalyser">
#                 <group name="device_information" type="NXfabrication" recommended="true">
#                     <field name="vendor" recommended="true"/>
#                     <field name="model" recommended="true"/>
#                     <field name="identifier" recommended="true"/>
#                 </group>
#                 <field name="description"/>
#                 <field name="energy_resolution" type="NX_FLOAT" recommended="true" units="NX_ENERGY">
#                     <doc>
#                          Energy resolution of the analyser with the current setting. May be linked from a
#                          NXcalibration.
#                          
#                          Refers to Term `10.24`_ of the ISO 18115-1:2023 specification.
#                          
#                          .. _10.24: https://www.iso.org/obp/ui/en/#iso:std:iso:18115:-1:ed-3:v1:en:term:10.24
#                     </doc>
#                 </field>
#                 <field name="fast_axes" recommended="true"/>
#                 <field name="slow_axes" recommended="true"/>
#                 <field name="transmission_function" type="NX_FLOAT" optional="true"/>
#                 <group type="NXcollectioncolumn">
#                     <!--TODO: Comment from Anders Frisk on proposal page
# What is the definition of a collection column?
# Optional constant settings (like lens focusing parameters on the sample: position_x, position_y, working_distance)-->
#                     <field name="scheme">
#                         <doc>
#                              Scheme of the electron collection column.
#                         </doc>
#                         <enumeration>
#                             <item value="Standard"/>
#                             <item value="Angular dispersive"/>
#                             <item value="Spatial dispersive"/>
#                             <item value="Selective area"/>
#                             <item value="Deflector"/>
#                             <item value="PEEM"/>
#                             <item value="Momentum Microscope"/>
#                             <item value="torroidal"/>
#                         </enumeration>
#                     </field>
#                     <field name="mode" recommended="true">
#                         <doc>
#                              Labelling of the lens setting in use.
#                         </doc>
#                     </field>
#                     <field name="projection" recommended="true"/>
#                     <group name="field_aperture" type="NXaperture" optional="true">
#                         <doc>
#                              The size and position of the field aperture inserted in the column. To add
#                              additional or other apertures use the APERTURE group of NXcollectioncolumn.
#                         </doc>
#                     </group>
#                     <group name="contrast_aperture" type="NXaperture" optional="true">
#                         <doc>
#                              The size and position of the contrast aperture inserted in the column. To add
#                              additional or other apertures use the APERTURE group of NXcollectioncolumn.
#                         </doc>
#                     </group>
#                     <group name="iris" type="NXaperture" optional="true">
#                         <doc>
#                              Size, position and shape of the iris inserted in the column.
#                              
#                              The iris is an aperture in the lens with a variable diameter which can reduce the number of
#                              electrons entering the analyzer.
#                              
#                              To add additional or other slits use the APERTURE group of NXcollectioncolumn.
#                         </doc>
#                     </group>
#                     <group name="device_information" type="NXfabrication" recommended="true">
#                         <field name="vendor" recommended="true"/>
#                         <field name="model" recommended="true"/>
#                         <field name="identifier" recommended="true"/>
#                     </group>
#                 </group>
#                 <group type="NXenergydispersion">
#                     <field name="scheme">
#                         <enumeration>
#                             <item value="tof"/>
#                             <item value="hemispherical"/>
#                             <item value="double hemispherical"/>
#                             <item value="cylindrical mirror"/>
#                             <item value="display mirror"/>
#                             <item value="retarding grid"/>
#                         </enumeration>
#                     </field>
#                     <field name="pass_energy" type="NX_FLOAT" units="NX_ENERGY"/>
#                     <field name="energy_scan_mode"/>
#                     <group name="entrance_slit" type="NXaperture" optional="true">
#                         <doc>
#                              Size, position and shape of the entrance slit in dispersive analyzers.
#                              
#                              To add additional or other slits use the APERTURE group of NXenergydispersion.
#                         </doc>
#                     </group>
#                     <group name="exit_slit" type="NXaperture" optional="true">
#                         <doc>
#                              Size, position and shape of the exit slit in dispersive analyzers.
#                              
#                              To add additional or other slits use the APERTURE group of NXenergydispersion.
#                         </doc>
#                     </group>
#                     <group name="device_information" type="NXfabrication" recommended="true">
#                         <field name="vendor" recommended="true"/>
#                         <field name="model" recommended="true"/>
#                         <field name="identifier" recommended="true"/>
#                     </group>
#                 </group>
#                 <group type="NXdetector">
#                     <field name="amplifier_type" recommended="true">
#                         <doc>
#                              Type of electron amplifier in the first amplification step.
#                         </doc>
#                         <enumeration>
#                             <item value="MCP"/>
#                             <item value="channeltron"/>
#                         </enumeration>
#                     </field>
#                     <field name="detector_type" recommended="true">
#                         <doc>
#                              Description of the detector type.
#                         </doc>
#                         <enumeration>
#                             <item value="DLD"/>
#                             <item value="Phosphor+CCD"/>
#                             <item value="Phosphor+CMOS"/>
#                             <item value="ECMOS"/>
#                             <item value="Anode"/>
#                             <item value="Multi-anode"/>
#                         </enumeration>
#                     </field>
#                     <group name="device_information" type="NXfabrication" recommended="true">
#                         <field name="vendor" recommended="true"/>
#                         <field name="model" recommended="true"/>
#                         <field name="identifier" recommended="true"/>
#                     </group>
#                     <group type="NXdata" recommended="true">
#                         <attribute name="signal">
#                             <enumeration>
#                                 <item value="raw"/>
#                             </enumeration>
#                         </attribute>
#                         <field name="raw" type="NX_NUMBER">
#                             <doc>
#                                  Raw data before calibration.
#                             </doc>
#                         </field>
#                         <field name="pixel_x" type="NX_FLOAT" optional="true" units="NX_ANY">
#                             <!--there is also x_pixel_offset in NXdetector base class-->
#                             <doc>
#                                  Detector pixel in x direction.
#                             </doc>
#                         </field>
#                         <field name="pixel_y" type="NX_FLOAT" optional="true" units="NX_ANY">
#                             <doc>
#                                  Detector pixel in y direction.
#                             </doc>
#                         </field>
#                         <!--exists in NXdetector base class-->
#                         <field name="raw_time_of_flight" type="NX_INT" optional="true" units="NX_PULSES">
#                             <doc>
#                                  In DAQ clock pulses
#                             </doc>
#                         </field>
#                         <!--exists in NXdetector base class-->
#                         <field name="time_of_flight" type="NX_FLOAT" optional="true" units="NX_TIME_OF_FLIGHT">
#                             <doc>
#                                  Total time of flight
#                             </doc>
#                         </field>
#                         <field name="time_of_flight_adc" type="NX_FLOAT" optional="true" units="NX_ANY">
#                             <doc>
#                                  Time-of-flight values, analog-to-digital converted.
#                             </doc>
#                         </field>
#                         <field name="polar_angle_manipulator" type="NX_FLOAT" optional="true" units="NX_ANGLE">
#                             <doc>
#                                  Polar rotation angle of the manipulator.
#                             </doc>
#                         </field>
#                         <field name="azimuthal_angle_manipulator" type="NX_FLOAT" optional="true" units="NX_ANGLE">
#                             <doc>
#                                  Azimuthal rotation angle of the manipulator.
#                             </doc>
#                         </field>
#                         <field name="delay_position" type="NX_FLOAT" optional="true" units="NX_LENGTH">
#                             <doc>
#                                  Delay position of delay line detector.
#                             </doc>
#                         </field>
#                         <field name="delay_position_ADC" type="NX_FLOAT" optional="true" units="NX_ANY">
#                             <doc>
#                                  Delay position of delay line detector, analog-to-digital converted.
#                             </doc>
#                         </field>
#                         <field name="time_delay_x" type="NX_FLOAT" optional="true" units="NX_TIME">
#                             <doc>
#                                  Time delay of delay line detector.
#                             </doc>
#                         </field>
#                         <field name="time_delay_y" type="NX_FLOAT" optional="true" units="NX_TIME">
#                             <doc>
#                                  Time delay of delay line detector.
#                             </doc>
#                         </field>
#                         <field name="voltage" type="NX_FLOAT" optional="true" units="NX_VOLTAGE">
#                             <doc>
#                                  Measured detector voltage
#                             </doc>
#                         </field>
#                         <field name="external_AXIS" type="NX_NUMBER" optional="true" units="NX_ANY">
#                             <doc>
#                                  Describes an axis which is coming from outside the detectors scope.
#                                  
#                                  Think of a detector just being triggered for readout by the rest of the experimental setup - 
#                                  it would just know that it collected N images, which would flatten the external parameters to one axis, too.
#                                  This can then be linked, e.g. with NXcalibration, to the appropriate fields in the instrument and write it to the 
#                                  top-level NXdata.
#                             </doc>
#                         </field>
#                         <field name="magnetization" type="NX_CHAR">
#                             <doc>
#                                  missing
#                             </doc>
#                         </field>
#                         <field name="scattering_direction" type="NX_CHAR">
#                             <doc>
#                                  missing
#                             </doc>
#                         </field>
#                     </group>
#                 </group>
#             </group>
#             <group type="NXmanipulator" optional="true">
#                 <doc>
#                      Manipulator for positioning of the sample.
#                 </doc>
#                 <field name="sample_temperature" type="NX_FLOAT" recommended="true" units="NX_TEMPERATURE"/>
#                 <field name="drain_current" type="NX_FLOAT" recommended="true" units="NX_CURRENT"/>
#                 <field name="sample_bias" type="NX_FLOAT" recommended="true" units="NX_CURRENT">
#                     <doc>
#                          Bias of the sample with respect to analyser ground.
#                          
#                          This field may also be found in NXsample if present.
#                          
#                          Refers to Term `8.41`_ of the ISO 18115-1:2023 specification.
#                          
#                          .. _8.41: https://www.iso.org/obp/ui/en/#iso:std:iso:18115:-1:ed-3:v1:en:term:8.41
#                     </doc>
#                 </field>
#                 <group name="device_information" type="NXfabrication" recommended="true">
#                     <field name="vendor" recommended="true"/>
#                     <field name="model" recommended="true"/>
#                     <field name="identifier" recommended="true"/>
#                 </group>
#             </group>
#         </group>
#         <group type="NXprocess" recommended="true">
#             <doc>
#                  Document an event of data processing, reconstruction, or analysis for this data.
#                  Describe the appropriate axis calibrations for your experiment using one or more
#                  of the following NXcalibrations
#             </doc>
#             <group name="energy_calibration" type="NXcalibration" optional="true">
#                 <doc>
#                      Calibration event on the energy axis.
#                      
#                      For XPS, the calibration should ideally be performed according to
#                      `ISO 15472:2010`_ specification.
#                      
#                      .. _ISO 15472:2010: https://www.iso.org/standard/74811.html
#                 </doc>
#                 <field name="applied" type="NX_BOOLEAN">
#                     <doc>
#                          Has an energy calibration been applied?
#                     </doc>
#                 </field>
#                 <field name="calibrated_axis" type="NX_FLOAT" recommended="true">
#                     <doc>
#                          This is the calibrated energy axis to be used for data plotting.
#                     </doc>
#                 </field>
#             </group>
#             <group name="angular_calibration" type="NXcalibration" optional="true">
#                 <field name="applied" type="NX_BOOLEAN">
#                     <doc>
#                          Has an angular calibration been applied?
#                     </doc>
#                 </field>
#                 <field name="calibrated_axis" type="NX_FLOAT" recommended="true">
#                     <doc>
#                          This is the calibrated angular axis to be used for data plotting.
#                     </doc>
#                 </field>
#             </group>
#             <group name="spatial_calibration" type="NXcalibration" optional="true">
#                 <field name="applied" type="NX_BOOLEAN">
#                     <doc>
#                          Has an spatial calibration been applied?
#                     </doc>
#                 </field>
#                 <field name="calibrated_axis" type="NX_FLOAT" recommended="true">
#                     <doc>
#                          This is the calibrated spatial axis to be used for data plotting.
#                     </doc>
#                 </field>
#             </group>
#             <group name="momentum_calibration" type="NXcalibration" optional="true">
#                 <field name="applied" type="NX_BOOLEAN">
#                     <doc>
#                          Has an momentum calibration been applied?
#                     </doc>
#                 </field>
#                 <field name="calibrated_axis" type="NX_FLOAT" recommended="true">
#                     <doc>
#                          This is the momentum axis to be used for data plotting.
#                     </doc>
#                 </field>
#             </group>
#             <group name="energy_referencing" type="NXcalibration" optional="true">
#                 <doc>
#                      For energy referencing, the measured energies are corrected for the charging potential
#                      (i.e., the electrical potential of the surface region of an insulating sample, caused by
#                      irradiation) such that those energies correspond to a sample with no surface charge.
#                      Usually, the energy axis is adjusted by shifting all energies uniformally until one
#                      well-defined emission line peak (or the Fermi edge) is located at a known _correct_ energy.
#                      
#                      Refers to Term `12.74`_ ff. of the ISO 18115-1:2023 specification.
#                      
#                      .. _12.74: https://www.iso.org/obp/ui/en/#iso:std:iso:18115:-1:ed-3:v1:en:term:12.74
#                 </doc>
#                 <field name="applied" type="NX_BOOLEAN">
#                     <doc>
#                          Have the energy axes been adjusted (e.g., in cases where samples are not
#                          conductive)?
#                     </doc>
#                 </field>
#                 <group name="level" type="NXelectron_level" recommended="true">
#                     <doc>
#                          Electronic core or valence level that was used for the calibration.
#                     </doc>
#                 </group>
#                 <field name="reference_peak">
#                     <doc>
#                          Reference peak that was used for the calibration.
#                          
#                          For example: adventitious carbon | C-C | metallic Au | elemental Si | Fermi edge
#                     </doc>
#                 </field>
#                 <field name="binding_energy" type="NX_FLOAT" recommended="true">
#                     <doc>
#                          The binding energy (in units of eV) that the specified emission line appeared at,
#                          after adjusting the binding energy scale.
#                          
#                          Refers to Term `12.16`_ ff. of the ISO 18115-1:2023 specification.
#                          
#                          .. _12.16: https://www.iso.org/obp/ui/en/#iso:std:iso:18115:-1:ed-3:v1:en:term:12.16
#                     </doc>
#                 </field>
#                 <field name="offset" type="NX_FLOAT" recommended="true">
#                     <doc>
#                          Offset between measured binding energy and calibrated binding energy of the
#                          emission line.
#                     </doc>
#                 </field>
#                 <field name="calibrated_axis" type="NX_FLOAT" recommended="true">
#                     <doc>
#                          This is the calibrated energy axis to be used for data plotting.
#                          
#                          This should link to /entry/data/energy.
#                     </doc>
#                 </field>
#             </group>
#             <group name="transmission_correction" type="NXcalibration" optional="true">
#                 <doc>
#                      In the transmission correction, each intensity measurement for electrons of a given
#                      kinetic energy is multiplied by the corresponding value in the relative_intensity
#                      field of the transmission_function. This calibration procedure is used to account for
#                      the different tranmsission efficiencies when using different lens modes.
#                 </doc>
#                 <field name="applied" type="NX_BOOLEAN">
#                     <doc>
#                          Has an intensity calibration been applied?
#                          
#                          That is, has the transmission function of the analyser been taken into account?
#                     </doc>
#                 </field>
#                 <group name="mapping" type="NXdata" recommended="true">
#                     <doc>
#                          Transmission function of the electron analyser.
#                          
#                          The transmission function (TF) specifies the detection efficiency for electrons of
#                          different kinetic energy passing through the electron analyser.
#                          This can be a link to /entry/instrument/electronanalyser/transmission_function.
#                     </doc>
#                     <attribute name="signal">
#                         <enumeration>
#                             <item value="relative_intensity"/>
#                         </enumeration>
#                     </attribute>
#                     <attribute name="axes">
#                         <enumeration>
#                             <item value="kinetic_energy"/>
#                         </enumeration>
#                     </attribute>
#                     <field name="kinetic_energy" type="NX_FLOAT" units="NX_ENERGY">
#                         <doc>
#                              Kinetic energy values
#                         </doc>
#                         <dimensions rank="1">
#                             <dim index="1" value="n_transmission_function"/>
#                         </dimensions>
#                     </field>
#                     <field name="relative_intensity" type="NX_FLOAT" units="NX_UNITLESS">
#                         <doc>
#                              Relative transmission efficiency for the given kinetic energies
#                         </doc>
#                         <dimensions rank="1">
#                             <dim index="1" value="n_transmission_function"/>
#                         </dimensions>
#                     </field>
#                 </group>
#             </group>
#         </group>
#         <group type="NXsample">
#             <field name="name"/>
#             <field name="chemical_formula" recommended="true">
#                 <doc>
#                      The chemical formula of the sample. For mixtures use the NXsample_component
#                      group in NXsample instead.
#                 </doc>
#             </field>
#             <group name="sample_history" type="NXnote" recommended="true">
#                 <doc>
#                      A descriptor to keep track of the treatment of the sample before entering the
#                      photoemission experiment. Ideally, a full report of the previous operations, in
#                      any format (NXnote allows to add pictures, audio, movies). Alternatively, a
#                      reference to the location or a unique identifier or other metadata file. In the
#                      case these are not available, free-text description.
#                 </doc>
#             </group>
#             <field name="atom_types" recommended="true">
#                 <doc>
#                      List of comma-separated elements from the periodic table
#                      that are contained in the sample.
#                      If the sample substance has multiple components, all
#                      elements from each component must be included in `atom_types`.
#                 </doc>
#             </field>
#             <field name="physical_form" recommended="true"/>
#             <field name="preparation_date" type="NX_DATE_TIME" recommended="true">
#                 <doc>
#                      Date of preparation of the sample for the XPS experiment (i.e. cleaving, last
#                      annealing).
#                 </doc>
#             </field>
#             <group name="preparation_description" type="NXnote" optional="true">
#                 <doc>
#                      Description of the surface preparation technique for the XPS experiment, i.e.
#                      UHV cleaving, in-situ growth, sputtering/annealing etc. Ideally, a full report
#                      of the previous operations, in any format(NXnote allows to add pictures, audio,
#                      movies). Alternatively, a reference to the location or a unique identifier or
#                      other metadata file. In the case these are not available, free-text description.
#                 </doc>
#             </group>
#             <field name="temperature" type="NX_FLOAT" units="NX_TEMPERATURE" recommended="true">
#                 <doc>
#                      In the case of a fixed temperature measurement this is the scalar temperature of
#                      the sample. In the case of an experiment in which the temperature is changed and
#                      recoded, this is an array of length m of temperatures. This should be a link to
#                      /entry/instrument/manipulator/sample_temperature.
#                 </doc>
#             </field>
#             <field name="situation" optional="true">
#                 <enumeration>
#                     <item value="vacuum"/>
#                     <item value="inert atmosphere"/>
#                     <item value="oxidising atmosphere"/>
#                     <item value="reducing atmosphere"/>
#                 </enumeration>
#             </field>
#             <field name="gas_pressure" type="NX_FLOAT" units="NX_PRESSURE" optional="true"/>
#             <field name="bias" type="NX_FLOAT" units="NX_VOLTAGE" optional="true">
#                 <doc>
#                      Voltage applied to sample and sample holder.
#                 </doc>
#             </field>
#         </group>
#         <group type="NXdata">
#             <attribute name="signal">
#                 <enumeration>
#                     <item value="data"/>
#                 </enumeration>
#             </attribute>
#             <field name="data" type="NX_NUMBER" units="NX_ANY">
#                 <doc>
#                      Represents a measure of one- or more-dimensional photoemission counts, where the
#                      varied axis may be for example energy, momentum, spatial coordinate, pump-probe
#                      delay, spin index, temperature, etc. The axes traces should be linked to the
#                      actual encoder position in NXinstrument or calibrated axes in NXprocess.
#                 </doc>
#             </field>
#             <!--in NXmpes, we should require an energy axis-->
#             <field name="energy" type="NX_NUMBER" units="NX_ENERGY">
#                 <doc>
#                      Calibrated energy axis.
#                      
#                      This could be a link to either
#                      /entry/process/energy_calibration/calibrated_axis or
#                      /entry/process/energy_correction/calibrated_axis.
#                 </doc>
#                 <attribute name="type" type="NX_CHAR">
#                     <doc>
#                          The energy can be either stored as kinetic (Term `3.35`_ of the ISO 18115-1:2023
#                          specification) or as binding (Term `12.16`_) energy.
#                          
#                          .. _3.35: https://www.iso.org/obp/ui/en/#iso:std:iso:18115:-1:ed-3:v1:en:term:3.35
#                          .. _12.16: https://www.iso.org/obp/ui/en/#iso:std:iso:18115:-1:ed-3:v1:en:term:12.16
#                     </doc>
#                     <enumeration>
#                         <item value="kinetic">
#                             <doc>
#                                  Calibrated kinetic energy axis.
#                             </doc>
#                         </item>
#                     </enumeration>
#                     <field name="binding">
#                         <doc>
#                              Calibrated binding energy axis.
#                         </doc>
#                     </field>
#                 </attribute>
#             </field>
#             <field name="kx" type="NX_NUMBER" optional="true" units="NX_ANY">
#                 <doc>
#                      Calibrated x axis in k-space.
#                      Units are 1/Angström.
#                 </doc>
#             </field>
#             <field name="ky" type="NX_NUMBER" optional="true" units="NX_ANY">
#                 <doc>
#                      Calibrated y axis in k-space.
#                      Units are 1/Angström
#                 </doc>
#             </field>
#             <field name="kz" type="NX_NUMBER" optional="true" units="NX_ANY">
#                 <doc>
#                      Calibrated k axis in k-space.
#                      Units are 1/Angström.
#                 </doc>
#             </field>
#             <field name="delay" type="NX_NUMBER" optional="true" units="NX_TIME">
#                 <doc>
#                      Calibrated delay time.
#                 </doc>
#             </field>
#             <field name="polarization_angle" type="NX_FLOAT" optional="true" units="NX_ANGLE">
#                 <doc>
#                      Linear polarization angle of the incoming or outgoing beam.
#                      
#                      Could be a link to /entry/instrument/beam/incident_polarization_angle or
#                      /entry/instrument/beam/final_polarization_angle if they exist.
#                 </doc>
#             </field>
#             <field name="ellipticity" type="NX_FLOAT" optional="true" units="NX_ANGLE">
#                 <doc>
#                      Ellipticity of the incoming or outgoing beam.
#                      
#                      Can be any of linear polarization angle (degrees), ellipticity (arb. units).
#                      Could be a link to /entry/instrument/beam/incident_ellipticity or
#                      /entry/instrument/beam/final_ellipticity if they exist.
#                 </doc>
#             </field>
#         </group>
#     </group>
# </definition><|MERGE_RESOLUTION|>--- conflicted
+++ resolved
@@ -599,51 +599,6 @@
               doc:
               - |
                 Calibrated kinetic energy axis.
-<<<<<<< HEAD
-          binding:
-            doc: |
-              Calibrated binding energy axis.
-      kx(NX_NUMBER):
-        exists: optional
-        unit: NX_ANY
-        doc: |
-          Calibrated x axis in k-space.
-          Units are 1/Angström.
-      ky(NX_NUMBER):
-        exists: optional
-        unit: NX_ANY
-        doc: |
-          Calibrated y axis in k-space.
-          Units are 1/Angström
-      kz(NX_NUMBER):
-        exists: optional
-        unit: NX_ANY
-        doc: |
-          Calibrated k axis in k-space.
-          Units are 1/Angström.
-      delay(NX_NUMBER):
-        exists: optional
-        unit: NX_TIME
-        doc: |
-          Calibrated delay time.
-      polarization_angle(NX_FLOAT):
-        exists: optional
-        unit: NX_ANGLE
-        doc: |
-          Linear polarization angle of the incoming or outgoing beam.
-          
-          Could be a link to /entry/instrument/beam/incident_polarization_angle or
-          /entry/instrument/beam/final_polarization_angle if they exist.
-      ellipticity(NX_FLOAT):
-        exists: optional
-        unit: NX_ANGLE
-        doc: |
-          Ellipticity of the incoming or outgoing beam.
-          
-          Can be any of linear polarization angle (degrees), ellipticity (arb. units).
-          Could be a link to /entry/instrument/beam/incident_ellipticity or
-          /entry/instrument/beam/final_ellipticity if they exist.
-=======
               - |
                 xref:
                   spec: ISO 18115-1:2023
@@ -658,7 +613,46 @@
                   spec: ISO 18115-1:2023
                   term: 12.16
                   url: https://www.iso.org/obp/ui/en/#iso:std:iso:18115:-1:ed-3:v1:en:term:12.16
->>>>>>> mpes-refactor
+      kx(NX_NUMBER):
+        exists: optional
+        unit: NX_ANY
+        doc: |
+          Calibrated x axis in k-space.
+          Units are 1/Angström.
+      ky(NX_NUMBER):
+        exists: optional
+        unit: NX_ANY
+        doc: |
+          Calibrated y axis in k-space.
+          Units are 1/Angström
+      kz(NX_NUMBER):
+        exists: optional
+        unit: NX_ANY
+        doc: |
+          Calibrated k axis in k-space.
+          Units are 1/Angström.
+      delay(NX_NUMBER):
+        exists: optional
+        unit: NX_TIME
+        doc: |
+          Calibrated delay time.
+      polarization_angle(NX_FLOAT):
+        exists: optional
+        unit: NX_ANGLE
+        doc: |
+          Linear polarization angle of the incoming or outgoing beam.
+          
+          Could be a link to /entry/instrument/beam/incident_polarization_angle or
+          /entry/instrument/beam/final_polarization_angle if they exist.
+      ellipticity(NX_FLOAT):
+        exists: optional
+        unit: NX_ANGLE
+        doc: |
+          Ellipticity of the incoming or outgoing beam.
+          
+          Can be any of linear polarization angle (degrees), ellipticity (arb. units).
+          Could be a link to /entry/instrument/beam/incident_ellipticity or
+          /entry/instrument/beam/final_ellipticity if they exist.
 
 # ++++++++++++++++++++++++++++++++++ SHA HASH ++++++++++++++++++++++++++++++++++
 # 576bc8ae6b6e2395aca8c6297bf482fc68d82068637a9f9c895567547d4794f7
