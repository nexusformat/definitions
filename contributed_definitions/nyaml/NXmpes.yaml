category: application
doc: |
  This is the most general application definition for multidimensional
  photoelectron spectroscopy.
  
  Groups and fields are named according to the
  `ISO 18115-1:2023`_ specification as well as the `IUPAC Recommendations 2020`_.
  
  .. _ISO 18115-1:2023: https://www.iso.org/standard/74811.html
  .. _IUPAC Recommendations 2020: https://doi.org/10.1515/pac-2019-0404
symbols:
  doc: |
    The symbols used in the schema to specify e.g. dimensions of arrays
  n_transmission_function: |
    Number of data points in the transmission function.
type: group
NXmpes(NXobject):
  (NXentry):
    definition:
      \@version:
      enumeration: [NXmpes]
    title:
    start_time(NX_DATE_TIME):
      doc: |
        Datetime of the start of the measurement.
    end_time(NX_DATE_TIME):
      exists: recommended
      doc: |
        Datetime of the end of the measurement.
    method:
      exists: recommended
      doc: |
        A name of the experimental method according to `Clause 11`_ of
        the `ISO 18115-1:2023`_ specification.
        
        Examples include:
            * X-ray photoelectron spectroscopy (XPS)
            * angle-resolved X-ray photoelectron spectroscopy (ARXPS)
            * ultraviolet photoelectron spectroscopy (UPS)
            * angle-resolved photoelectron spectroscopy (ARPES)
            * hard X-ray photoemission spectroscopy (HAXPES)
            * near ambient pressure X-ray photoelectron spectroscopy (NAPXPS)
            * photoelectron emission microscopy (PEEM)
            * electron spectroscopy for chemical analysis (ESCA)
        
        .. _ISO 18115-1:2023: https://www.iso.org/standard/74811.html
        .. _Clause 11: https://www.iso.org/obp/ui/en/#iso:std:iso:18115:-1:ed-3:v1:en:sec:11
    (NXuser):
      exists: recommended
      doc: |
        Contact information of at least the user of the instrument or the investigator
        who performed this experiment. Adding multiple users if relevant is recommended.
      name:
        doc: |
          Name of the user.
      affiliation:
        doc: |
          Name of the affiliation of the user at the point in time when the experiment was
          performed.
    (NXinstrument):
      doc: 
       - |
        MPES spectrometer
       - |
        xref:
          spec: ISO 18115-1:2023
          term: 12.58
          url: https://www.iso.org/obp/ui/en/#iso:std:iso:18115:-1:ed-3:v1:en:term:12.58
      energy_resolution(NXresolution):
        exists: recommended
        doc:
        - |
          Overall energy resolution of the MPES instrument
        - |
          xref:
            spec: ISO 18115-1:2023
            term: 10.7 ff.
            url: https://www.iso.org/obp/ui/en/#iso:std:iso:18115:-1:ed-3:v1:en:term:10.7
        - |
          xref:
            spec: ISO 18115-1:2023
            term: 10.24
            url: https://www.iso.org/obp/ui/en/#iso:std:iso:18115:-1:ed-3:v1:en:term:10.24 
        physical_quantity:
          enumeration: [energy]
        type:
          exists: recommended
        resolution(NX_FLOAT):
          unit: NX_ENERGY
      device_information(NXfabrication):
        exists: recommended
        vendor:
          exists: recommended
        model:
          exists: recommended
        identifier:
          exists: recommended
      source_TYPE(NXsource):
        
        # Comment from mpes may workshop:
        # - There is much more information which can be provided for NXsource
        exists: recommended
        doc: |
          A source used to generate a beam. Properties refer strictly to parameters of the
          source, not of the output beam. For example, the energy of the source is not the
          optical power of the beam, but the energy of the electron beam in a synchrotron
          and so on.

          Note that the uppercase notation in source_TYPE means that multiple sources can
          be provided. For example, in pump-probe experiments, it is possible to have both
          a `source_probe` and a `source_pump`
        type:
          enumeration: [Synchrotron X-ray Source, Rotating Anode X-ray, Fixed Tube X-ray, UV Laser, Free-Electron Laser, Optical Laser, UV Plasma Source, Metal Jet X-ray, HHG laser, UV lamp, Monochromatized electron source, other]
        type_other:
          exists: optional
          doc: |
            Specification of type, may also go to name.
        name:
          exists: recommended
        probe:
          exists: optional
        device_information(NXfabrication):
          exists: recommended
          vendor:
            exists: recommended
          model:
            exists: recommended
          identifier:
            exists: recommended
        associated_beam(NXbeam):
          doc: |
            The beam emitted by this source.
            Should be named with the same appendix, e.g.,
            for `source_probe` it should refer to `beam_probe`.
            Refers to the same concept as /NXentry/NXinstrument/beam_TYPE
            and may be linked.
      
      # It would be nice if we had the notion of linking in nexus or if
      # we have a subdefinition NXlink to refer to a path.
      # This would also be helpful for NXtransformations
      beam_TYPE(NXbeam):
        doc: |
          Properties of the photon beam at a given location.
          Should be named with the same appendix as source_TYPE, e.g.,
          for `source_probe` it should refer to `beam_probe`.
        distance(NX_NUMBER):
          unit: NX_LENGTH
          exists: recommended
          doc: |
            Distance between the point where the current NXbeam instance is evaluating
            the beam properties and the point where the beam interacts with the sample.
            For photoemission, the latter is the point where the the centre of the beam
            touches the sample surface.
        incident_energy(NX_FLOAT):
          unit: NX_ENERGY
        incident_energy_spread(NX_NUMBER):
          exists: recommended
          unit: NX_ENERGY
        incident_polarization(NX_NUMBER):
          exists: recommended
          unit: NX_ANY
        extent(NX_FLOAT):
          exists: recommended
        associated_source(NXsource):
          doc: |
            The source that emitted this beam.
            Should be named with the same appendix, e.g.,
            for `beam_probe` it should refer to `source_probe`.
            Refers to the same concept as /NXentry/NXinstrument/source_TYPE
            and may be linked.
      (NXelectronanalyser):
        device_information(NXfabrication):
          exists: recommended
          vendor:
            exists: recommended
          model:
            exists: recommended
          identifier:
            exists: recommended
        description:
        energy_resolution(NXresolution):
          exists: recommended
          type:
            exists: recommended
          physical_quantity:
            enumeration: [energy]
          resolution(NX_FLOAT):
        fast_axes:
          exists: recommended
        slow_axes:
          exists: recommended
        transmission_function(NX_FLOAT):
          exists: optional
        (NXcollectioncolumn):
          
          # TODO: Comment from Anders Frisk on proposal page
          # What is the definition of a collection column?
          # Optional constant settings (like lens focusing parameters on the sample: position_x, position_y, working_distance)
          scheme:
            doc: |
              Scheme of the electron collection column.
            enumeration: [angular dispersive, spatial dispersive, non-dispersive]
          mode:
            exists: recommended
          projection:
            exists: recommended
          angular_acceptance(NX_FLOAT):
            exists: optional
          spatial_acceptance(NX_FLOAT):
            exists: optional
          field_aperture(NXaperture):
            exists: optional
            doc: |
              The size and position of the field aperture inserted in the column. To add
              additional or other apertures use the APERTURE group of NXcollectioncolumn.
          contrast_aperture(NXaperture):
            exists: optional
            doc: |
              The size and position of the contrast aperture inserted in the column. To add
              additional or other apertures use the APERTURE group of NXcollectioncolumn.
          iris(NXaperture):
            exists: optional
            doc: |
              Size, position and shape of the iris inserted in the column.
              
              The iris is an aperture in the lens with a variable diameter which can reduce the number of
              electrons entering the analyzer.
              
              To add additional or other slits use the APERTURE group of NXcollectioncolumn.
          device_information(NXfabrication):
            exists: recommended
            vendor:
              exists: recommended
            model:
              exists: recommended
            identifier:
              exists: recommended
        (NXenergydispersion):
          scheme:
            enumeration: [tof, hemispherical, double hemispherical, cylindrical mirror, display mirror, retarding grid]
          pass_energy(NX_FLOAT):
            unit: NX_ENERGY
          energy_scan_mode:
          entrance_slit(NXaperture):
            exists: optional
            doc: |
              Size, position and shape of the entrance slit in dispersive analyzers.
              
              To add additional or other slits use the APERTURE group of NXenergydispersion.
          exit_slit(NXaperture):
            exists: optional
            doc: |
              Size, position and shape of the exit slit in dispersive analyzers.
              
              To add additional or other slits use the APERTURE group of NXenergydispersion.
          device_information(NXfabrication):
            exists: recommended
            vendor:
              exists: recommended
            model:
              exists: recommended
            identifier:
              exists: recommended
        (NXdetector):
          amplifier_type:
            exists: recommended
            doc: |
              Type of electron amplifier in the first amplification step.
            enumeration: [MCP, channeltron]
          detector_type:
            exists: recommended
            doc: |
              Description of the detector type.
            enumeration: [DLD, Phosphor+CCD, Phosphor+CMOS, ECMOS, Anode, Multi-anode]
          device_information(NXfabrication):
            exists: recommended
            vendor:
              exists: recommended
            model:
              exists: recommended
            identifier:
              exists: recommended
          raw_data(NXdata):
            # ToDo:
            # - With base class inheritance this should be
            #   a field of type NXdata_mpes_detector
            # - The field name should be aligned with the `data` field in 
            #   the `NXdetector` base class. But some refinement is necessary there.
            exists: recommended
            doc: |
              Contains the raw data collected by the detector before calibration.
              The data which is considered raw might change from experiment to experiment
              due to hardware pre-processing of the data.
              This field ideally collects the data with the lowest level of processing
              possible.

              The naming of fields should follow a convention to ensure compatibility.
              It is recommend to use the following field names:

              - **pixel_x**: Detector pixel in x direction.
              - **pixel_y**: Detector pixel in y direction.
              - **energy**: (Un)calibrated energy (kinetic or binding energy). Unit category: NX_ENERGY (e.g., eV).
              - **kx**: (Un)calibrated x axis in k-space. Unit category: NX_ANY (e.g., 1/Angström).
              - **ky**: (Un)calibrated y axis in k-space. Unit category: NX_ANY (1/Angström).
              - **kz**: (Un)calibrated z axis in k-space. Unit category: NX_ANY (1/Angström).
              - **angular0**: Fast-axis angular coordinate (or second slow axis if angularly integrated).
                Unit category: NX_ANGLE
              - **angular1**: Slow-axis angular coordinate (or second fast axis if simultaneously dispersed in 2 dimensions)
                Unit category: NX_ANGLE
              - **spatial0**: Fast-axis spatial coordinate (or second slow axis if spatially integrated)
                Unit category: NX_LENGTH
              - **spatial1**: Slow-axis spatial coordinate (or second fast axis if simultaneously dispersed in 2 dimensions)
                Unit category: NX_LENGTH
              - **delay**: Calibrated delay time. Unit category: NX_TIME (s).
              - **polarization_angle**: Linear polarization angle of the incoming or
                outgoing beam.
                Unit category: NX_ANGLE (° or rad)
              - **ellipticity**: Ellipticity of the incoming or outgoing beam.
                Unit category: NX_ANGLE (° or rad)
              - **time_of_flight**: Total time of flight. Unit category: NX_TIME_OF_FLIGHT
              - **time_of_flight_adc**: Time-of-flight values, analog-to-digital converted.
              - **external_AXIS**: Describes an axis which is coming from outside the detectors scope.
            \@signal:
              enumeration: [raw]
            raw(NX_NUMBER):
              doc: |
                Raw data before calibration.
      (NXmanipulator):
        exists: optional
        doc: |
          Manipulator for positioning of the sample.      
        temperature_sensor(NXsensor):
          exists: recommended
          name:
            exists: recommended
          measurement:
            enumeration: [temperature]
          type:
            exists: optional
          value(NX_FLOAT):
            exists: recommended
        sample_heater(NXactuator):
          exists: recommended
          name:
            exists: recommended
          physical_quantity:
            enumeration: [temperature]
          type:
            exists: optional
          heater_power(NX_FLOAT):
            exists: recommended
          (NXpid):
            exists: recommended
            setpoint(NX_FLOAT):
              exists: recommended
        drain_current_amperemeter(NXsensor):
          exists: recommended
          name:
            exists: recommended
          measurement:
            enumeration: [current]
          type:
            exists: optional
          value(NX_FLOAT):
            exists: recommended
        sample_bias_voltmeter(NXsensor):
          exists: recommended
          name:
            exists: recommended
          measurement:
            enumeration: [voltage]
          type:
            exists: optional
          value(NX_FLOAT):
            exists: recommended
        device_information(NXfabrication):
          exists: recommended
          vendor:
            exists: recommended
          model:
            exists: recommended
          identifier:
      pressure_gauge(NXsensor):
        exists: recommended
        doc: |
          Device to measure the gas pressure around the sample.
        name:
          exists: recommended
        measurement:
          enumeration: [pressure]
        type:
          exists: optional
        value(NX_FLOAT):
          exists: recommended
          unit: NX_PRESSURE
          doc: |
            In case of a single or averaged gas pressure measurement, this is the scalar gas pressure around
            the sample. It can also be an 1D array of measured pressures (without time stamps).
        value_log(NXlog):
          exists: optional
          value(NX_NUMBER):
            unit: NX_PRESSURE
            doc: |
              In the case of an experiment in which the gas pressure changes and is recorded,
              this is an array of length m of gas pressures.
      flood_gun(NXactuator):
        exists: optional
        doc: Device to bring low-energy electrons to the sample for charge neutralization
        name:
          exists: recommended
        physical_quantity:
          enumeration: [current]
        type:
          exists: optional
        current(NX_FLOAT):
          exists: recommended
          unit: NX_CURRENT
          doc: |
            In case of a fixed or averaged electron current, this is the scalar current.
            It can also be an 1D array of output current (without time stamps).
        current_log(NXlog):
          exists: optional
          value(NX_NUMBER):
            unit: NX_CURRENT
            doc: |
              In the case of an experiment in which the electron current is changed and
              recorded with time stamps, this is an array of length m of current setpoints.
    (NXprocess):
      exists: recommended
      doc: |
        Document an event of data processing, reconstruction, or analysis for this data.
        Describe the appropriate axis calibrations for your experiment using one or more
        of the following NXcalibrations
      energy_calibration(NXcalibration):
        exists: optional
        doc: |
          Calibration event on the energy axis.
          
          For XPS, the calibration should ideally be performed according to
          `ISO 15472:2010`_ specification.
          
          .. _ISO 15472:2010: https://www.iso.org/standard/74811.html
        calibrated_axis(NX_FLOAT):
          exists: recommended
          doc: |
            This is the calibrated energy axis to be used for data plotting.
      angular_calibration(NXcalibration):
        exists: optional
        calibrated_axis(NX_FLOAT):
          exists: recommended
          doc: |
            This is the calibrated angular axis to be used for data plotting.
      spatial_calibration(NXcalibration):
        exists: optional
        calibrated_axis(NX_FLOAT):
          exists: recommended
          doc: |
            This is the calibrated spatial axis to be used for data plotting.
      momentum_calibration(NXcalibration):
        exists: optional
        calibrated_axis(NX_FLOAT):
          exists: recommended
          doc: |
            This is the momentum axis to be used for data plotting.
      energy_referencing(NXcalibration):
        exists: optional
        doc:
        - |
          For energy referencing, the measured energies are corrected for the charging potential
          (i.e., the electrical potential of the surface region of an insulating sample, caused by
          irradiation) such that those energies correspond to a sample with no surface charge.
          Usually, the energy axis is adjusted by shifting all energies uniformally until one
          well-defined emission line peak (or the Fermi edge) is located at a known _correct_ energy.
        - |
          xref:
            spec: ISO 18115-1:2023
            term: 12.74 ff.
            url: https://www.iso.org/obp/ui/en/#iso:std:iso:18115:-1:ed-3:v1:en:term:12.74
        level(NXelectron_level):
          exists: recommended
          doc: |
            Electronic core or valence level that was used for the calibration.
        reference_peak:
          doc: |
            Reference peak that was used for the calibration.
            
            For example: adventitious carbon | C-C | metallic Au | elemental Si | Fermi edge | vacuum level
        binding_energy(NX_FLOAT):
          exists: recommended
          doc:
          - |
            The binding energy (in units of eV) that the specified emission line appeared at,
            after adjusting the binding energy scale.          
          - |
            xref:
              spec: ISO 18115-1:2023
              term: 12.16_ ff.
              url: https://www.iso.org/obp/ui/en/#iso:std:iso:18115:-1:ed-3:v1:en:term:12.16
        offset(NX_FLOAT):
          exists: recommended
          doc: |
            Offset between measured binding energy and calibrated binding energy of the
            emission line.
        calibrated_axis(NX_FLOAT):
          exists: recommended
          doc: |
            This is the calibrated energy axis to be used for data plotting.
            
            This should link to /entry/data/energy.
      transmission_correction(NXcalibration):
        exists: optional
        doc: |
          In the transmission correction, each intensity measurement for electrons of a given
          kinetic energy is multiplied by the corresponding value in the relative_intensity
          field of the transmission_function. This calibration procedure is used to account for
          the different tranmsission efficiencies when using different lens modes.
        mapping(NXdata):
          exists: recommended
          doc: |
            Transmission function of the electron analyser.
            
            The transmission function (TF) specifies the detection efficiency for electrons of
            different kinetic energy passing through the electron analyser.
            This can be a link to /entry/instrument/electronanalyser/transmission_function.
          \@signal:
            enumeration: [relative_intensity]
          \@axes:
            enumeration: [kinetic_energy]
          kinetic_energy(NX_FLOAT):
            unit: NX_ENERGY
            doc: |
              Kinetic energy values
            dimensions:
              rank: 1
              dim: [[1, n_transmission_function]]
          relative_intensity(NX_FLOAT):
            unit: NX_UNITLESS
            doc: |
              Relative transmission efficiency for the given kinetic energies
            dimensions:
              rank: 1
              dim: [[1, n_transmission_function]]
    (NXsample):
      name:
      (NXsubstance):
        exists: recommended
        doc: |
          For samples containing a single pure substances. For mixtures use the
          NXsample_component_set and NXsample_component group in NXsample instead.
        molecular_formula_hill:
          exists: recommended
          doc: |
            The chemical formula of the sample (using CIF conventions).
      atom_types:
        exists: recommended
        doc: |
          List of comma-separated elements from the periodic table
          that are contained in the sample.
          If the sample substance has multiple components, all
          elements from each component must be included in `atom_types`.
      physical_form:
        exists: recommended
      situation:
        exists: recommended
        enumeration: [vacuum, inert atmosphere, oxidising atmosphere, reducing atmosphere]
      (NXsample_history):
        exists: recommended
        doc: |
          A set of activities that occurred to the sample prior to/during photoemission experiment.
        sample_preparation(NXphysical_process):
          exists: recommended
          doc: |
            Details about the sample preparation for the MPES experiment (e.g. UHV cleaving,
            in-situ growth, sputtering/annealing, etc.).
          start_time(NX_DATE_TIME):
          end_time(NX_DATE_TIME):
            exists: recommended
          method:
            exists: recommended
            doc: |
              Details about the method of sample preparation before the MPES experiment.
      temperature(NXenvironment):
        exists: recommended
        doc: |
          Sample temperature (either controlled or just measured).
        temperature_sensor(NXsensor):
          doc: |
            Temperature sensor measuring the sample temperature.
            This should be a link to /entry/instrument/manipulator/temperature_sensor.
        sample_heater(NXactuator):
          exists: optional
          doc: |
            Device to heat the sample.
            This should be a link to /entry/instrument/manipulator/sample_heater.
      gas_pressure(NXenvironment):
        exists: recommended
        doc: |
          Gas pressure surrounding the sample.
        pressure_gauge(NXsensor):
          doc: |
            Gauge measuring the gas pressure.
          
            This should be a link to /entry/instrument/pressure_gauge.
      bias(NXenvironment):
        exists: recommended
        doc:
          - |
            Bias of the sample with respect to analyser ground.
          - |
            xref:
              spec: ISO 18115-1:2023
              term: 8.41
              url: https://www.iso.org/obp/ui/en/#iso:std:iso:18115:-1:ed-3:v1:en:term:8.41
        voltmeter(NXsensor):
          doc: |
            Sensor setting/measuring the applied voltage.
          
            This should be a link to /entry/instrument/manipulator/sample_bias_voltmeter.
      drain_current(NXenvironment):
        exists: recommended
        doc: |
          Drain current of the sample and sample holder.
        amperemeter(NXsensor):
          doc: |
            Amperemeter measuring the drain current of the sample and sample holder.
          
            This should be a link to /entry/instrument/manipulator/drain_current_amperemeter.
      flood_gun_current(NXenvironment):
        exists: optional
        doc: |
<<<<<<< HEAD
          Current of low-energy electrons to the sample for charge neutralization.
        flood_gun(NXactuator):
          doc: |
            Flood gun creating a current of low-energy electrons.
          
            This should be a link to /entry/instrument/flood_gun.
    (NXdata):
=======
          Voltage applied to sample and sample holder.
    data(NXdata):
      doc: |
        The default NXdata field containing a view on the measured data.
        This NXdata field contains a collection of the main relevant fields (axes).
        In NXmpes, it is required to provide an energy axis.
        If you want to provide additional views on your data, you can additionally use
        the generic NXdata group of NXentry.
        The other data fields inside this NXdata group should be named according to conventions
        to ensure compatibility. We recommened the following field names
        for common data fields:

        - **kx**: Calibrated x axis in k-space. Unit category: NX_ANY (e.g., 1/Angström).
        - **ky**: Calibrated y axis in k-space. Unit category: NX_ANY (1/Angström).
        - **kz**: Calibrated z axis in k-space. Unit category: NX_ANY (1/Angström).
        - **angular0**: Fast-axis angular coordinate (or second slow axis if angularly integrated).
          Unit category: NX_ANGLE
        - **angular1**: Slow-axis angular coordinate (or second fast axis if simultaneously dispersed in 2 dimensions)
          Unit category: NX_ANGLE
        - **spatial0**: Fast-axis spatial coordinate (or second slow axis if spatially integrated)
          Unit category: NX_LENGTH
        - **spatial1**: Slow-axis spatial coordinate (or second fast axis if simultaneously dispersed in 2 dimensions)
          Unit category: NX_LENGTH
        - **delay**: Calibrated delay time. Unit category: NX_TIME (s).
        - **polarization_angle**: Linear polarization angle of the incoming or
          outgoing beam. This could be a link to
          /entry/instrument/beam/incident_polarization_angle or
          /entry/instrument/beam/final_polarization_angle if they exist.
          Unit category: NX_ANGLE (° or rad)
        - **ellipticity**: Ellipticity of the incoming or outgoing beam.
          Could be a link to /entry/instrument/beam/incident_ellipticity or
          /entry/instrument/beam/final_ellipticity if they exist.
          Unit category: NX_ANGLE (° or rad)
>>>>>>> df82fbe1
      \@signal:
        enumeration: [data]
      data(NX_NUMBER):
        unit: NX_ANY
        doc: |
          Represents a measure of one- or more-dimensional photoemission counts, where the
          varied axis may be for example energy, momentum, spatial coordinate, pump-probe
          delay, spin index, temperature, etc. The axes traces should be linked to the
          actual encoder position in NXinstrument or calibrated axes in NXprocess.
      energy(NX_NUMBER):
        unit: NX_ENERGY
        doc: |
          Calibrated energy axis.
          
          This could be a link to either
          /entry/process/energy_calibration/calibrated_axis or
          /entry/process/energy_correction/calibrated_axis.
        \@type:
          type: NX_CHAR
          doc: |
            The energy can be either stored as kinetic or as binding energy.
          enumeration: 
            kinetic: 
              doc:
              - |
                Calibrated kinetic energy axis.
              - |
                xref:
                  spec: ISO 18115-1:2023
                  term: 3.35
                  url: https://www.iso.org/obp/ui/en/#iso:std:iso:18115:-1:ed-3:v1:en:term:3.35
            binding: 
              doc:
              - |
                Calibrated binding energy axis.
              - |
                xref:
                  spec: ISO 18115-1:2023
                  term: 12.16
                  url: https://www.iso.org/obp/ui/en/#iso:std:iso:18115:-1:ed-3:v1:en:term:12.16
      \@energy_indices:
        exists: recommended
      \@energy_depends(NX_CHAR):
        exists: recommended
        doc: |
          The energy can be dispersed according to different strategies. ``energy_depends`` points to
          the path of a field defining the axis on which the energy axis depends.

          For example:
            @energy_depends: '/entry/instrument/detector/data/sensor_y' for a 2D detector
            @energy_depends: '/entry/instrument/energydispersion/center_energy' for a swept scan
            @energy_depends: '/entry/process/calibration/energy_calibration/calibrated_axis' for a preprocessed axis
# ++++++++++++++++++++++++++++++++++ SHA HASH ++++++++++++++++++++++++++++++++++
# 576bc8ae6b6e2395aca8c6297bf482fc68d82068637a9f9c895567547d4794f7
# <?xml version="1.0" encoding="UTF-8"?>
# <?xml-stylesheet type="text/xsl" href="nxdlformat.xsl"?>
# <!--
# # NeXus - Neutron and X-ray Common Data Format
# # 
# # Copyright (C) 2014-2022 NeXus International Advisory Committee (NIAC)
# # 
# # This library is free software; you can redistribute it and/or
# # modify it under the terms of the GNU Lesser General Public
# # License as published by the Free Software Foundation; either
# # version 3 of the License, or (at your option) any later version.
# #
# # This library is distributed in the hope that it will be useful,
# # but WITHOUT ANY WARRANTY; without even the implied warranty of
# # MERCHANTABILITY or FITNESS FOR A PARTICULAR PURPOSE.  See the GNU
# # Lesser General Public License for more details.
# #
# # You should have received a copy of the GNU Lesser General Public
# # License along with this library; if not, write to the Free Software
# # Foundation, Inc., 59 Temple Place, Suite 330, Boston, MA  02111-1307  USA
# #
# # For further information, see http://www.nexusformat.org
# -->
# <definition xmlns="http://definition.nexusformat.org/nxdl/3.1" xmlns:xsi="http://www.w3.org/2001/XMLSchema-instance" category="application" type="group" name="NXmpes" extends="NXobject" xsi:schemaLocation="http://definition.nexusformat.org/nxdl/3.1 ../nxdl.xsd">
#     <symbols>
#         <doc>
#              The symbols used in the schema to specify e.g. dimensions of arrays
#         </doc>
#         <symbol name="n_transmission_function">
#             <doc>
#                  Number of data points in the transmission function.
#             </doc>
#         </symbol>
#     </symbols>
#     <doc>
#          This is the most general application definition for multidimensional
#          photoelectron spectroscopy.
#          
#          Groups and fields are named according to the
#          `ISO 18115-1:2023`_ specification as well as the `IUPAC Recommendations 2020`_.
#          
#          .. _ISO 18115-1:2023: https://www.iso.org/standard/74811.html
#          .. _IUPAC Recommendations 2020: https://doi.org/10.1515/pac-2019-0404
#     </doc>
#     <group type="NXentry">
#         <field name="definition">
#             <attribute name="version"/>
#             <enumeration>
#                 <item value="NXmpes"/>
#             </enumeration>
#         </field>
#         <field name="title"/>
#         <field name="start_time" type="NX_DATE_TIME">
#             <doc>
#                  Datetime of the start of the measurement.
#             </doc>
#         </field>
#         <field name="end_time" type="NX_DATE_TIME" recommended="true">
#             <doc>
#                  Datetime of the end of the measurement.
#             </doc>
#         </field>
#         <field name="method" recommended="true">
#             <doc>
#                  A name of the experimental method according to `Clause 11`_ of
#                  the `ISO 18115-1:2023`_ specification.
#                  
#                  Examples include:
#                  	* X-ray photoelectron spectroscopy (XPS)
#                  	* angle-resolved X-ray photoelectron spectroscopy (ARXPS)
#                  	* ultraviolet photoelectron spectroscopy (UPS)
#                  	* angle-resolved photoelectron spectroscopy (ARPES)
#                  	* hard X-ray photoemission spectroscopy (HAXPES)
#                  	* near ambient pressure X-ray photoelectron spectroscopy (NAPXPS)
#                  	* photoelectron emission microscopy (PEEM)
#                  	* electron spectroscopy for chemical analysis (ESCA)
#                  
#                  .. _ISO 18115-1:2023: https://www.iso.org/standard/74811.html
#                  .. _Clause 11: https://www.iso.org/obp/ui/en/#iso:std:iso:18115:-1:ed-3:v1:en:sec:11
#             </doc>
#         </field>
#         <group type="NXuser" recommended="true">
#             <doc>
#                  Contact information of at least the user of the instrument or the investigator
#                  who performed this experiment. Adding multiple users if relevant is recommended.
#             </doc>
#             <field name="name">
#                 <doc>
#                      Name of the user.
#                 </doc>
#             </field>
#             <field name="affiliation">
#                 <doc>
#                      Name of the affiliation of the user at the point in time when the experiment was
#                      performed.
#                 </doc>
#             </field>
#         </group>
#         <group type="NXinstrument">
#             <doc>
#                  MPES spectrometer
#                  
#                  Refers to Term `12.58`_ of the ISO 18115-1:2023 specification.
#                  
#                  .. _12.58: https://www.iso.org/obp/ui/en/#iso:std:iso:18115:-1:ed-3:v1:en:term:12.58
#             </doc>
#             <group name="energy_resolution" type="NXresolution" recommended="true">
#                 <doc>
#                      Overall energy resolution of the MPES instrument
#                      
#                      Refers to Terms `10.7`_ ff. and `10.24`_ of the ISO 18115-1:2023 specification.
#                      
#                      .. _10.7: https://www.iso.org/obp/ui/en/#iso:std:iso:18115:-1:ed-3:v1:en:term:10.7
#                      .. _10.24: https://www.iso.org/obp/ui/en/#iso:std:iso:18115:-1:ed-3:v1:en:term:10.24
#                 </doc>
#                 <field name="physical_quantity"/>
#                 <field name="type"/>
#                 <group name="resolution" type="NXdata">
#                     <field name="magnitude" type="NX_FLOAT" units="NX_ENERGY"/>
#                 </group>
#             </group>
#             <group name="device_information" type="NXfabrication" recommended="true">
#                 <field name="vendor" recommended="true"/>
#                 <field name="model" recommended="true"/>
#                 <field name="identifier" recommended="true"/>
#             </group>
#             <group name="source_TYPE" type="NXsource">
#                 <!--Comment from mpes may workshop:
# - There is much more information which can be provided for NXsource-->
#                 <doc>
#                      The source used to generate the primary photons. Properties refer strictly to
#                      parameters of the source, not of the output beam. For example, the energy of the
#                      source is not the optical power of the beam, but the energy of the electron beam
#                      in a synchrotron and so on.
#                 </doc>
#                 <field name="type">
#                     <enumeration>
#                         <item value="Synchrotron X-ray Source"/>
#                         <item value="Rotating Anode X-ray"/>
#                         <item value="Fixed Tube X-ray"/>
#                         <item value="UV Laser"/>
#                         <item value="Free-Electron Laser"/>
#                         <item value="Optical Laser"/>
#                         <item value="UV Plasma Source"/>
#                         <item value="Metal Jet X-ray"/>
#                         <item value="HHG laser"/>
#                         <item value="UV lamp"/>
#                         <item value="Monochromatized electron source"/>
#                         <item value="other"/>
#                     </enumeration>
#                 </field>
#                 <field name="type_other" optional="true">
#                     <doc>
#                          Specification of type, may also go to name.
#                     </doc>
#                 </field>
#                 <field name="name" recommended="true"/>
#                 <field name="probe" optional="true">
#                     <doc>
#                          Type of probe. In photoemission it's always photons, so the full NIAC list is
#                          restricted.
#                     </doc>
#                     <enumeration>
#                         <item value="photon"/>
#                         <item value="x-ray"/>
#                         <item value="visible light"/>
#                         <item value="ultraviolet"/>
#                     </enumeration>
#                 </field>
#                 <group name="device_information" type="NXfabrication" recommended="true">
#                     <field name="vendor" recommended="true"/>
#                     <field name="model" recommended="true"/>
#                     <field name="identifier" recommended="true"/>
#                 </group>
#                 <group name="associated_beam" type="NXbeam">
#                     <doc>
#                          The beam emitted by this source.
#                          Should be named with the same appendix, e.g.,
#                          for `source_probe` it should refer to `beam_probe`.
#                          Refers to the same concept as /NXentry/NXinstrument/beam_TYPE
#                          and may be linked.
#                     </doc>
#                 </group>
#             </group>
#             <!--It would be nice if we had the notion of linking in nexus or if
# we have a subdefinition NXlink to refer to a path.
# This would also be helpful for NXtransformations-->
#             <group name="beam_TYPE" type="NXbeam">
#                 <field name="distance" type="NX_NUMBER" units="NX_LENGTH" recommended="true">
#                     <doc>
#                          The beam emitted by this source.
#                          Should be named with the same appendix, e.g.,
#                          for `source_probe` it should refer to `beam_probe`.
#                          Refers to the same concept as /NXentry/NXinstrument/source_TYPE
#                          and may be linked.
#                     </doc>
#                 </field>
#                 <field name="incident_energy" type="NX_FLOAT" units="NX_ENERGY"/>
#                 <field name="incident_energy_spread" type="NX_NUMBER" recommended="true" units="NX_ENERGY"/>
#                 <field name="incident_polarization" type="NX_NUMBER" recommended="true" units="NX_ANY"/>
#                 <field name="extent" type="NX_FLOAT" recommended="true"/>
#                 <group name="associated_source" type="NXsource">
#                     <doc>
#                          The source that emitted this beam.
#                          Should be named with the same appendix, e.g.,
#                          for `beam_probe` it should refer to `source_probe`.
#                          Refers to the same concept as /NXentry/NXinstrument/source_TYPE
#                          and may be linked.
#                     </doc>
#                 </group>
#             </group>
#             <group type="NXelectronanalyser">
#                 <group name="device_information" type="NXfabrication" recommended="true">
#                     <field name="vendor" recommended="true"/>
#                     <field name="model" recommended="true"/>
#                     <field name="identifier" recommended="true"/>
#                 </group>
#                 <field name="description"/>
#                 <field name="energy_resolution" type="NX_FLOAT" recommended="true" units="NX_ENERGY">
#                     <doc>
#                          Energy resolution of the analyser with the current setting. May be linked from a
#                          NXcalibration.
#                          
#                          Refers to Term `10.24`_ of the ISO 18115-1:2023 specification.
#                          
#                          .. _10.24: https://www.iso.org/obp/ui/en/#iso:std:iso:18115:-1:ed-3:v1:en:term:10.24
#                     </doc>
#                 </field>
#                 <field name="fast_axes" recommended="true"/>
#                 <field name="slow_axes" recommended="true"/>
#                 <field name="transmission_function" type="NX_FLOAT" optional="true"/>
#                 <group type="NXcollectioncolumn">
#                     <!--TODO: Comment from Anders Frisk on proposal page
# What is the definition of a collection column?
# Optional constant settings (like lens focusing parameters on the sample: position_x, position_y, working_distance)-->
#                     <field name="scheme">
#                         <doc>
#                              Scheme of the electron collection column.
#                         </doc>
#                         <enumeration>
#                             <item value="Standard"/>
#                             <item value="Angular dispersive"/>
#                             <item value="Spatial dispersive"/>
#                             <item value="Selective area"/>
#                             <item value="Deflector"/>
#                             <item value="PEEM"/>
#                             <item value="Momentum Microscope"/>
#                             <item value="torroidal"/>
#                         </enumeration>
#                     </field>
#                     <field name="mode" recommended="true">
#                         <doc>
#                              Labelling of the lens setting in use.
#                         </doc>
#                     </field>
#                     <field name="projection" recommended="true"/>
#                     <group name="field_aperture" type="NXaperture" optional="true">
#                         <doc>
#                              The size and position of the field aperture inserted in the column. To add
#                              additional or other apertures use the APERTURE group of NXcollectioncolumn.
#                         </doc>
#                     </group>
#                     <group name="contrast_aperture" type="NXaperture" optional="true">
#                         <doc>
#                              The size and position of the contrast aperture inserted in the column. To add
#                              additional or other apertures use the APERTURE group of NXcollectioncolumn.
#                         </doc>
#                     </group>
#                     <group name="iris" type="NXaperture" optional="true">
#                         <doc>
#                              Size, position and shape of the iris inserted in the column.
#                              
#                              The iris is an aperture in the lens with a variable diameter which can reduce the number of
#                              electrons entering the analyzer.
#                              
#                              To add additional or other slits use the APERTURE group of NXcollectioncolumn.
#                         </doc>
#                     </group>
#                     <group name="device_information" type="NXfabrication" recommended="true">
#                         <field name="vendor" recommended="true"/>
#                         <field name="model" recommended="true"/>
#                         <field name="identifier" recommended="true"/>
#                     </group>
#                 </group>
#                 <group type="NXenergydispersion">
#                     <field name="scheme">
#                         <enumeration>
#                             <item value="tof"/>
#                             <item value="hemispherical"/>
#                             <item value="double hemispherical"/>
#                             <item value="cylindrical mirror"/>
#                             <item value="display mirror"/>
#                             <item value="retarding grid"/>
#                         </enumeration>
#                     </field>
#                     <field name="pass_energy" type="NX_FLOAT" units="NX_ENERGY"/>
#                     <field name="energy_scan_mode"/>
#                     <group name="entrance_slit" type="NXaperture" optional="true">
#                         <doc>
#                              Size, position and shape of the entrance slit in dispersive analyzers.
#                              
#                              To add additional or other slits use the APERTURE group of NXenergydispersion.
#                         </doc>
#                     </group>
#                     <group name="exit_slit" type="NXaperture" optional="true">
#                         <doc>
#                              Size, position and shape of the exit slit in dispersive analyzers.
#                              
#                              To add additional or other slits use the APERTURE group of NXenergydispersion.
#                         </doc>
#                     </group>
#                     <group name="device_information" type="NXfabrication" recommended="true">
#                         <field name="vendor" recommended="true"/>
#                         <field name="model" recommended="true"/>
#                         <field name="identifier" recommended="true"/>
#                     </group>
#                 </group>
#                 <group type="NXdetector">
#                     <field name="amplifier_type" recommended="true">
#                         <doc>
#                              Type of electron amplifier in the first amplification step.
#                         </doc>
#                         <enumeration>
#                             <item value="MCP"/>
#                             <item value="channeltron"/>
#                         </enumeration>
#                     </field>
#                     <field name="detector_type" recommended="true">
#                         <doc>
#                              Description of the detector type.
#                         </doc>
#                         <enumeration>
#                             <item value="DLD"/>
#                             <item value="Phosphor+CCD"/>
#                             <item value="Phosphor+CMOS"/>
#                             <item value="ECMOS"/>
#                             <item value="Anode"/>
#                             <item value="Multi-anode"/>
#                         </enumeration>
#                     </field>
#                     <group name="device_information" type="NXfabrication" recommended="true">
#                         <field name="vendor" recommended="true"/>
#                         <field name="model" recommended="true"/>
#                         <field name="identifier" recommended="true"/>
#                     </group>
#                     <group type="NXdata" recommended="true">
#                         <attribute name="signal">
#                             <enumeration>
#                                 <item value="raw"/>
#                             </enumeration>
#                         </attribute>
#                         <field name="raw" type="NX_NUMBER">
#                             <doc>
#                                  Raw data before calibration.
#                             </doc>
#                         </field>
#                         <field name="pixel_x" type="NX_FLOAT" optional="true" units="NX_ANY">
#                             <!--there is also x_pixel_offset in NXdetector base class-->
#                             <doc>
#                                  Detector pixel in x direction.
#                             </doc>
#                         </field>
#                         <field name="pixel_y" type="NX_FLOAT" optional="true" units="NX_ANY">
#                             <doc>
#                                  Detector pixel in y direction.
#                             </doc>
#                         </field>
#                         <!--exists in NXdetector base class-->
#                         <field name="raw_time_of_flight" type="NX_INT" optional="true" units="NX_PULSES">
#                             <doc>
#                                  In DAQ clock pulses
#                             </doc>
#                         </field>
#                         <!--exists in NXdetector base class-->
#                         <field name="time_of_flight" type="NX_FLOAT" optional="true" units="NX_TIME_OF_FLIGHT">
#                             <doc>
#                                  Total time of flight
#                             </doc>
#                         </field>
#                         <field name="time_of_flight_adc" type="NX_FLOAT" optional="true" units="NX_ANY">
#                             <doc>
#                                  Time-of-flight values, analog-to-digital converted.
#                             </doc>
#                         </field>
#                         <field name="polar_angle_manipulator" type="NX_FLOAT" optional="true" units="NX_ANGLE">
#                             <doc>
#                                  Polar rotation angle of the manipulator.
#                             </doc>
#                         </field>
#                         <field name="azimuthal_angle_manipulator" type="NX_FLOAT" optional="true" units="NX_ANGLE">
#                             <doc>
#                                  Azimuthal rotation angle of the manipulator.
#                             </doc>
#                         </field>
#                         <field name="delay_position" type="NX_FLOAT" optional="true" units="NX_LENGTH">
#                             <doc>
#                                  Delay position of delay line detector.
#                             </doc>
#                         </field>
#                         <field name="delay_position_ADC" type="NX_FLOAT" optional="true" units="NX_ANY">
#                             <doc>
#                                  Delay position of delay line detector, analog-to-digital converted.
#                             </doc>
#                         </field>
#                         <field name="time_delay_x" type="NX_FLOAT" optional="true" units="NX_TIME">
#                             <doc>
#                                  Time delay of delay line detector.
#                             </doc>
#                         </field>
#                         <field name="time_delay_y" type="NX_FLOAT" optional="true" units="NX_TIME">
#                             <doc>
#                                  Time delay of delay line detector.
#                             </doc>
#                         </field>
#                         <field name="voltage" type="NX_FLOAT" optional="true" units="NX_VOLTAGE">
#                             <doc>
#                                  Measured detector voltage
#                             </doc>
#                         </field>
#                         <field name="external_AXIS" type="NX_NUMBER" optional="true" units="NX_ANY">
#                             <doc>
#                                  Describes an axis which is coming from outside the detectors scope.
#                                  
#                                  Think of a detector just being triggered for readout by the rest of the experimental setup - 
#                                  it would just know that it collected N images, which would flatten the external parameters to one axis, too.
#                                  This can then be linked, e.g. with NXcalibration, to the appropriate fields in the instrument and write it to the 
#                                  top-level NXdata.
#                             </doc>
#                         </field>
#                         <field name="magnetization" type="NX_CHAR">
#                             <doc>
#                                  missing
#                             </doc>
#                         </field>
#                         <field name="scattering_direction" type="NX_CHAR">
#                             <doc>
#                                  missing
#                             </doc>
#                         </field>
#                     </group>
#                 </group>
#             </group>
#             <group type="NXmanipulator" optional="true">
#                 <doc>
#                      Manipulator for positioning of the sample.
#                 </doc>
#                 <field name="sample_temperature" type="NX_FLOAT" recommended="true" units="NX_TEMPERATURE"/>
#                 <field name="drain_current" type="NX_FLOAT" recommended="true" units="NX_CURRENT"/>
#                 <field name="sample_bias" type="NX_FLOAT" recommended="true" units="NX_CURRENT">
#                     <doc>
#                          Bias of the sample with respect to analyser ground.
#                          
#                          This field may also be found in NXsample if present.
#                          
#                          Refers to Term `8.41`_ of the ISO 18115-1:2023 specification.
#                          
#                          .. _8.41: https://www.iso.org/obp/ui/en/#iso:std:iso:18115:-1:ed-3:v1:en:term:8.41
#                     </doc>
#                 </field>
#                 <group name="device_information" type="NXfabrication" recommended="true">
#                     <field name="vendor" recommended="true"/>
#                     <field name="model" recommended="true"/>
#                     <field name="identifier" recommended="true"/>
#                 </group>
#             </group>
#         </group>
#         <group type="NXprocess" recommended="true">
#             <doc>
#                  Document an event of data processing, reconstruction, or analysis for this data.
#                  Describe the appropriate axis calibrations for your experiment using one or more
#                  of the following NXcalibrations
#             </doc>
#             <group name="energy_calibration" type="NXcalibration" optional="true">
#                 <doc>
#                      Calibration event on the energy axis.
#                      
#                      For XPS, the calibration should ideally be performed according to
#                      `ISO 15472:2010`_ specification.
#                      
#                      .. _ISO 15472:2010: https://www.iso.org/standard/74811.html
#                 </doc>
#                 <field name="applied" type="NX_BOOLEAN">
#                     <doc>
#                          Has an energy calibration been applied?
#                     </doc>
#                 </field>
#                 <field name="calibrated_axis" type="NX_FLOAT" recommended="true">
#                     <doc>
#                          This is the calibrated energy axis to be used for data plotting.
#                     </doc>
#                 </field>
#             </group>
#             <group name="angular_calibration" type="NXcalibration" optional="true">
#                 <field name="applied" type="NX_BOOLEAN">
#                     <doc>
#                          Has an angular calibration been applied?
#                     </doc>
#                 </field>
#                 <field name="calibrated_axis" type="NX_FLOAT" recommended="true">
#                     <doc>
#                          This is the calibrated angular axis to be used for data plotting.
#                     </doc>
#                 </field>
#             </group>
#             <group name="spatial_calibration" type="NXcalibration" optional="true">
#                 <field name="applied" type="NX_BOOLEAN">
#                     <doc>
#                          Has an spatial calibration been applied?
#                     </doc>
#                 </field>
#                 <field name="calibrated_axis" type="NX_FLOAT" recommended="true">
#                     <doc>
#                          This is the calibrated spatial axis to be used for data plotting.
#                     </doc>
#                 </field>
#             </group>
#             <group name="momentum_calibration" type="NXcalibration" optional="true">
#                 <field name="applied" type="NX_BOOLEAN">
#                     <doc>
#                          Has an momentum calibration been applied?
#                     </doc>
#                 </field>
#                 <field name="calibrated_axis" type="NX_FLOAT" recommended="true">
#                     <doc>
#                          This is the momentum axis to be used for data plotting.
#                     </doc>
#                 </field>
#             </group>
#             <group name="energy_referencing" type="NXcalibration" optional="true">
#                 <doc>
#                      For energy referencing, the measured energies are corrected for the charging potential
#                      (i.e., the electrical potential of the surface region of an insulating sample, caused by
#                      irradiation) such that those energies correspond to a sample with no surface charge.
#                      Usually, the energy axis is adjusted by shifting all energies uniformally until one
#                      well-defined emission line peak (or the Fermi edge) is located at a known _correct_ energy.
#                      
#                      Refers to Term `12.74`_ ff. of the ISO 18115-1:2023 specification.
#                      
#                      .. _12.74: https://www.iso.org/obp/ui/en/#iso:std:iso:18115:-1:ed-3:v1:en:term:12.74
#                 </doc>
#                 <field name="applied" type="NX_BOOLEAN">
#                     <doc>
#                          Have the energy axes been adjusted (e.g., in cases where samples are not
#                          conductive)?
#                     </doc>
#                 </field>
#                 <group name="level" type="NXelectron_level" recommended="true">
#                     <doc>
#                          Electronic core or valence level that was used for the calibration.
#                     </doc>
#                 </group>
#                 <field name="reference_peak">
#                     <doc>
#                          Reference peak that was used for the calibration.
#                          
#                          For example: adventitious carbon | C-C | metallic Au | elemental Si | Fermi edge
#                     </doc>
#                 </field>
#                 <field name="binding_energy" type="NX_FLOAT" recommended="true">
#                     <doc>
#                          The binding energy (in units of eV) that the specified emission line appeared at,
#                          after adjusting the binding energy scale.
#                          
#                          Refers to Term `12.16`_ ff. of the ISO 18115-1:2023 specification.
#                          
#                          .. _12.16: https://www.iso.org/obp/ui/en/#iso:std:iso:18115:-1:ed-3:v1:en:term:12.16
#                     </doc>
#                 </field>
#                 <field name="offset" type="NX_FLOAT" recommended="true">
#                     <doc>
#                          Offset between measured binding energy and calibrated binding energy of the
#                          emission line.
#                     </doc>
#                 </field>
#                 <field name="calibrated_axis" type="NX_FLOAT" recommended="true">
#                     <doc>
#                          This is the calibrated energy axis to be used for data plotting.
#                          
#                          This should link to /entry/data/energy.
#                     </doc>
#                 </field>
#             </group>
#             <group name="transmission_correction" type="NXcalibration" optional="true">
#                 <doc>
#                      In the transmission correction, each intensity measurement for electrons of a given
#                      kinetic energy is multiplied by the corresponding value in the relative_intensity
#                      field of the transmission_function. This calibration procedure is used to account for
#                      the different tranmsission efficiencies when using different lens modes.
#                 </doc>
#                 <field name="applied" type="NX_BOOLEAN">
#                     <doc>
#                          Has an intensity calibration been applied?
#                          
#                          That is, has the transmission function of the analyser been taken into account?
#                     </doc>
#                 </field>
#                 <group name="mapping" type="NXdata" recommended="true">
#                     <doc>
#                          Transmission function of the electron analyser.
#                          
#                          The transmission function (TF) specifies the detection efficiency for electrons of
#                          different kinetic energy passing through the electron analyser.
#                          This can be a link to /entry/instrument/electronanalyser/transmission_function.
#                     </doc>
#                     <attribute name="signal">
#                         <enumeration>
#                             <item value="relative_intensity"/>
#                         </enumeration>
#                     </attribute>
#                     <attribute name="axes">
#                         <enumeration>
#                             <item value="kinetic_energy"/>
#                         </enumeration>
#                     </attribute>
#                     <field name="kinetic_energy" type="NX_FLOAT" units="NX_ENERGY">
#                         <doc>
#                              Kinetic energy values
#                         </doc>
#                         <dimensions rank="1">
#                             <dim index="1" value="n_transmission_function"/>
#                         </dimensions>
#                     </field>
#                     <field name="relative_intensity" type="NX_FLOAT" units="NX_UNITLESS">
#                         <doc>
#                              Relative transmission efficiency for the given kinetic energies
#                         </doc>
#                         <dimensions rank="1">
#                             <dim index="1" value="n_transmission_function"/>
#                         </dimensions>
#                     </field>
#                 </group>
#             </group>
#         </group>
#         <group type="NXsample">
#             <field name="name"/>
#             <field name="chemical_formula" recommended="true">
#                 <doc>
#                      The chemical formula of the sample. For mixtures use the NXsample_component
#                      group in NXsample instead.
#                 </doc>
#             </field>
#             <group name="sample_history" type="NXnote" recommended="true">
#                 <doc>
#                      A descriptor to keep track of the treatment of the sample before entering the
#                      photoemission experiment. Ideally, a full report of the previous operations, in
#                      any format (NXnote allows to add pictures, audio, movies). Alternatively, a
#                      reference to the location or a unique identifier or other metadata file. In the
#                      case these are not available, free-text description.
#                 </doc>
#             </group>
#             <field name="atom_types" recommended="true">
#                 <doc>
#                      List of comma-separated elements from the periodic table
#                      that are contained in the sample.
#                      If the sample substance has multiple components, all
#                      elements from each component must be included in `atom_types`.
#                 </doc>
#             </field>
#             <field name="physical_form" recommended="true"/>
#             <field name="preparation_date" type="NX_DATE_TIME" recommended="true">
#                 <doc>
#                      Date of preparation of the sample for the XPS experiment (i.e. cleaving, last
#                      annealing).
#                 </doc>
#             </field>
#             <group name="preparation_description" type="NXnote" optional="true">
#                 <doc>
#                      Description of the surface preparation technique for the XPS experiment, i.e.
#                      UHV cleaving, in-situ growth, sputtering/annealing etc. Ideally, a full report
#                      of the previous operations, in any format(NXnote allows to add pictures, audio,
#                      movies). Alternatively, a reference to the location or a unique identifier or
#                      other metadata file. In the case these are not available, free-text description.
#                 </doc>
#             </group>
#             <field name="temperature" type="NX_FLOAT" units="NX_TEMPERATURE" recommended="true">
#                 <doc>
#                      In the case of a fixed temperature measurement this is the scalar temperature of
#                      the sample. In the case of an experiment in which the temperature is changed and
#                      recoded, this is an array of length m of temperatures. This should be a link to
#                      /entry/instrument/manipulator/sample_temperature.
#                 </doc>
#             </field>
#             <field name="situation" optional="true">
#                 <enumeration>
#                     <item value="vacuum"/>
#                     <item value="inert atmosphere"/>
#                     <item value="oxidising atmosphere"/>
#                     <item value="reducing atmosphere"/>
#                 </enumeration>
#             </field>
#             <field name="gas_pressure" type="NX_FLOAT" units="NX_PRESSURE" optional="true"/>
#             <field name="bias" type="NX_FLOAT" units="NX_VOLTAGE" optional="true">
#                 <doc>
#                      Voltage applied to sample and sample holder.
#                 </doc>
#             </field>
#         </group>
#         <group type="NXdata">
#             <attribute name="signal">
#                 <enumeration>
#                     <item value="data"/>
#                 </enumeration>
#             </attribute>
#             <field name="data" type="NX_NUMBER" units="NX_ANY">
#                 <doc>
#                      Represents a measure of one- or more-dimensional photoemission counts, where the
#                      varied axis may be for example energy, momentum, spatial coordinate, pump-probe
#                      delay, spin index, temperature, etc. The axes traces should be linked to the
#                      actual encoder position in NXinstrument or calibrated axes in NXprocess.
#                 </doc>
#             </field>
#             <!--in NXmpes, we should require an energy axis-->
#             <field name="energy" type="NX_NUMBER" units="NX_ENERGY">
#                 <doc>
#                      Calibrated energy axis.
#                      
#                      This could be a link to either
#                      /entry/process/energy_calibration/calibrated_axis or
#                      /entry/process/energy_correction/calibrated_axis.
#                 </doc>
#                 <attribute name="type" type="NX_CHAR">
#                     <doc>
#                          The energy can be either stored as kinetic (Term `3.35`_ of the ISO 18115-1:2023
#                          specification) or as binding (Term `12.16`_) energy.
#                          
#                          .. _3.35: https://www.iso.org/obp/ui/en/#iso:std:iso:18115:-1:ed-3:v1:en:term:3.35
#                          .. _12.16: https://www.iso.org/obp/ui/en/#iso:std:iso:18115:-1:ed-3:v1:en:term:12.16
#                     </doc>
#                     <enumeration>
#                         <item value="kinetic">
#                             <doc>
#                                  Calibrated kinetic energy axis.
#                             </doc>
#                         </item>
#                     </enumeration>
#                     <field name="binding">
#                         <doc>
#                              Calibrated binding energy axis.
#                         </doc>
#                     </field>
#                 </attribute>
#             </field>
#             <field name="kx" type="NX_NUMBER" optional="true" units="NX_ANY">
#                 <doc>
#                      Calibrated x axis in k-space.
#                      Units are 1/Angström.
#                 </doc>
#             </field>
#             <field name="ky" type="NX_NUMBER" optional="true" units="NX_ANY">
#                 <doc>
#                      Calibrated y axis in k-space.
#                      Units are 1/Angström
#                 </doc>
#             </field>
#             <field name="kz" type="NX_NUMBER" optional="true" units="NX_ANY">
#                 <doc>
#                      Calibrated k axis in k-space.
#                      Units are 1/Angström.
#                 </doc>
#             </field>
#             <field name="delay" type="NX_NUMBER" optional="true" units="NX_TIME">
#                 <doc>
#                      Calibrated delay time.
#                 </doc>
#             </field>
#             <field name="polarization_angle" type="NX_FLOAT" optional="true" units="NX_ANGLE">
#                 <doc>
#                      Linear polarization angle of the incoming or outgoing beam.
#                      
#                      Could be a link to /entry/instrument/beam/incident_polarization_angle or
#                      /entry/instrument/beam/final_polarization_angle if they exist.
#                 </doc>
#             </field>
#             <field name="ellipticity" type="NX_FLOAT" optional="true" units="NX_ANGLE">
#                 <doc>
#                      Ellipticity of the incoming or outgoing beam.
#                      
#                      Can be any of linear polarization angle (degrees), ellipticity (arb. units).
#                      Could be a link to /entry/instrument/beam/incident_ellipticity or
#                      /entry/instrument/beam/final_ellipticity if they exist.
#                 </doc>
#             </field>
#         </group>
#     </group>
# </definition><|MERGE_RESOLUTION|>--- conflicted
+++ resolved
@@ -628,16 +628,12 @@
       flood_gun_current(NXenvironment):
         exists: optional
         doc: |
-<<<<<<< HEAD
           Current of low-energy electrons to the sample for charge neutralization.
         flood_gun(NXactuator):
           doc: |
             Flood gun creating a current of low-energy electrons.
           
             This should be a link to /entry/instrument/flood_gun.
-    (NXdata):
-=======
-          Voltage applied to sample and sample holder.
     data(NXdata):
       doc: |
         The default NXdata field containing a view on the measured data.
@@ -670,7 +666,6 @@
           Could be a link to /entry/instrument/beam/incident_ellipticity or
           /entry/instrument/beam/final_ellipticity if they exist.
           Unit category: NX_ANGLE (° or rad)
->>>>>>> df82fbe1
       \@signal:
         enumeration: [data]
       data(NX_NUMBER):
