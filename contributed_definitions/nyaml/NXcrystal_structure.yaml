--- conflicted
+++ resolved
@@ -192,295 +192,10 @@
       In case the :ref:`NXcrystal_structure` base class is used
       with analyzed orientation maps this field stores how many scan points
       of the map were identified as that phase.
-<<<<<<< HEAD
-  ipfID(NXmicrostructure_ipf):
-  pfID(NXmicrostructure_pf):
-  odfID(NXmicrostructure_odf):
-  
-  # here the theoreticians expert (Marc deGraeff, Aimo Winkelmann, Peter Rez)
-  # can give some good suggestions on how to improve and ideally make even
-  # more general this section
-
-# ++++++++++++++++++++++++++++++++++ SHA HASH ++++++++++++++++++++++++++++++++++
-# a0ab6b47f498164b0301ca0680e93110a48862b5b3e94e09fe4afb9ab4d5d882
-# <?xml version='1.0' encoding='UTF-8'?>
-# <?xml-stylesheet type="text/xsl" href="nxdlformat.xsl"?>
-# <!--
-# # NeXus - Neutron and X-ray Common Data Format
-# #
-# # Copyright (C) 2014-2024 NeXus International Advisory Committee (NIAC)
-# #
-# # This library is free software; you can redistribute it and/or
-# # modify it under the terms of the GNU Lesser General Public
-# # License as published by the Free Software Foundation; either
-# # version 3 of the License, or (at your option) any later version.
-# #
-# # This library is distributed in the hope that it will be useful,
-# # but WITHOUT ANY WARRANTY; without even the implied warranty of
-# # MERCHANTABILITY or FITNESS FOR A PARTICULAR PURPOSE.  See the GNU
-# # Lesser General Public License for more details.
-# #
-# # You should have received a copy of the GNU Lesser General Public
-# # License along with this library; if not, write to the Free Software
-# # Foundation, Inc., 59 Temple Place, Suite 330, Boston, MA  02111-1307  USA
-# #
-# # For further information, see http://www.nexusformat.org
-# -->
-# <definition xmlns="http://definition.nexusformat.org/nxdl/3.1" xmlns:xsi="http://www.w3.org/2001/XMLSchema-instance" category="base" type="group" name="NXcrystal_structure" extends="NXobject" xsi:schemaLocation="http://definition.nexusformat.org/nxdl/3.1 ../nxdl.xsd">
-#     <!--The actual indexing of Kikuchi patterns may use different algorithms.
-# Such are used within different workflows where simulated and measured
-# Kikuchi pattern are compared to rate which phase and orientation is the most
-# likely candidate describing the pattern measured at that each scan point
-# respectively. If this evaluation yields scan points without any solutions,
-# these are represented using the null-phase model phase0, aka n/a aka notIndexed.
-# Traditionally, Hough transformation-based indexing has been the most frequently
-# used algorithm. Dictionary-based alternatives are emerging.-->
-#     <symbols>
-#         <symbol name="n_hkl">
-#             <doc>
-#                  Number of reflectors (Miller crystallographic plane triplets).
-#             </doc>
-#         </symbol>
-#         <symbol name="n_pos">
-#             <doc>
-#                  Number of atom positions.
-#             </doc>
-#         </symbol>
-#         <symbol name="d">
-#             <doc>
-#                  Dimensionality of the lattice.
-#             </doc>
-#         </symbol>
-#     </symbols>
-#     <doc>
-#          Base class to describe the atomic crystal structure of a phase.
-#          
-#          This base class contains key metadata that are relevant parameter to every
-#          physics-based model to simulate radiation matter interaction.
-#          
-#          Examples where such base class is useful are kinematic or dynamic
-#          diffraction simulations of e.g. (Kikuchi or other type of) patterns.
-#     </doc>
-#     <field name="depends_on" type="NX_CHAR">
-#         <doc>
-#              Details in which reference frame the unit cell is defined.
-#         </doc>
-#     </field>
-#     <field name="dimensionality" type="NX_POSINT">
-#         <doc>
-#              Dimensionality of the lattice.
-#         </doc>
-#         <enumeration>
-#             <item value="1"/>
-#             <item value="2"/>
-#             <item value="3"/>
-#         </enumeration>
-#     </field>
-#     <group name="reference" type="NXidentifier">
-#         <doc>
-#              Reference to another resource that was used for
-#              instantiating this structure model.
-#         </doc>
-#     </group>
-#     <field name="a_b_c" type="NX_NUMBER" units="NX_LENGTH">
-#         <doc>
-#              Crystallography unit cell parameters a, b, and c.
-#         </doc>
-#         <dimensions rank="1">
-#             <dim index="1" value="d"/>
-#         </dimensions>
-#     </field>
-#     <!--defined using which convention?-->
-#     <field name="alpha_beta_gamma" type="NX_NUMBER" units="NX_ANGLE">
-#         <doc>
-#              Crystallography unit cell parameters alpha, beta, and gamma.
-#         </doc>
-#         <dimensions rank="1">
-#             <dim index="1" value="d"/>
-#         </dimensions>
-#     </field>
-#     <field name="area" type="NX_NUMBER" units="NX_AREA">
-#         <doc>
-#              Area of the unit cell considering that d = 2.
-#         </doc>
-#     </field>
-#     <field name="volume" type="NX_NUMBER" units="NX_VOLUME">
-#         <doc>
-#              Volume of the unit cell considering that d = 3.
-#         </doc>
-#     </field>
-#     <field name="crystal_system" type="NX_CHAR">
-#         <doc>
-#              Crystal system
-#         </doc>
-#         <enumeration>
-#             <item value="triclinic"/>
-#             <item value="monoclinic"/>
-#             <item value="orthorhombic"/>
-#             <item value="tetragonal"/>
-#             <item value="rhombohedral"/>
-#             <item value="hexagonal"/>
-#             <item value="cubic"/>
-#         </enumeration>
-#     </field>
-#     <!--2d-->
-#     <field name="laue_group" type="NX_CHAR">
-#         <doc>
-#              Laue group using International Table of Crystallography Notation.
-#         </doc>
-#     </field>
-#     <!--add enumeration of all possible-->
-#     <field name="point_group" type="NX_CHAR">
-#         <doc>
-#              Point group using International Table of Crystallography Notation.
-#         </doc>
-#     </field>
-#     <!--add enumeration all possible
-# 3d-->
-#     <field name="space_group" type="NX_CHAR">
-#         <doc>
-#              Space group from the International Table of Crystallography Notation.
-#         </doc>
-#     </field>
-#     <!--add enumeration of all possible-->
-#     <field name="is_centrosymmetric" type="NX_BOOLEAN">
-#         <doc>
-#              True if space group is considered a centrosymmetric one.
-#              False if space group is considered a non-centrosymmetric one.
-#              Centrosymmetric has all types and combinations of symmetry elements
-#              (translation, rotational axis, mirror planes, center of inversion)
-#              Non-centrosymmetric compared to centrosymmetric is constrained (no inversion).
-#              Chiral compared to non-centrosymmetric is constrained (no mirror planes).
-#         </doc>
-#     </field>
-#     <field name="is_chiral" type="NX_BOOLEAN">
-#         <doc>
-#              True if space group is considered a chiral one.
-#              False if space group is consider a non-chiral one.
-#         </doc>
-#     </field>
-#     <field name="phase_identifier" type="NX_INT" units="NX_UNITLESS">
-#         <doc>
-#              Identifier for each phase.
-#              
-#              The value 0 is reserved for the unknown phase that represents the
-#              null-model no sufficiently significant confirmation. In other words,
-#              the phase_name is n/a, notIndexed.
-#              
-#              The phase identifier value has to match with the integer postfix of the
-#              group name which represents that instance in a NeXus/HDF5 file, i.e.
-#              if two phases were used e.g. 0 and 1, two instances of an
-#              :ref:`NXcrystal_structure` named phase0 and phase1
-#              should be stored in the HDF5 file.
-#         </doc>
-#     </field>
-#     <field name="phase_name" type="NX_CHAR">
-#         <doc>
-#              Name of the phase/alias.
-#              
-#              If the phase_identifier is 0 and one would like to use the field
-#              phase_name the value should be n/a.
-#         </doc>
-#     </field>
-#     <field name="atom_identifier" type="NX_CHAR">
-#         <doc>
-#              Label for each atom position.
-#         </doc>
-#         <dimensions rank="1">
-#             <dim index="1" value="n_pos"/>
-#         </dimensions>
-#     </field>
-#     <field name="atom_type" type="NX_UINT" units="NX_UNITLESS">
-#         <doc>
-#              The hash value :math:`H` is :math:`H = Z + N \cdot 256` with :math:`Z`
-#              the number of protons and :math:`N` the number of neutrons
-#              of each isotope respectively. :math:`Z` and :math:`N` have to be 8-bit unsigned integers.
-#              For the rationale behind this `M. Kühbach et al. (2021) &lt;https://doi.org/10.1017/S1431927621012241&gt;`_
-#         </doc>
-#         <dimensions rank="1">
-#             <dim index="1" value="n_pos"/>
-#         </dimensions>
-#     </field>
-#     <!--atom_position(NXcg_point_set):-->
-#     <field name="atom_position" type="NX_NUMBER" units="NX_ANY">
-#         <doc>
-#              Atom positions.
-#         </doc>
-#         <dimensions rank="2">
-#             <dim index="1" value="n_pos"/>
-#             <dim index="2" value="d"/>
-#         </dimensions>
-#         <attribute name="depends_on" type="NX_CHAR">
-#             <doc>
-#                  Details the reference frame in which the positions are defined.
-#             </doc>
-#         </attribute>
-#     </field>
-#     <!--in addition we need to have a physical model e.g. kinematic or dynamical e-diffraction theory
-# to describe the simulated Kikuchi pattern generated from such a model-->
-#     <field name="atom_occupancy" type="NX_NUMBER" units="NX_DIMENSIONLESS">
-#         <doc>
-#              Relative occupancy of the atom position.
-#         </doc>
-#         <dimensions rank="1">
-#             <dim index="1" value="n_pos"/>
-#         </dimensions>
-#     </field>
-#     <field name="number_of_planes" type="NX_UINT" units="NX_UNITLESS">
-#         <doc>
-#              How many reflectors are distinguished.
-#              
-#              Value has to match value for symbol n_hkl.
-#         </doc>
-#     </field>
-#     <!--Miller indices :math:`(hkl)[uvw]`.-->
-#     <field name="miller" type="NX_NUMBER" units="NX_UNITLESS">
-#         <doc>
-#              Miller indices :math:`(hkl)[uvw]` of the planes.
-#              
-#              The first triplet specify :math:`(hkl)` the second triplet :math:`[uvw]`.
-#              Miller indices refer to the Cartesian right-handed coordinate system
-#              of the unit cell.
-#         </doc>
-#         <dimensions rank="2">
-#             <dim index="1" value="n_hkl"/>
-#             <dim index="2" value="6"/>
-#         </dimensions>
-#     </field>
-#     <field name="dspacing" type="NX_NUMBER" units="NX_LENGTH">
-#         <doc>
-#              Spacing between crystallographic planes as defined by field miller.
-#         </doc>
-#         <dimensions rank="1">
-#             <dim index="1" value="n_hkl"/>
-#         </dimensions>
-#     </field>
-#     <field name="relative_intensity" type="NX_NUMBER" units="NX_DIMENSIONLESS">
-#         <doc>
-#              Relative intensity of the signal for the plane.
-#         </doc>
-#         <dimensions rank="1">
-#             <dim index="1" value="n_hkl"/>
-#         </dimensions>
-#     </field>
-#     <field name="number_of_scan_points" type="NX_UINT" units="NX_UNITLESS">
-#         <doc>
-#              In case the :ref:`NXcrystal_structure` base class is used
-#              with analyzed orientation maps this field stores how many scan points
-#              of the map were identified as that phase.
-#         </doc>
-#     </field>
-#     <group name="ipfID" type="NXmicrostructure_ipf"/>
-#     <group name="pfID" type="NXmicrostructure_pf"/>
-#     <group name="odfID" type="NXmicrostructure_odf"/>
-#     <!--here the theoreticians expert (Marc deGraeff, Aimo Winkelmann, Peter Rez)
-=======
     unit: NX_UNITLESS
   # ipfID(NXmicrostructure_ipf):
   # pfID(NXmicrostructure_pf):
   # odfID(NXmicrostructure_odf):
 # here the theoreticians expert (Marc deGraeff, Aimo Winkelmann, Peter Rez)
->>>>>>> 4e485a6c
 # can give some good suggestions on how to improve and ideally make even
-# more general this section-->
-# </definition>+# more general this section