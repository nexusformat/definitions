--- conflicted
+++ resolved
@@ -50,7 +50,6 @@
                 Position values along one or more data dimensions (to hold the
                 values for the independent variable for this fit procedure).
             </doc>
-<<<<<<< HEAD
             <dimensions rank="dimRank">
                 <doc>
                     The ``input_dependent`` field must have the same rank (``dimRank``)
@@ -59,15 +58,11 @@
                     the ``input_independent`` field.
                 </doc>
             </dimensions>
-=======
-            <dimensions rank="dimRank"/>
->>>>>>> 365d4d8f
         </field>
         <field name="input_independent" type="NX_NUMBER" units="NX_ANY">
             <doc>
                 Independent input axis for this fit procedure.
             </doc>
-<<<<<<< HEAD
             <dimensions rank="dimRank">
                 <doc>
                     The ``input_independent`` field must have the same rank (``dimRank``)
@@ -76,16 +71,12 @@
                     the ``input_dependent`` field.
                 </doc>
             </dimensions>
-=======
-            <dimensions rank="dimRank"/>
->>>>>>> 365d4d8f
         </field>
         <field name="envelope" type="NX_NUMBER" units="NX_ANY">
             <doc>
                 Resulting envelope of applying the `global_fit_function` with its parameter to the data stored
                 in `input_independent`.
             </doc>
-<<<<<<< HEAD
             <dimensions rank="dimRank">
                 <doc>
                     The ``envelope`` field must have the same rank (``dimRank``)
@@ -94,15 +85,11 @@
                     the ``input_independent`` field.
                 </doc>
             </dimensions>
-=======
-            <dimensions rank="dimRank"/>
->>>>>>> 365d4d8f
         </field>
         <field name="residual" type="NX_NUMBER" units="NX_ANY">
             <doc>
                 Difference between the envelope and the `input_independent` data to be fitted.
             </doc>
-<<<<<<< HEAD
             <dimensions rank="dimRank">
                 <doc>
                     The ``residual`` field must have the same rank (``dimRank``)
@@ -111,9 +98,6 @@
                     the ``input_independent`` field.
                 </doc>
             </dimensions>
-=======
-            <dimensions rank="dimRank"/>
->>>>>>> 365d4d8f
         </field>
     </group>
     <group name="peakPEAK" type="NXpeak" nameType="partial">
