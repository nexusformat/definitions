--- conflicted
+++ resolved
@@ -2,9 +2,9 @@
 <?xml-stylesheet type="text/xsl" href="nxdlformat.xsl"?>
 <!--
 # NeXus - Neutron and X-ray Common Data Format
-# 
+#
 # Copyright (C) 2014-2023 NeXus International Advisory Committee (NIAC)
-# 
+#
 # This library is free software; you can redistribute it and/or
 # modify it under the terms of the GNU Lesser General Public
 # License as published by the Free Software Foundation; either
@@ -28,78 +28,6 @@
   </doc>
   <field name="scheme" type="NX_CHAR">
     <doc>
-<<<<<<< HEAD
-         Subclass of NXelectronanalyser to describe the energy dispersion section of a
-         photoelectron analyser.
-    </doc>
-    <field name="scheme" type="NX_CHAR">
-        <doc>
-             Energy dispersion scheme employed, for example: tof, hemispherical, cylindrical,
-             mirror, retarding grid, etc.
-        </doc>
-    </field>
-    <field name="pass_energy" type="NX_FLOAT" units="NX_ENERGY">
-        <doc>
-             Energy of the electrons on the mean path of the analyser. Pass energy for
-             hemispherics, drift energy for tofs.
-        </doc>
-    </field>
-    <field name="kinetic_energy" type="NX_FLOAT" units="NX_ENEGRY">
-        <doc>
-             Kinetic energy set for the dispersive analyzer section. Can be either the set
-             kinetic energy, or the whole calibrated energy axis of a scan.
-        </doc>
-    </field>
-    <field name="center_energy" type="NX_FLOAT" units="NX_ENERGY">
-        <doc>
-             Center of the energy window
-        </doc>
-    </field>
-    <field name="energy_interval" type="NX_FLOAT" units="NX_ENERGY">
-        <doc>
-             The interval of transmitted energies. It can be two different things depending
-             on whether the scan is fixed or swept. With a fixed scan it is a 2 vector
-             containing the extrema of the transmitted energy window (smaller number first).
-             With a swept scan of m steps it is a 2xm array of windows one for each
-             measurement point.
-        </doc>
-    </field>
-    <group type="NXaperture">
-        <doc>
-             Size, position and shape of a slit in dispersive analyzer, e.g. entrance and
-             exit slits.
-        </doc>
-    </group>
-    <field name="diameter" type="NX_FLOAT" units="NX_LENGTH">
-        <doc>
-             Diameter of the dispersive orbit
-        </doc>
-    </field>
-    <field name="energy_scan_mode" type="NX_CHAR">
-        <doc>
-             Way of scanning the energy axis (fixed or sweep).
-        </doc>
-        <enumeration>
-            <item value="fixed"/>
-            <item value="sweep"/>
-        </enumeration>
-    </field>
-    <field name="tof_distance" type="NX_FLOAT" units="NX_LENGTH">
-        <doc>
-             Length of the tof drift electrode
-        </doc>
-    </field>
-    <group type="NXdeflector">
-        <doc>
-             Deflectors in the energy dispersive section
-        </doc>
-    </group>
-    <group type="NXlens_em">
-        <doc>
-             Individual lenses in the energy dispersive section
-        </doc>
-    </group>
-=======
          Energy dispersion scheme employed, for example: tof, hemispherical, cylindrical,
          mirror, retarding grid, etc.
     </doc>
@@ -108,10 +36,16 @@
     <doc>
          Energy of the electrons on the mean path of the analyser. Pass energy for
          hemispherics, drift energy for tofs.
-         
+
          Refers to Term `12.63`_ of the ISO 18115-1:2023 specification.
-         
+
          .. _12.63: https://www.iso.org/obp/ui/en/#iso:std:iso:18115:-1:ed-3:v1:en:term:12.63
+    </doc>
+  </field>
+  <field name="kinetic_energy" type="NX_FLOAT" units="NX_ENEGRY">
+    <doc>
+        Kinetic energy set for the dispersive analyzer section. Can be either the set
+        kinetic energy, or the whole calibrated energy axis of a scan.
     </doc>
   </field>
   <field name="center_energy" type="NX_FLOAT" units="NX_ENERGY">
@@ -142,10 +76,10 @@
   <field name="energy_scan_mode" type="NX_CHAR">
     <doc>
          Way of scanning the energy axis (fixed or sweep).
-         
+
              This concept is related to term `12.65`_ of the ISO 18115-1:2023 standard.
          .. _12.65: https://www.iso.org/obp/ui/en/#iso:std:iso:18115:-1:ed-3:v1:en:term:12.65
-         
+
              This concept is related to term `12.66`_ of the ISO 18115-1:2023 standard.
          .. _12.66: https://www.iso.org/obp/ui/en/#iso:std:iso:18115:-1:ed-3:v1:en:term:12.66
     </doc>
@@ -183,5 +117,4 @@
          the reference coordinate system.
     </doc>
   </group>
->>>>>>> 3a7ecc89
 </definition>