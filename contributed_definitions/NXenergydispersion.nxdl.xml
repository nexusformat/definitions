<?xml version='1.0' encoding='UTF-8'?>
<?xml-stylesheet type="text/xsl" href="nxdlformat.xsl"?>
<!--
# NeXus - Neutron and X-ray Common Data Format
#
# Copyright (C) 2014-2024 NeXus International Advisory Committee (NIAC)
#
# This library is free software; you can redistribute it and/or
# modify it under the terms of the GNU Lesser General Public
# License as published by the Free Software Foundation; either
# version 3 of the License, or (at your option) any later version.
#
# This library is distributed in the hope that it will be useful,
# but WITHOUT ANY WARRANTY; without even the implied warranty of
# MERCHANTABILITY or FITNESS FOR A PARTICULAR PURPOSE.  See the GNU
# Lesser General Public License for more details.
#
# You should have received a copy of the GNU Lesser General Public
# License along with this library; if not, write to the Free Software
# Foundation, Inc., 59 Temple Place, Suite 330, Boston, MA  02111-1307  USA
#
# For further information, see http://www.nexusformat.org
-->
<definition xmlns="http://definition.nexusformat.org/nxdl/3.1" xmlns:xsi="http://www.w3.org/2001/XMLSchema-instance" category="base" type="group" name="NXenergydispersion" extends="NXobject" xsi:schemaLocation="http://definition.nexusformat.org/nxdl/3.1 ../nxdl.xsd">
<<<<<<< HEAD
  <doc>
       Subclass of NXelectronanalyser to describe the energy dispersion section of a
       photoelectron analyser.
  </doc>
  <field name="scheme" type="NX_CHAR">
    <doc>
         Energy dispersion scheme employed, for example: tof, hemispherical, cylindrical,
         mirror, retarding grid, etc.
=======
    <doc>
         Subclass of NXelectronanalyser to describe the energy dispersion section of a
         photoelectron analyser.
>>>>>>> f7fc4d8d
    </doc>
    <field name="scheme" type="NX_CHAR">
        <doc>
             Energy dispersion scheme employed, for example: tof, hemispherical, cylindrical,
             mirror, retarding grid, etc.
        </doc>
    </field>
    <field name="pass_energy" type="NX_FLOAT" units="NX_ENERGY">
        <doc>
             Energy of the electrons on the mean path of the analyser. Pass energy for
             hemispherics, drift energy for tofs.
             
             Refers to Term `12.63`_ of the ISO 18115-1:2023 specification.
             
             .. _12.63: https://www.iso.org/obp/ui/en/#iso:std:iso:18115:-1:ed-3:v1:en:term:12.63
        </doc>
    </field>
    <field name="center_energy" type="NX_FLOAT" units="NX_ENERGY">
        <doc>
             Center of the energy window
        </doc>
    </field>
    <field name="energy_interval" type="NX_FLOAT" units="NX_ENERGY">
        <doc>
             The interval of transmitted energies. It can be two different things depending
             on whether the scan is fixed or swept. With a fixed scan it is a 2 vector
             containing the extrema of the transmitted energy window (smaller number first).
             With a swept scan of m steps it is a 2xm array of windows one for each
             measurement point.
        </doc>
    </field>
    <group type="NXaperture">
        <doc>
             Size, position and shape of a slit in dispersive analyzer, e.g. entrance and
             exit slits.
        </doc>
    </group>
    <field name="diameter" type="NX_FLOAT" units="NX_LENGTH">
        <doc>
             Diameter of the dispersive orbit
        </doc>
    </field>
    <field name="energy_scan_mode" type="NX_CHAR">
        <doc>
             Way of scanning the energy axis (fixed or sweep).
             
<<<<<<< HEAD
             Refers to Terms `12.65`_ and `12.66`_ of the ISO 18115-1:2023 specification.
             
             .. _12.65: https://www.iso.org/obp/ui/en/#iso:std:iso:18115:-1:ed-3:v1:en:term:12.65
=======
                 This concept is related to term `12.65`_ of the ISO 18115-1:2023 standard.
             
             .. _12.65: https://www.iso.org/obp/ui/en/#iso:std:iso:18115:-1:ed-3:v1:en:term:12.65
             
                 This concept is related to term `12.66`_ of the ISO 18115-1:2023 standard.
             
>>>>>>> f7fc4d8d
             .. _12.66: https://www.iso.org/obp/ui/en/#iso:std:iso:18115:-1:ed-3:v1:en:term:12.66
        </doc>
        <enumeration>
            <item value="fixed"/>
            <item value="sweep"/>
        </enumeration>
    </field>
    <field name="tof_distance" type="NX_FLOAT" units="NX_LENGTH">
        <doc>
             Length of the tof drift electrode
        </doc>
    </field>
    <group type="NXdeflector">
        <doc>
             Deflectors in the energy dispersive section
        </doc>
    </group>
    <group type="NXlens_em">
        <doc>
             Individual lenses in the energy dispersive section
        </doc>
    </group>
    <group type="NXfabrication"/>
<<<<<<< HEAD
    <group type="NXtransformations">
        <doc>
             Collection of axis-based translations and rotations to describe the location and
             geometry of the energy dispersive element as a component in the instrument. 
             Conventions from the NXtransformations base class are used. In principle, 
             the McStas coordinate system is used. The first transformation has to point 
             either to another  component of the system or . (for pointing to the reference frame)
             to relate it relative to the experimental setup. Typically, the components of a system 
=======
    <field name="depends_on" type="NX_CHAR"/>
    <group type="NXtransformations">
        <doc>
             Collection of axis-based translations and rotations to describe the location and
             geometry of the energy dispersive element as a component in the instrument.
             Conventions from the NXtransformations base class are used. In principle,
             the McStas coordinate system is used. The first transformation has to point
             either to another  component of the system or . (for pointing to the reference frame)
             to relate it relative to the experimental setup. Typically, the components of a system
>>>>>>> f7fc4d8d
             should all be related relative to each other and only one component should relate to
             the reference coordinate system.
        </doc>
    </group>
</definition><|MERGE_RESOLUTION|>--- conflicted
+++ resolved
@@ -1,144 +1,116 @@
-<?xml version='1.0' encoding='UTF-8'?>
-<?xml-stylesheet type="text/xsl" href="nxdlformat.xsl"?>
-<!--
-# NeXus - Neutron and X-ray Common Data Format
-#
-# Copyright (C) 2014-2024 NeXus International Advisory Committee (NIAC)
-#
-# This library is free software; you can redistribute it and/or
-# modify it under the terms of the GNU Lesser General Public
-# License as published by the Free Software Foundation; either
-# version 3 of the License, or (at your option) any later version.
-#
-# This library is distributed in the hope that it will be useful,
-# but WITHOUT ANY WARRANTY; without even the implied warranty of
-# MERCHANTABILITY or FITNESS FOR A PARTICULAR PURPOSE.  See the GNU
-# Lesser General Public License for more details.
-#
-# You should have received a copy of the GNU Lesser General Public
-# License along with this library; if not, write to the Free Software
-# Foundation, Inc., 59 Temple Place, Suite 330, Boston, MA  02111-1307  USA
-#
-# For further information, see http://www.nexusformat.org
--->
-<definition xmlns="http://definition.nexusformat.org/nxdl/3.1" xmlns:xsi="http://www.w3.org/2001/XMLSchema-instance" category="base" type="group" name="NXenergydispersion" extends="NXobject" xsi:schemaLocation="http://definition.nexusformat.org/nxdl/3.1 ../nxdl.xsd">
-<<<<<<< HEAD
-  <doc>
-       Subclass of NXelectronanalyser to describe the energy dispersion section of a
-       photoelectron analyser.
-  </doc>
-  <field name="scheme" type="NX_CHAR">
-    <doc>
-         Energy dispersion scheme employed, for example: tof, hemispherical, cylindrical,
-         mirror, retarding grid, etc.
-=======
-    <doc>
-         Subclass of NXelectronanalyser to describe the energy dispersion section of a
-         photoelectron analyser.
->>>>>>> f7fc4d8d
-    </doc>
-    <field name="scheme" type="NX_CHAR">
-        <doc>
-             Energy dispersion scheme employed, for example: tof, hemispherical, cylindrical,
-             mirror, retarding grid, etc.
-        </doc>
-    </field>
-    <field name="pass_energy" type="NX_FLOAT" units="NX_ENERGY">
-        <doc>
-             Energy of the electrons on the mean path of the analyser. Pass energy for
-             hemispherics, drift energy for tofs.
-             
-             Refers to Term `12.63`_ of the ISO 18115-1:2023 specification.
-             
-             .. _12.63: https://www.iso.org/obp/ui/en/#iso:std:iso:18115:-1:ed-3:v1:en:term:12.63
-        </doc>
-    </field>
-    <field name="center_energy" type="NX_FLOAT" units="NX_ENERGY">
-        <doc>
-             Center of the energy window
-        </doc>
-    </field>
-    <field name="energy_interval" type="NX_FLOAT" units="NX_ENERGY">
-        <doc>
-             The interval of transmitted energies. It can be two different things depending
-             on whether the scan is fixed or swept. With a fixed scan it is a 2 vector
-             containing the extrema of the transmitted energy window (smaller number first).
-             With a swept scan of m steps it is a 2xm array of windows one for each
-             measurement point.
-        </doc>
-    </field>
-    <group type="NXaperture">
-        <doc>
-             Size, position and shape of a slit in dispersive analyzer, e.g. entrance and
-             exit slits.
-        </doc>
-    </group>
-    <field name="diameter" type="NX_FLOAT" units="NX_LENGTH">
-        <doc>
-             Diameter of the dispersive orbit
-        </doc>
-    </field>
-    <field name="energy_scan_mode" type="NX_CHAR">
-        <doc>
-             Way of scanning the energy axis (fixed or sweep).
-             
-<<<<<<< HEAD
-             Refers to Terms `12.65`_ and `12.66`_ of the ISO 18115-1:2023 specification.
-             
-             .. _12.65: https://www.iso.org/obp/ui/en/#iso:std:iso:18115:-1:ed-3:v1:en:term:12.65
-=======
-                 This concept is related to term `12.65`_ of the ISO 18115-1:2023 standard.
-             
-             .. _12.65: https://www.iso.org/obp/ui/en/#iso:std:iso:18115:-1:ed-3:v1:en:term:12.65
-             
-                 This concept is related to term `12.66`_ of the ISO 18115-1:2023 standard.
-             
->>>>>>> f7fc4d8d
-             .. _12.66: https://www.iso.org/obp/ui/en/#iso:std:iso:18115:-1:ed-3:v1:en:term:12.66
-        </doc>
-        <enumeration>
-            <item value="fixed"/>
-            <item value="sweep"/>
-        </enumeration>
-    </field>
-    <field name="tof_distance" type="NX_FLOAT" units="NX_LENGTH">
-        <doc>
-             Length of the tof drift electrode
-        </doc>
-    </field>
-    <group type="NXdeflector">
-        <doc>
-             Deflectors in the energy dispersive section
-        </doc>
-    </group>
-    <group type="NXlens_em">
-        <doc>
-             Individual lenses in the energy dispersive section
-        </doc>
-    </group>
-    <group type="NXfabrication"/>
-<<<<<<< HEAD
-    <group type="NXtransformations">
-        <doc>
-             Collection of axis-based translations and rotations to describe the location and
-             geometry of the energy dispersive element as a component in the instrument. 
-             Conventions from the NXtransformations base class are used. In principle, 
-             the McStas coordinate system is used. The first transformation has to point 
-             either to another  component of the system or . (for pointing to the reference frame)
-             to relate it relative to the experimental setup. Typically, the components of a system 
-=======
-    <field name="depends_on" type="NX_CHAR"/>
-    <group type="NXtransformations">
-        <doc>
-             Collection of axis-based translations and rotations to describe the location and
-             geometry of the energy dispersive element as a component in the instrument.
-             Conventions from the NXtransformations base class are used. In principle,
-             the McStas coordinate system is used. The first transformation has to point
-             either to another  component of the system or . (for pointing to the reference frame)
-             to relate it relative to the experimental setup. Typically, the components of a system
->>>>>>> f7fc4d8d
-             should all be related relative to each other and only one component should relate to
-             the reference coordinate system.
-        </doc>
-    </group>
-</definition>+<?xml version='1.0' encoding='UTF-8'?>
+<?xml-stylesheet type="text/xsl" href="nxdlformat.xsl"?>
+<!--
+# NeXus - Neutron and X-ray Common Data Format
+#
+# Copyright (C) 2014-2024 NeXus International Advisory Committee (NIAC)
+#
+# This library is free software; you can redistribute it and/or
+# modify it under the terms of the GNU Lesser General Public
+# License as published by the Free Software Foundation; either
+# version 3 of the License, or (at your option) any later version.
+#
+# This library is distributed in the hope that it will be useful,
+# but WITHOUT ANY WARRANTY; without even the implied warranty of
+# MERCHANTABILITY or FITNESS FOR A PARTICULAR PURPOSE.  See the GNU
+# Lesser General Public License for more details.
+#
+# You should have received a copy of the GNU Lesser General Public
+# License along with this library; if not, write to the Free Software
+# Foundation, Inc., 59 Temple Place, Suite 330, Boston, MA  02111-1307  USA
+#
+# For further information, see http://www.nexusformat.org
+-->
+<definition xmlns="http://definition.nexusformat.org/nxdl/3.1" xmlns:xsi="http://www.w3.org/2001/XMLSchema-instance" category="base" type="group" name="NXenergydispersion" extends="NXobject" xsi:schemaLocation="http://definition.nexusformat.org/nxdl/3.1 ../nxdl.xsd">
+    <doc>
+         Subclass of NXelectronanalyser to describe the energy dispersion section of a
+         photoelectron analyser.
+    </doc>
+    <field name="scheme" type="NX_CHAR">
+        <doc>
+             Energy dispersion scheme employed, for example: tof, hemispherical, cylindrical,
+             mirror, retarding grid, etc.
+        </doc>
+    </field>
+    <field name="pass_energy" type="NX_FLOAT" units="NX_ENERGY">
+        <doc>
+             Energy of the electrons on the mean path of the analyser. Pass energy for
+             hemispherics, drift energy for tofs.
+             
+             Refers to Term `12.63`_ of the ISO 18115-1:2023 specification.
+             
+             .. _12.63: https://www.iso.org/obp/ui/en/#iso:std:iso:18115:-1:ed-3:v1:en:term:12.63
+        </doc>
+    </field>
+    <field name="center_energy" type="NX_FLOAT" units="NX_ENERGY">
+        <doc>
+             Center of the energy window
+        </doc>
+    </field>
+    <field name="energy_interval" type="NX_FLOAT" units="NX_ENERGY">
+        <doc>
+             The interval of transmitted energies. It can be two different things depending
+             on whether the scan is fixed or swept. With a fixed scan it is a 2 vector
+             containing the extrema of the transmitted energy window (smaller number first).
+             With a swept scan of m steps it is a 2xm array of windows one for each
+             measurement point.
+        </doc>
+    </field>
+    <group type="NXaperture">
+        <doc>
+             Size, position and shape of a slit in dispersive analyzer, e.g. entrance and
+             exit slits.
+        </doc>
+    </group>
+    <field name="diameter" type="NX_FLOAT" units="NX_LENGTH">
+        <doc>
+             Diameter of the dispersive orbit
+        </doc>
+    </field>
+    <field name="energy_scan_mode" type="NX_CHAR">
+        <doc>
+             Way of scanning the energy axis (fixed or sweep).
+             
+                 This concept is related to term `12.65`_ of the ISO 18115-1:2023 standard.
+             
+             .. _12.65: https://www.iso.org/obp/ui/en/#iso:std:iso:18115:-1:ed-3:v1:en:term:12.65
+             
+                 This concept is related to term `12.66`_ of the ISO 18115-1:2023 standard.
+             
+             .. _12.66: https://www.iso.org/obp/ui/en/#iso:std:iso:18115:-1:ed-3:v1:en:term:12.66
+        </doc>
+        <enumeration>
+            <item value="fixed"/>
+            <item value="sweep"/>
+        </enumeration>
+    </field>
+    <field name="tof_distance" type="NX_FLOAT" units="NX_LENGTH">
+        <doc>
+             Length of the tof drift electrode
+        </doc>
+    </field>
+    <group type="NXdeflector">
+        <doc>
+             Deflectors in the energy dispersive section
+        </doc>
+    </group>
+    <group type="NXlens_em">
+        <doc>
+             Individual lenses in the energy dispersive section
+        </doc>
+    </group>
+    <group type="NXfabrication"/>
+    <field name="depends_on" type="NX_CHAR"/>
+    <group type="NXtransformations">
+        <doc>
+             Collection of axis-based translations and rotations to describe the location and
+             geometry of the energy dispersive element as a component in the instrument.
+             Conventions from the NXtransformations base class are used. In principle,
+             the McStas coordinate system is used. The first transformation has to point
+             either to another  component of the system or . (for pointing to the reference frame)
+             to relate it relative to the experimental setup. Typically, the components of a system
+             should all be related relative to each other and only one component should relate to
+             the reference coordinate system.
+        </doc>
+    </group>
+</definition>