--- conflicted
+++ resolved
@@ -31,7 +31,6 @@
          Energy dispersion scheme employed, for example: tof, hemispherical, cylindrical,
          mirror, retarding grid, etc.
     </doc>
-<<<<<<< HEAD
     <field name="scheme" type="NX_CHAR">
         <doc>
              Energy dispersion scheme employed, for example: tof, hemispherical, cylindrical,
@@ -115,86 +114,4 @@
              the reference coordinate system.
         </doc>
     </group>
-=======
-  </field>
-  <field name="pass_energy" type="NX_FLOAT" units="NX_ENERGY">
-    <doc>
-         Energy of the electrons on the mean path of the analyser. Pass energy for
-         hemispherics, drift energy for tofs.
-         
-         Refers to Term `12.63`_ of the ISO 18115-1:2023 specification.
-         
-         .. _12.63: https://www.iso.org/obp/ui/en/#iso:std:iso:18115:-1:ed-3:v1:en:term:12.63
-    </doc>
-  </field>
-  <field name="center_energy" type="NX_FLOAT" units="NX_ENERGY">
-    <doc>
-         Center of the energy window
-    </doc>
-  </field>
-  <field name="energy_interval" type="NX_FLOAT" units="NX_ENERGY">
-    <doc>
-         The interval of transmitted energies. It can be two different things depending
-         on whether the scan is fixed or swept. With a fixed scan it is a 2 vector
-         containing the extrema of the transmitted energy window (smaller number first).
-         With a swept scan of m steps it is a 2xm array of windows one for each
-         measurement point.
-    </doc>
-  </field>
-  <group type="NXaperture">
-    <doc>
-         Size, position and shape of a slit in dispersive analyzer, e.g. entrance and
-         exit slits.
-    </doc>
-  </group>
-  <field name="diameter" type="NX_FLOAT" units="NX_LENGTH">
-    <doc>
-         Diameter of the dispersive orbit
-    </doc>
-  </field>
-  <field name="energy_scan_mode" type="NX_CHAR">
-    <doc>
-         Way of scanning the energy axis (fixed or sweep).
-         
-             This concept is related to term `12.65`_ of the ISO 18115-1:2023 standard.
-         .. _12.65: https://www.iso.org/obp/ui/en/#iso:std:iso:18115:-1:ed-3:v1:en:term:12.65
-         
-             This concept is related to term `12.66`_ of the ISO 18115-1:2023 standard.
-         .. _12.66: https://www.iso.org/obp/ui/en/#iso:std:iso:18115:-1:ed-3:v1:en:term:12.66
-    </doc>
-    <enumeration>
-      <item value="fixed"/>
-      <item value="sweep"/>
-    </enumeration>
-  </field>
-  <field name="tof_distance" type="NX_FLOAT" units="NX_LENGTH">
-    <doc>
-         Length of the tof drift electrode
-    </doc>
-  </field>
-  <group type="NXdeflector">
-    <doc>
-         Deflectors in the energy dispersive section
-    </doc>
-  </group>
-  <group type="NXlens_em">
-    <doc>
-         Individual lenses in the energy dispersive section
-    </doc>
-  </group>
-  <group type="NXfabrication"/>
-  <field name="depends_on" type="NX_CHAR"/>
-  <group type="NXtransformations">
-    <doc>
-         Collection of axis-based translations and rotations to describe the location and
-         geometry of the energy dispersive element as a component in the instrument.
-         Conventions from the NXtransformations base class are used. In principle,
-         the McStas coordinate system is used. The first transformation has to point
-         either to another  component of the system or . (for pointing to the reference frame)
-         to relate it relative to the experimental setup. Typically, the components of a system
-         should all be related relative to each other and only one component should relate to
-         the reference coordinate system.
-    </doc>
-  </group>
->>>>>>> 3a7ecc89
 </definition>