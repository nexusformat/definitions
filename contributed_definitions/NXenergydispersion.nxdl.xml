--- conflicted
+++ resolved
@@ -42,16 +42,9 @@
              .. _12.63: https://www.iso.org/obp/ui/en/#iso:std:iso:18115:-1:ed-3:v1:en:term:12.63
         </doc>
     </field>
-<<<<<<< HEAD
-    <field name="kinetic_energy" type="NX_FLOAT" units="NX_ENEGRY">
-        <doc>
-             Kinetic energy set for the dispersive analyzer section. Can be either the set kinetic energy,
-             or the whole calibrated energy axis of a scan."
-=======
     <field name="drift_energy" type="NX_FLOAT" units="NX_ENERGY">
         <doc>
              Drift energy for time-of-flight energy dispersive elements.
->>>>>>> 4a0e2f5e
         </doc>
     </field>
     <field name="center_energy" type="NX_FLOAT" units="NX_ENERGY">
