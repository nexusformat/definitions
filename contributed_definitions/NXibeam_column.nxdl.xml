--- conflicted
+++ resolved
@@ -2,15 +2,9 @@
 <?xml-stylesheet type="text/xsl" href="nxdlformat.xsl"?>
 <!--
 # NeXus - Neutron and X-ray Common Data Format
-<<<<<<< HEAD
-#
-# Copyright (C) 2014-2024 NeXus International Advisory Committee (NIAC)
-#
-=======
 # 
 # Copyright (C) 2014-2024 NeXus International Advisory Committee (NIAC)
 # 
->>>>>>> c94f58d5
 # This library is free software; you can redistribute it and/or
 # modify it under the terms of the GNU Lesser General Public
 # License as published by the Free Software Foundation; either
@@ -27,13 +21,9 @@
 #
 # For further information, see http://www.nexusformat.org
 -->
-<<<<<<< HEAD
-<definition xmlns="http://definition.nexusformat.org/nxdl/3.1" xmlns:xsi="http://www.w3.org/2001/XMLSchema-instance" category="base" type="group" name="NXibeam_column" extends="NXcomponent" xsi:schemaLocation="http://definition.nexusformat.org/nxdl/3.1 ../nxdl.xsd">
-=======
 <!--symbols:
   doc: The symbols used in the schema to specify e.g. variables.-->
 <definition xmlns="http://definition.nexusformat.org/nxdl/3.1" xmlns:xsi="http://www.w3.org/2001/XMLSchema-instance" category="base" name="NXibeam_column" extends="NXcomponent" type="group" xsi:schemaLocation="http://definition.nexusformat.org/nxdl/3.1 ../nxdl.xsd">
->>>>>>> c94f58d5
     <doc>
          Base class for a set of components equipping an instrument with FIB capabilities.
          
@@ -57,10 +47,7 @@
          * `J. F. Ziegler et al. &lt;https://www.sciencedirect.com/science/article/pii/S0168583X10001862&gt;`_
          * `J. Lili &lt;https://www.osti.gov/servlets/purl/924801&gt;`_
     </doc>
-<<<<<<< HEAD
     <group type="NXchamber"/>
-=======
->>>>>>> c94f58d5
     <group name="ion_source" type="NXsource">
         <doc>
              The source which creates the ion beam.
@@ -84,15 +71,12 @@
                 <item value="other"/>
             </enumeration>
         </field>
-<<<<<<< HEAD
         <field name="description" type="NX_CHAR">
             <doc>
                  Ideally, a (globally) unique persistent identifier, link,
                  or text to a resource which gives further details.
             </doc>
         </field>
-=======
->>>>>>> c94f58d5
         <group name="probe" type="NXion">
             <doc>
                  Which ionized elements or molecular ions form the beam.
