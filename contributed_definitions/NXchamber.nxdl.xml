--- conflicted
+++ resolved
@@ -2,15 +2,9 @@
 <?xml-stylesheet type="text/xsl" href="nxdlformat.xsl"?>
 <!--
 # NeXus - Neutron and X-ray Common Data Format
-<<<<<<< HEAD
-#
-# Copyright (C) 2014-2024 NeXus International Advisory Committee (NIAC)
-#
-=======
 # 
 # Copyright (C) 2014-2024 NeXus International Advisory Committee (NIAC)
 # 
->>>>>>> c94f58d5
 # This library is free software; you can redistribute it and/or
 # modify it under the terms of the GNU Lesser General Public
 # License as published by the Free Software Foundation; either
@@ -27,11 +21,7 @@
 #
 # For further information, see http://www.nexusformat.org
 -->
-<<<<<<< HEAD
-<definition xmlns="http://definition.nexusformat.org/nxdl/3.1" xmlns:xsi="http://www.w3.org/2001/XMLSchema-instance" category="base" type="group" name="NXchamber" extends="NXobject" xsi:schemaLocation="http://definition.nexusformat.org/nxdl/3.1 ../nxdl.xsd">
-=======
 <definition xmlns="http://definition.nexusformat.org/nxdl/3.1" xmlns:xsi="http://www.w3.org/2001/XMLSchema-instance" category="base" name="NXchamber" extends="NXcomponent" type="group" xsi:schemaLocation="http://definition.nexusformat.org/nxdl/3.1 ../nxdl.xsd">
->>>>>>> c94f58d5
     <doc>
          Base class for a chamber in an instrument that stores real or simulated objects.
     </doc>
