<?xml version='1.0' encoding='UTF-8'?>
<?xml-stylesheet type="text/xsl" href="nxdlformat.xsl"?>
<!--
# NeXus - Neutron and X-ray Common Data Format
<<<<<<< HEAD
#
# Copyright (C) 2014-2024 NeXus International Advisory Committee (NIAC)
#
=======
# 
# Copyright (C) 2014-2024 NeXus International Advisory Committee (NIAC)
# 
>>>>>>> c94f58d5
# This library is free software; you can redistribute it and/or
# modify it under the terms of the GNU Lesser General Public
# License as published by the Free Software Foundation; either
# version 3 of the License, or (at your option) any later version.
#
# This library is distributed in the hope that it will be useful,
# but WITHOUT ANY WARRANTY; without even the implied warranty of
# MERCHANTABILITY or FITNESS FOR A PARTICULAR PURPOSE.  See the GNU
# Lesser General Public License for more details.
#
# You should have received a copy of the GNU Lesser General Public
# License along with this library; if not, write to the Free Software
# Foundation, Inc., 59 Temple Place, Suite 330, Boston, MA  02111-1307  USA
#
# For further information, see http://www.nexusformat.org
-->
<<<<<<< HEAD
<definition xmlns="http://definition.nexusformat.org/nxdl/3.1" xmlns:xsi="http://www.w3.org/2001/XMLSchema-instance" category="base" type="group" name="NXscanbox_em" extends="NXcomponent" xsi:schemaLocation="http://definition.nexusformat.org/nxdl/3.1 ../nxdl.xsd">
=======
<definition xmlns="http://definition.nexusformat.org/nxdl/3.1" xmlns:xsi="http://www.w3.org/2001/XMLSchema-instance" category="base" name="NXscanbox_em" extends="NXcomponent" type="group" xsi:schemaLocation="http://definition.nexusformat.org/nxdl/3.1 ../nxdl.xsd">
>>>>>>> c94f58d5
    <doc>
         Scan box and coils which deflect a beam of charged particles in a controlled manner.
         
         The scan box is instructed by an instance of :ref:`NXprogram`, some control software,
         which is not necessarily the same program as for all components of a microscope.
         
         The scanbox directs the probe of charged particles (electrons, ions)
         to controlled locations according to a scan scheme and plan.
    </doc>
<<<<<<< HEAD
    <!--user perspective-->
    <field name="scan_schema" type="NX_CHAR">
        <doc>
             Name of the typically tech-partner-specific term that specifies
             an automated protocol which controls the details how the components
             of the microscope work together to achieve a controlled scanning of the
             beam over the sample surface.
             
             In most cases users do not know, have to care, or are able to disentangle the
             details of the spatiotemporal dynamics of the components of the microscope.
             Instead, they rely on the assumption that the microscope and control software
             work as expected. Selecting then a specific scan_schema assures some level
             of reproducibility in the way how the beam is scanned over the surface.
        </doc>
    </field>
    <field name="calibration_style" type="NX_CHAR">
        <doc>
             TODO discuss with the electron microscopists.
        </doc>
    </field>
    <field name="center" type="NX_NUMBER" units="NX_ANY">
        <doc>
             TODO discuss with the electron microscopists.
        </doc>
    </field>
    <!--descriptors relevant from economic usage and dose management perspective-->
    <field name="dwell_time" type="NX_NUMBER" units="NX_TIME">
        <doc>
             Time period during which the beam remains at one position.
             
             This concept is related to term `Dwell Time`_ of the EMglossary standard.
             
             .. _Dwell Time: https://purls.helmholtz-metadaten.de/emg/EMG_00000015
        </doc>
    </field>
    <field name="flyback_time" type="NX_NUMBER" units="NX_TIME">
        <doc>
             Time period during which the beam moves from the final position of one scan
             line to the starting position of the subsequent scan line.
             
             This concept is related to term `Flyback Time`_ of the EMglossary standard.
             
             .. _Flyback Time: https://purls.helmholtz-metadaten.de/emg/EMG_00000028
        </doc>
    </field>
    <field name="line_time" type="NX_NUMBER" units="NX_TIME">
        <doc>
             TODO discuss with the electron microscopists.
        </doc>
    </field>
    <field name="pixel_time" type="NX_NUMBER" units="NX_TIME">
        <doc>
             TODO discuss with the electron microscopists.
        </doc>
    </field>
    <field name="requested_pixel_time" type="NX_NUMBER" units="NX_TIME">
        <doc>
             TODO discuss with the electron microscopists.
        </doc>
    </field>
    <field name="ac_line_sync" type="NX_BOOLEAN">
        <doc>
             TODO discuss with the electron microscopists.
        </doc>
    </field>
    <field name="rotation" type="NX_NUMBER" units="NX_ANGLE">
        <doc>
             TODO discuss with the electron microscopists.
        </doc>
    </field>
    <!--technical design perspective
(NXlens_em):-->
    <group type="NXdeflector"/>
    <group type="NXcircuit"/>
=======
    <field name="calibration_style"/>
    <field name="center" type="NX_NUMBER" units="NX_ANY"/>
    <!--\@units:
 enumeration: nm-->
    <field name="flyback_time" type="NX_FLOAT" units="NX_TIME"/>
    <field name="line_time" type="NX_FLOAT" units="NX_TIME"/>
    <!--pixel_dwell_time?-->
    <field name="pixel_time" type="NX_FLOAT" units="NX_TIME"/>
    <field name="requested_pixel_time" type="NX_FLOAT" units="NX_TIME"/>
    <field name="rotation" type="NX_FLOAT" units="NX_ANGLE"/>
    <field name="ac_line_sync" type="NX_BOOLEAN"/>
>>>>>>> c94f58d5
    <!--(NXcg_point_set):
NEW ISSUE: build on work of EMglossary with HMC and use duty cycle instead
NEW ISSUE: make use of and define duty cycle-->
</definition><|MERGE_RESOLUTION|>--- conflicted
+++ resolved
@@ -2,15 +2,9 @@
 <?xml-stylesheet type="text/xsl" href="nxdlformat.xsl"?>
 <!--
 # NeXus - Neutron and X-ray Common Data Format
-<<<<<<< HEAD
-#
-# Copyright (C) 2014-2024 NeXus International Advisory Committee (NIAC)
-#
-=======
 # 
 # Copyright (C) 2014-2024 NeXus International Advisory Committee (NIAC)
 # 
->>>>>>> c94f58d5
 # This library is free software; you can redistribute it and/or
 # modify it under the terms of the GNU Lesser General Public
 # License as published by the Free Software Foundation; either
@@ -27,11 +21,7 @@
 #
 # For further information, see http://www.nexusformat.org
 -->
-<<<<<<< HEAD
-<definition xmlns="http://definition.nexusformat.org/nxdl/3.1" xmlns:xsi="http://www.w3.org/2001/XMLSchema-instance" category="base" type="group" name="NXscanbox_em" extends="NXcomponent" xsi:schemaLocation="http://definition.nexusformat.org/nxdl/3.1 ../nxdl.xsd">
-=======
 <definition xmlns="http://definition.nexusformat.org/nxdl/3.1" xmlns:xsi="http://www.w3.org/2001/XMLSchema-instance" category="base" name="NXscanbox_em" extends="NXcomponent" type="group" xsi:schemaLocation="http://definition.nexusformat.org/nxdl/3.1 ../nxdl.xsd">
->>>>>>> c94f58d5
     <doc>
          Scan box and coils which deflect a beam of charged particles in a controlled manner.
          
@@ -41,7 +31,6 @@
          The scanbox directs the probe of charged particles (electrons, ions)
          to controlled locations according to a scan scheme and plan.
     </doc>
-<<<<<<< HEAD
     <!--user perspective-->
     <field name="scan_schema" type="NX_CHAR">
         <doc>
@@ -116,19 +105,6 @@
 (NXlens_em):-->
     <group type="NXdeflector"/>
     <group type="NXcircuit"/>
-=======
-    <field name="calibration_style"/>
-    <field name="center" type="NX_NUMBER" units="NX_ANY"/>
-    <!--\@units:
- enumeration: nm-->
-    <field name="flyback_time" type="NX_FLOAT" units="NX_TIME"/>
-    <field name="line_time" type="NX_FLOAT" units="NX_TIME"/>
-    <!--pixel_dwell_time?-->
-    <field name="pixel_time" type="NX_FLOAT" units="NX_TIME"/>
-    <field name="requested_pixel_time" type="NX_FLOAT" units="NX_TIME"/>
-    <field name="rotation" type="NX_FLOAT" units="NX_ANGLE"/>
-    <field name="ac_line_sync" type="NX_BOOLEAN"/>
->>>>>>> c94f58d5
     <!--(NXcg_point_set):
 NEW ISSUE: build on work of EMglossary with HMC and use duty cycle instead
 NEW ISSUE: make use of and define duty cycle-->
