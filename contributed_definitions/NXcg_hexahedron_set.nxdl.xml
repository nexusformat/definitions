<?xml version='1.0' encoding='UTF-8'?>
<?xml-stylesheet type="text/xsl" href="nxdlformat.xsl"?>
<!--
# NeXus - Neutron and X-ray Common Data Format
<<<<<<< HEAD
#
# Copyright (C) 2014-2024 NeXus International Advisory Committee (NIAC)
#
=======
# 
# Copyright (C) 2014-2024 NeXus International Advisory Committee (NIAC)
# 
>>>>>>> c94f58d5
# This library is free software; you can redistribute it and/or
# modify it under the terms of the GNU Lesser General Public
# License as published by the Free Software Foundation; either
# version 3 of the License, or (at your option) any later version.
#
# This library is distributed in the hope that it will be useful,
# but WITHOUT ANY WARRANTY; without even the implied warranty of
# MERCHANTABILITY or FITNESS FOR A PARTICULAR PURPOSE.  See the GNU
# Lesser General Public License for more details.
#
# You should have received a copy of the GNU Lesser General Public
# License along with this library; if not, write to the Free Software
# Foundation, Inc., 59 Temple Place, Suite 330, Boston, MA  02111-1307  USA
#
# For further information, see http://www.nexusformat.org
-->
<!--
it is useful to define own base classes for frequently used classes
a polyhedron is a specific polytope in 3d, do we need
higher-dimensional polytopes? that could be useful for simplicies though
as they are used in numerics etc. maybe reach out here to our friends
from MarDI, for now let's assume we do not need polytopes for d > 3-->
<definition xmlns="http://definition.nexusformat.org/nxdl/3.1" xmlns:xsi="http://www.w3.org/2001/XMLSchema-instance" category="base" type="group" name="NXcg_hexahedron_set" extends="NXcg_primitive_set" xsi:schemaLocation="http://definition.nexusformat.org/nxdl/3.1 ../nxdl.xsd">
    <symbols>
        <doc>
             The symbols used in the schema to specify e.g. dimensions of arrays.
        </doc>
        <symbol name="c">
            <doc>
                 The cardinality of the set, i.e. the number of hexahedra.
            </doc>
        </symbol>
    </symbols>
    <doc>
         Computational geometry description of a set of hexahedra in Euclidean space.
         
         This class can also be used to describe cuboids or cubes, axis-aligned or not.
         The class represents different access and description levels to offer both
         applied scientists and computational geometry experts an approach whereby
         different specific views can be implemented using the same base class:
         
         * In the simplest case experimentalists may use this base class to describe
           the dimensions or size of a specimen. In this case the alignment with axes
           is not relevant as eventually only the volume of the specimen is of interest.
         * In many cases, take for example an experiment where a specimen was cut out
           from a specifically deformed piece of material, the orientation of the
           specimen's edges with the experiment coordinate system is of high relevance.
           Examples include knowledge about the specimen edge, whether it is
           parallel to the rolling, the transverse, or the normal direction.
         * While the above-mentioned use cases are sufficient to pinpoint the sample
           within a known laboratory/experiment coordinate system, these descriptions
           are not detailed enough to specify e.g. a CAD model of the specimen.
         * Therefore, groups and fields for an additional, computational-geometry-
           based view of hexahedra is offered to serve additional computational
           tasks: storage-oriented simple views or detailed topological/graph-based
           descriptions.
         
         Hexahedra are important geometrical primitives, which are among the most
         frequently used elements in finite element meshing/modeling.
         
         As a specialization of the :ref:`NXcg_primitive_set` base class hexahedra
         are assumed non-degenerated, closed, and built of polygons that are
         not self-intersecting.
         
         The term hexahedra will be used throughout this base class but includes
         the special cases cuboid, cube, box, axis-aligned bounding box (AABB),
         and optimal bounding box (OBB).
         
         An axis-aligned bounding box is a common data object in computational science
         and simulation codes to represent a cuboid whose edges are aligned with the
         base vectors of a coordinate system. As a part of binary trees, these data
         objects are important for making time- as well as space-efficient queries
         of geometric primitives in techniques like kd-trees.
         
         An optimal bounding box is a common data object which provides the best
         tightly fitting box about an arbitrary object. In general, such boxes are
         rotated. Exact and substantially faster in practice approximate algorithms
         exist to compute optimal or near optimal bounding boxes for sets of points.
    </doc>
    <!--qualifiers and properties of hexahedra-->
    <field name="shape" type="NX_NUMBER" units="NX_LENGTH">
        <doc>
             Qualifier for the shape of each hexahedron.
        </doc>
        <dimensions rank="2">
            <dim index="1" value="c"/>
            <dim index="2" value="3"/>
        </dimensions>
    </field>
    <field name="length" type="NX_NUMBER" units="NX_LENGTH">
        <doc>
             Qualifier that is useful in cases when one edge is longer than all other
             edges of the hexahedra. Often the term length is associated with the
             assumption that one edge is parallel to an axis of the coordinate system.
        </doc>
        <dimensions rank="1">
            <dim index="1" value="c"/>
        </dimensions>
    </field>
    <field name="width" type="NX_NUMBER" units="NX_LENGTH">
        <doc>
             Qualifier often used to describe the extent of an object in the horizontal
             direction assuming a specific coordinate system.
             
             For the sake of explicitness quantities like length, width, and height
             should not be reported without specifying also the assumed reference frame.
        </doc>
        <dimensions rank="1">
            <dim index="1" value="c"/>
        </dimensions>
    </field>
    <field name="height" type="NX_NUMBER" units="NX_LENGTH">
        <doc>
             Qualifier often used to describe the extent of an object in the vertical
             direction assuming a specific coordinate system.
        </doc>
        <dimensions rank="1">
            <dim index="1" value="c"/>
        </dimensions>
    </field>
    <field name="volume" type="NX_NUMBER" units="NX_VOLUME">
        <doc>
             Volume of each hexahedron.
        </doc>
        <dimensions rank="1">
            <dim index="1" value="c"/>
        </dimensions>
    </field>
    <field name="area" type="NX_NUMBER" units="NX_AREA">
        <doc>
             Total (surface) area (of all six faces) of each hexahedron.
        </doc>
        <dimensions rank="1">
            <dim index="1" value="c"/>
        </dimensions>
    </field>
    <field name="face_area" type="NX_NUMBER" units="NX_AREA">
        <doc>
             Area of each of the six faces of each hexahedron.
        </doc>
        <dimensions rank="2">
            <dim index="1" value="c"/>
            <dim index="2" value="6"/>
        </dimensions>
    </field>
    <field name="is_box" type="NX_BOOLEAN">
        <doc>
             Specifies if the hexahedra represent cuboids or cubes eventually rotated
             ones but at least not too exotic six-faced polyhedra.
        </doc>
        <dimensions rank="1">
            <dim index="1" value="c"/>
        </dimensions>
    </field>
    <field name="is_axis_aligned" type="NX_BOOLEAN">
        <doc>
             Only to be used if is_box is present. In this case, this field describes
             whether hexahedra are boxes whose primary edges are parallel to the
             axes of the coordinate system.
        </doc>
        <dimensions rank="1">
            <dim index="1" value="c"/>
        </dimensions>
    </field>
    <!--substantially more detailed descriptors of the shape, the mesh
orientation(NXorientation_set):-->
    <group name="vertex_normal" type="NXcg_unit_normal_set"/>
    <group name="edge_normal" type="NXcg_unit_normal_set"/>
    <group name="face_normal" type="NXcg_unit_normal_set"/>
    <!--detailed mesh-based representation-->
    <group name="hexahedra" type="NXcg_face_list_data_structure">
        <doc>
             Combined storage of all primitives of all hexahedra.
        </doc>
    </group>
    <group name="hexahedronID" type="NXcg_face_list_data_structure">
        <doc>
             Individual storage of each hexahedron.
        </doc>
    </group>
    <group name="hexahedron_half_edgeID" type="NXcg_half_edge_data_structure">
        <doc>
             Individual storage of each hexahedron as a graph.
        </doc>
    </group>
</definition><|MERGE_RESOLUTION|>--- conflicted
+++ resolved
@@ -2,15 +2,9 @@
 <?xml-stylesheet type="text/xsl" href="nxdlformat.xsl"?>
 <!--
 # NeXus - Neutron and X-ray Common Data Format
-<<<<<<< HEAD
-#
-# Copyright (C) 2014-2024 NeXus International Advisory Committee (NIAC)
-#
-=======
 # 
 # Copyright (C) 2014-2024 NeXus International Advisory Committee (NIAC)
 # 
->>>>>>> c94f58d5
 # This library is free software; you can redistribute it and/or
 # modify it under the terms of the GNU Lesser General Public
 # License as published by the Free Software Foundation; either
