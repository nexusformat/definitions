--- conflicted
+++ resolved
@@ -2,9 +2,9 @@
 <?xml-stylesheet type="text/xsl" href="nxdlformat.xsl"?>
 <!--
 # NeXus - Neutron and X-ray Common Data Format
-# 
+#
 # Copyright (C) 2014-2023 NeXus International Advisory Committee (NIAC)
-# 
+#
 # This library is free software; you can redistribute it and/or
 # modify it under the terms of the GNU Lesser General Public
 # License as published by the Free Software Foundation; either
@@ -21,97 +21,6 @@
 #
 # For further information, see http://www.nexusformat.org
 -->
-<<<<<<< HEAD
-<definition xmlns="http://definition.nexusformat.org/nxdl/3.1" xmlns:xsi="http://www.w3.org/2001/XMLSchema-instance" category="base" name="NXelectronanalyser" extends="NXobject" type="group" xsi:schemaLocation="http://definition.nexusformat.org/nxdl/3.1 ../nxdl.xsd">
-    <symbols>
-        <doc>
-             The symbols used in the schema to specify e.g. dimensions of arrays
-        </doc>
-        <symbol name="nfa">
-            <doc>
-                 Number of fast axes (axes acquired symultaneously, without scanning a pysical
-                 quantity)
-            </doc>
-        </symbol>
-        <symbol name="nsa">
-            <doc>
-                 Number of slow axes (axes acquired scanning a pysical quantity)
-            </doc>
-        </symbol>
-    </symbols>
-    <doc>
-         Subclass of NXinstrument to describe a photoelectron analyser.
-    </doc>
-    <field name="description" type="NX_CHAR">
-        <doc>
-             Free text description of the type of the detector
-        </doc>
-    </field>
-    <field name="name" type="NX_CHAR">
-        <doc>
-             Name or model of the equipment
-        </doc>
-        <attribute name="short_name" type="NX_CHAR">
-            <doc>
-                 Acronym or other shorthand name
-            </doc>
-        </attribute>
-    </field>
-    <field name="energy_resolution" type="NX_FLOAT" units="NX_ENERGY">
-        <doc>
-             Energy resolution of the electron analyser (FWHM of gaussian broadening)
-        </doc>
-    </field>
-    <field name="momentum_resolution" type="NX_FLOAT" units="NX_WAVENUMBER">
-        <doc>
-             Momentum resolution of the electron analyser (FWHM)
-        </doc>
-    </field>
-    <field name="angular_resolution" type="NX_FLOAT" units="NX_ANGLE">
-        <doc>
-             Angular resolution of the electron analyser (FWHM)
-        </doc>
-    </field>
-    <field name="spatial_resolution" type="NX_FLOAT" units="NX_LENGTH">
-        <doc>
-             Spatial resolution of the electron analyser (Airy disk radius)
-        </doc>
-    </field>
-    <field name="work_function" type="NX_FLOAT" units="NX_ENERGY">
-        <doc>
-             Work function of the electron analyzer
-        </doc>
-    </field>
-    <field name="fast_axes" type="NX_CHAR">
-        <doc>
-             List of the axes that are acquired simultaneously by the detector.
-             These refer only to the experimental variables recorded by the electron analyser.
-             Other variables such as temperature, manipulator angles etc. are labeled as fast or slow in the data.
-             
-             .. csv-table:: Examples
-               :header: &quot;Mode&quot;, &quot;fast_axes&quot;, &quot;slow_axes&quot;
-             
-               Hemispherical in ARPES mode,  &quot;['energy', 'kx']&quot;,&quot;&quot;
-               &quot;Hemispherical with channeltron, sweeping energy mode&quot;, &quot;&quot;, [\&quot;energy\&quot;]
-               &quot;Tof&quot;, &quot;['energy', 'kx', 'ky']&quot;,&quot;&quot;
-               &quot;Momentum microscope, spin-resolved&quot;, &quot;['energy', 'kx', 'ky']&quot;, &quot;['spin up-down', 'spin left-right']&quot;
-             
-             Axes may be less abstract than this, i.e. ['detector_x', 'detector_y'].
-             If energy_scan_mode=sweep, fast_axes: ['energy', 'kx']; slow_axes: ['energy'] is allowed.
-        </doc>
-        <dimensions rank="1">
-            <dim index="1" value="nfa"/>
-        </dimensions>
-    </field>
-    <field name="slow_axes" type="NX_CHAR">
-        <doc>
-             List of the axes that are acquired by scanning a physical parameter, listed in
-             order of decreasing speed. See fast_axes for examples.
-        </doc>
-        <dimensions rank="1">
-            <dim index="1" value="nsa"/>
-        </dimensions>
-=======
 <definition xmlns="http://definition.nexusformat.org/nxdl/3.1" xmlns:xsi="http://www.w3.org/2001/XMLSchema-instance" category="base" type="group" name="NXelectronanalyser" extends="NXobject" xsi:schemaLocation="http://definition.nexusformat.org/nxdl/3.1 ../nxdl.xsd">
   <symbols>
     <doc>
@@ -136,7 +45,7 @@
   </symbols>
   <doc>
        Subclass of NXinstrument to describe a photoelectron analyser.
-       
+
            This concept is related to term `12.59`_ of the ISO 18115-1:2023 standard.
        .. _12.59: https://www.iso.org/obp/ui/en/#iso:std:iso:18115:-1:ed-3:v1:en:term:12.59
   </doc>
@@ -158,10 +67,10 @@
   <field name="work_function" type="NX_FLOAT" units="NX_ENERGY">
     <doc>
          Work function of the electron analyser.
-         
+
          The work function of a uniform surface of a conductor is the minimum energy required to remove
          an electron from the interior of the solid to a vacuum level immediately outside the solid surface.
-         
+
          The kinetic energy :math:`E_K` of a photoelectron emitted from an energy-level with binding energy
          :math:`E_B` below the Fermi level is given by :math:`E_K = h\nu - E_B - e \phi_{\mathrm{sample}}`,
          where :math:`\phi_{\mathrm{sample}}` is the work function of the sample surface. In PES measurements,
@@ -179,7 +88,7 @@
   <field name="energy_resolution" type="NX_FLOAT" units="NX_ENERGY">
     <doc>
          Energy resolution of the electron analyser (FWHM of gaussian broadening).
-         
+
              This concept is related to term `10.7`_ of the 18115-1:2023 standard.
          .. _10.7: https://www.iso.org/obp/ui/en/#iso:std:iso:18115:-1:ed-3:v1:en:term:10.7
     </doc>
@@ -197,7 +106,7 @@
   <field name="spatial_resolution" type="NX_FLOAT" units="NX_LENGTH">
     <doc>
          Spatial resolution of the electron analyser (Airy disk radius)
-         
+
              This concept is related to term `10.15 ff.`_ of the ISO 18115-1:2023 standard.
          .. _10.15 ff.: https://www.iso.org/obp/ui/en/#iso:std:iso:18115:-1:ed-3:v1:en:term:10.15
     </doc>
@@ -207,15 +116,15 @@
          List of the axes that are acquired simultaneously by the detector.
          These refer only to the experimental variables recorded by the electron analyser.
          Other variables such as temperature, manipulator angles etc. are labeled as fast or slow in the data.
-         
+
          .. csv-table:: Examples
            :header: "Mode", "fast_axes", "slow_axes"
-         
+
            Hemispherical in ARPES mode,  "['energy', 'kx']",""
            "Hemispherical with channeltron, sweeping energy mode", "", [\"energy\"]
            "Tof", "['energy', 'kx', 'ky']",""
            "Momentum microscope, spin-resolved", "['energy', 'kx', 'ky']", "['spin up-down', 'spin left-right']"
-         
+
          Axes may be less abstract than this, i.e. ['detector_x', 'detector_y'].
          If energy_scan_mode=sweep, fast_axes: ['energy', 'kx']; slow_axes: ['energy'] is allowed.
     </doc>
@@ -235,17 +144,17 @@
   <group name="transmission_function" type="NXdata">
     <doc>
          Transmission function of the electron analyser.
-         
+
          The transmission function (TF) specifies the detection efficiency per solid angle for electrons of
          different kinetic energy passing through the electron analyser. It depends on the spectrometer
          geometry as well as operation settings such as lens mode and pass energy.
          The transmission function is usually given as kinetic energy vs. relative intensity.
-         
+
          The TF is used for calibration of the intensity scale in quantitative XPS. Without proper
          transmission correction, a comparison of results measured from the same sample using different
          operating modes for an instrument would show significant variations in atomic
          concentrations.
-         
+
              This concept is related to term `7.15 ff.`_ of the ISO 18115-1:2023 standard.
          .. _7.15 ff.: https://www.iso.org/obp/ui/en/#iso:std:iso:18115:-1:ed-3:v1:en:term:7.15
     </doc>
@@ -266,7 +175,6 @@
       <dimensions rank="1">
         <dim index="1" value="n_transmission_function"/>
       </dimensions>
->>>>>>> 3a7ecc89
     </field>
     <field name="relative_intensity" type="NX_FLOAT" units="NX_UNITLESS">
       <doc>
