--- conflicted
+++ resolved
@@ -2,15 +2,9 @@
 <?xml-stylesheet type="text/xsl" href="nxdlformat.xsl"?>
 <!--
 # NeXus - Neutron and X-ray Common Data Format
-<<<<<<< HEAD
-#
-# Copyright (C) 2014-2024 NeXus International Advisory Committee (NIAC)
-#
-=======
 # 
 # Copyright (C) 2014-2024 NeXus International Advisory Committee (NIAC)
 # 
->>>>>>> 9059815e
 # This library is free software; you can redistribute it and/or
 # modify it under the terms of the GNU Lesser General Public
 # License as published by the Free Software Foundation; either
@@ -29,337 +23,15 @@
 -->
 <definition xmlns="http://definition.nexusformat.org/nxdl/3.1" xmlns:xsi="http://www.w3.org/2001/XMLSchema-instance" category="application" type="group" name="NXem" extends="NXobject" xsi:schemaLocation="http://definition.nexusformat.org/nxdl/3.1 ../nxdl.xsd">
     <doc>
-<<<<<<< HEAD
          Application definition for normalized representation of electron microscopy research.
-=======
-         Characterization of a sample during a session on an electron microscope.
-         
-         **The idea and aim of NXem**:
-         Electron microscopy (EM) research, whether it be performed with scanning electron
-         microscope (SEM) or transmission electron microscope (TEM) instruments, uses
-         versatile tools for preparing and characterizing samples and specimens.
-         The term specimen is considered a synonym for sample in this application definition.
-         A specimen is a physical portion of material that is studied/characterized during
-         the microscope session, eventually in different places on the specimen surface,
-         illuminating the surface layers or shining through thin specimens.
-         These places are named regions of interest (ROIs).
-         
-         Fundamentally, an electron microscope is an electron accelerator.
-         Experimentalists use it in sessions during which they characterize as well as
-         prepare specimens. This application definition describes data and metadata about
-         processes and characterization tasks applied to one specimen.
-         The application definition focuses on the usage of EM in materials research.
-         The application definition design makes it in principle applicable also in
-         cryo-EM on biomaterials.
-         
-         Multiple specimens have to be described with multiple :ref:`NXentry` instances.
-         
-         **Electron microscopes motivate the development of a comprehensive data schema:**
-         There are research groups who use an EM in a manner where it is exclusively
-         operated by a single, instrument-responsible scientists or a team of scientists.
-         These users may perform analyses for other users as a service task, especially
-         in large research facility settings. Oftentimes, though, and especially for
-         cutting-edge instruments, the scientists guide the process and maybe even control
-         the microscope. Instruments are usually controlled on-premises but also more
-         and more functionalities for remote control have become available.
-         Scientists oftentimes can ask technicians for support. In all cases,
-         these people are considered users. Users might have different
-         roles though.
-         
-         The rational behind a common EM schema rather than making separate schemas
-         for SEM or TEM are primarily the key similarities of SEM and TEM
-         instruments:
-         
-         Both type of instruments have electro-magnetic lenses. These may differ in
-         design, alignment, number, and level of corrected for aberrations.
-         As an obvious difference, a TEM is mainly used for measuring the transmitted
-         electron beam. This calls for using a different lens setup and relative
-         placement of the specimen in the lens setup. Also TEM specimens are
-         substantially thinner than specimens characterized with SEM to enable an
-         illumination through the specimen. This offers capabilities for probing of 
-         additional physical mechanisms of electron-matter interaction which are
-         unavailable in SEMs.
-         
-         Nevertheless, both types of electron microscopes use detector systems which
-         measure different types of signals that originate from the same set of
-         radiation/specimen interactions. Often these detectors have a similar design
-         and technology or are even used both in SEMs and TEMs.
-         
-         **A comprehensive schema instead of specific SEM or TEM schemas**:
-         Given these physical and technical differences, different instruments have
-         been developed. This led to a coexistence of two broad interacting
-         communities: SEM and TEM users. From a data science perspective, we
-         acknowledge that the more specific a research question is and the narrower it
-         is the addressed circle of users which develops or uses schemas for research
-         data management (RDM) with EM, the more understandable it is that scientists
-         of either community (or sub-community) ask for designing method-specific schemas.
-         
-         Researchers who have a single (main) microscope of some vendor in their lab,
-         may argue they need an NXem_vendor_name schema or an NXem_microscope_name or
-         an NXem_sem or a NXem_tem schema.
-         Scientists exclusively working with one technique or type of signal probed
-         (X-rays, electrons) may argue they wish to be pragmatic and store only
-         what is immediately relevant for their particular technique and
-         research questions. In effect, they may advocate for method-specific
-         schemas such as NXem_ebsd, NXem_eels, NXem_edx, or NXem_imaging.
-         
-         However, the history of electron microscopy has shown that these activities led
-         to a zoo of schemas and vocabulary, with implementation in many data and file formats,
-         difficult to make interoperable. Instead of trying to maintain this, we would like
-         to advocate that the `FAIR principles &lt;https://doi.org/10.1038/sdata.2016.18&gt;`_
-         should guide all decisions how data and metadata should be stored.
-         
-         EM instruments, software, and research are moving targets. Consequently,
-         there is a key challenge and inconvenience with having many different schemas
-         with associated representations of data and metadata: Each combination of
-         schemas or an interoperable-made handshake between two file formats or software
-         packages has to be maintained by software developers. This counts especially
-         when data should be processed interoperably between software packages.
-         
-         This brings two problems: Many software tools and parsers for the handshaking
-         between tools have to be maintained. This can result in usage of different
-         terminology, which in turn results in representations and connections made
-         between different data representations and workflows that are not
-         machine-actionable.
-         `There are community efforts to harmonize the terminology. &lt;https://gitlab.hzdr.de/em_glossary/em_glossary&gt;`_
-         
-         **The advantage of working towards a common vocabulary and representation**:
-         A common vocabulary can serve interoperability as developers of schemas and
-         scientists can reuse for instance these terms, thus supporting interoperability.
-         Ideally, scientists specialize an application definition only for the few very
-         specific additional quantities of their instruments and techniques. This is
-         better than reimplementing the wheel for descriptions of EM instruments.
-         This route of more standardization can support the EM community in that it
-         removes the necessity for having to maintain a very large number of schemas.
-         
-         Aiming for more standardization, i.e. a lower number of schemas rather than
-         a single standard for electron microscopy is a compromise that can serve
-         academia and industry as it enables a focusing of software development
-         efforts on those schemas, on fixing and discussing them, and on harmonizing
-         their common vocabulary. These activities can be specifically relevant also
-         for technology partners building EM hard- and software as it improves the
-         longevity of certain schemas; and thus can help with incentivizing them to support
-         the community with implementing support for such schemas into their applications.
-         
-         In effect, everybody can gain from this as it will likely reduce the cases
-         in which scientists have to fix bugs in making their own tools compliant and
-         interoperable with tools of their colleagues and the wider community.
-         
-         The here proposed NXem application definition offers modular components
-         (EM-research specific base classes) for defining schemas for EM research.
-         Thereby, NXem can be useful to extends top-level ontologies towards a domain-
-         and method-specific ontology for electron microscopy as it is used for
-         materials research.
-         
-         Working towards a common vocabulary is a community activity that profits from
-         everybody reflecting in detail whether certain terms they have used in the past
-         are not eventually conceptually similar if not the same as what this application
-         definition and its base classes provide. We are happy for receiving your feedback.
-         
-         **Addressing the generality versus specificity challenge**:
-         It is noteworthy to understand that (not only for NeXus), schemas differ
-         already if at least one field is required in one version of the schema,
-         but it is set optional in another schema. If group(s), field(s), or
-         attributes are removed or added, or even a docstring is changed, schemas can
-         become inconsistent. It is noteworthy to mention that the idea of a NeXus application
-         definition serves as a contract between a data provider and a data consumer.
-         Providers can be the software of a specific microscopes or users with specific
-         analysis needs. Consumers can be again specific software tools, like vendor
-         software for controlling the instrument or a scientific software for doing
-         artificial intelligence analyses on EM data). Such changes of a schema lead
-         to new versions.
-         
-         **Verification of constraints and conditions**:
-         Tools like NeXus do not avoid or protect against all such possible inconsistencies;
-         however NeXus offers a mechanism and toolset, through which schemas can be
-         documented and defined. In effect, having an openly documented
-         (at a case-specific level of technical detail) schema is a necessary but alone
-         not a sufficient step to take EM research on a route of machine-actionable
-         and interoperable FAIR data.
-         
-         This stresses again the fundamental and necessary role of working towards
-         a common vocabulary and, with a longer perspective in mind, a machine-actionable
-         knowledge representation and verification engine. So far many conditions and
-         requirements are formulated in the docstrings of the respective entries of
-         the application definition.
-         
-         **NXem takes a key step towards standardization of EM data schemas**.
-         It offers a controlled vocabulary and set of relations between concepts and
-         enables the description of the data which are collected for research with
-         electron microscopes. To be most efficient and offering reusability, the NXem
-         application definition should be understood as a template that one should
-         ideally use as is. NXem can be considered a base for designing more specialized
-         definitions. These should ideally be prefixed with NXem_method (e.g. NXem_ebsd).
-         
-         **The use of NXem should be as follows:**
-         Offspring application definitions should not remove groups but leave these
-         optional or, even better, propose changes to NXem.
-         
-         A particular challenge with electron microscopes as physical instruments are
-         their dynamics. To make EM data understandable, repeatable, and eventually
-         corresponding experiments reproducible in general requires a documentation
-         of the spatio-temporal dynamics of the instrument in its environment.
-         It is questionable to which level such a reproducibility is possible with EM
-         at all considering beam damage, effects of the environment, and other not
-         exactly quantifiable influences.
-         While this points to the physical limitations there are also practical and
-         economical constraints on how completely EM research can be documented:
-         For most commercial systems there is a specific accessibility beyond which
-         detailed settings like lens excitations and low-level hardware settings
-         may not be retrievable as technology partners have a substantiated interest in
-         finding a compromise between being open to their users and securing their
-         business models.
-         
-         By design, EM experiments illuminate the specimen with electrons as a
-         consequence of which the specimen changes if not may get destroyed.
-         As such, repeatability of numerical processing and clear descriptions of
-         procedures and system setups should be addressed first.
-         
-         If especially a certain simulation package needs a detailed view of the
-         geometry of the lens system and its excitations during the course of the
-         experiment, it is difficult to fully abstract the technical details of the
-         hardware into a set of names for fields and groups that make for a compromise
-         between clarity but being system-agnostic at the same time.
-         Settings of apertures are an example where aperture modes are in most cases
-         aliases behind which there is a set of very detailed settings specific to the
-         software and control units used. These settings are difficult to retrieve,
-         are not fully documented by technology partners. This simplification for
-         users of microscopes makes experiments easier understandable.
-         On the flipside these subtilities limit the opportunities of especially open-
-         source developments to make data schemas covering enough for general usage and
-         specific enough and sufficiently detailed to remain useful for
-         research by electron microscopy domain experts.
-         
-         Instead, currently it is for the docstring to specify what is conceptually
-         eventually behind such aliases. The design rule we followed while drafting
-         this NXem application definition and base classes is that there are numerous
-         (technical) details about an EM which may warrant a very detailed technical
-         disentangling of settings and reflection of numerous settings as deeply
-         nested groups, fields and attributes. An application definition can offer a
-         place to hold these nested representations; however as discussed
-         at the cost of generality.
-         
-         Which specific details matter for answering scientific research questions is
-         a difficult question to answer by a single team of scientists, especially
-         if the application definition is to speak for a number of vendors. What makes
-         it especially challenging is when the application definition is expected to
-         hold all data that might be of relevance for future questions.
-         
-         We are skeptical if there is one such representation that can fulfill all these
-         aims and interest, while remaining at the same time approachable and executable
-         by a large number of scientists in a community. However, we are also convinced
-         that this is not a reason to accept the status quo of having a very large set
-         of oftentimes strongly overlapping and redundant schemas.
-         
-         NXem is our proposal to motivate the EM community to work towards more
-         standardization and discussion of what constitutes data, i.e. metadata,
-         numerical and categorical data in research with electron microscopes. We found
-         that existent terminology can be encoded into a more controlled vocabulary.
->>>>>>> 9059815e
          
          This application definition is a comprehensive example for a general description
          with which to normalize specific pieces of information and data collected within
          electron microscopy research.
          
-<<<<<<< HEAD
          NXem is designed to be used for documenting experiments or computer simulations in which
          controlled electron beams are used for studying electron-beam matter interaction to explore
          physical mechanisms and phenomena, or to characterize materials with an electron microscope.
-=======
-         **This application definition has the following components at the top-level:**
-         
-         * Each signal, such as a spectrum or image taken at the microscope, should  
-           have an associated time-zone-aware time stamp and report of the specific  
-           settings of the microscope at that point in time when the image was taken.  
-           This is why instances of :ref:`NXevent_data_em` have their own em_lab section.  
-           The reason is that EMs can be highly dynamic, used to illuminate the specimen  
-           differently or show drift during signal acquisition, to name but a few effects.  
-           What constitutes a single EM experiment/measurement?  
-           This can be the collecting of a single diffraction pattern with a scanning TEM (STEM),  
-           taking of a secondary electron image for fracture analysis, taking a set of  
-           EBSD line scans and/or surface mappings in an SEM, or the ion-beam-milling of a  
-           specimen in preparation for e.g. an atom probe experiment.  
-         * :ref:`NXmonitor`;
-           instances to keep track of time-dependent quantities  
-           pertaining to specific components of the instrument.  
-           Alternatively, NXevent_data_em instances can be used to store  
-           time-zone-aware dates of the components, which is  
-           relevant for documenting as exactly as practically possible settings  
-           when images and spectra were taken.  
-         * :ref:`NXinstrument`;
-           conceptually this is a container to store an arbitrary level of detail of the  
-           technical components of the microscope as a device and the lab in which  
-           the microscope is operated.  
-         * :ref:`NXuser`;
-           conceptually, this is a set with at least one NXuser instance which details  
-           who operated or performed the measurement. Additional NXusers can be  
-           referred to in an NXevent_data_em instance to store  
-           individualized details of who executed an event of data acquisition or processing.  
-         * :ref:`NXevent_data_em` instances as an NXevent_data_em_set;  
-           each NXevent_data_em instance is a container to group specific details  
-           about the state of the microscope when a measurement was taken and  
-           relevant data and eventual processing steps were taken (on-the-fly).  
-         * :ref:`NXdata`; at the top-level, this is a place for documenting available  
-           default plottable data. A default plottable can be useful for research data  
-           management systems to show a visual representation of some  
-           aspect of the content of the EM session.  
-           Default plottables are not intended to serve every possible analysis and  
-           visualization demand but are instead a preview. We made this choice
-           because what constitutes a useful default plot is often a matter of interpretation,
-           somewhat of personal taste, and community standards. In effect, default
-           plottables are case- and method-specific.  
-         
-         Usually a session at a microscope is used to collect multiple signals.
-         Examples for possible default plottables could be arbitrarily taken secondary,
-         back-scattered, electron image, diffraction pattern, EELS spectra, composition,
-         or orientation mappings to name but a few.
-         
-         **There are a few design choices to consider with sub-ordinate groups:**
-         
-         * Images and spectra should be stored as :ref:`NXimage_set` and :ref:`NXspectrum_set`  
-           instances to hold data at the earliest possible step in the computational  
-           processing (which is usually performed with the microscope control and or  
-           integrated analysis software). The formatting of the NXdata groups enables the  
-           display of image and spectra with web technology visualization software.  
-         * When two- and three-dimensional geometric primitive data are stored, it is useful  
-           to write additional optional `XDMF &lt;https://www.xdmf.org/index.php/XDMF_Model_and_Format&gt;`_
-           fields which support additional plotting of the data with visualization software.  
-         * Consumable results of EM characterization tasks are usually a sub-set of  
-           data artifacts, as there is not an infinite amount of possible  
-           electron/ion beam-specimen interactions.  
-         * Images based on electron counts are typically detected with specific operation modes
-           such as bright field or dark field imaging in TEM or secondary/back-scattered electron
-           imaging in SEM. 
-         * Also spectra (X-ray quanta or Auger electron counts) typically are referred to
-           under the assumption of a specific operation mode of the microscope.
-         * These data are in virtually all cases a result of some numerical processing. 
-           These data and processing steps are modelled as instances of :ref:`NXprocess`  
-           which use terms from a controlled vocabulary e.g. SE (secondary electron),  
-           BSE (back-scattered electron), Kikuchi, X-ray, Auger, Cathodolum(inescence).  
-         
-         **A key question often asked with EM experiments is how the actual (meta)data
-         should be stored (in memory or on disk)**.
-         
-         The application definition NXem is a graph which describes how numerical data
-         and (meta)data for EM research are related to one another.
-         
-         Electron microscopy experiments are usually controlled/performed via
-         commercial integrated acquisition and instrument control software.
-         In many cases, an EM dataset is useful only if it gets post-processed
-         already during the acquisition, i.e. while the scientist is sitting
-         at the microscope.
-         Many of these processes are automated, while some demand GUI
-         interactions with the control software. Examples include collecting
-         of diffraction pattern and on-the-fly indexing of these.
-         
-         It is possible that different types of programs might be used to 
-         perform these processing steps whether on-the-fly or not. If this is
-         the case the processing should be structured with individual :ref:`NXprocess`
-         instances. If the program and/or version used for processing referred
-         to in an NXprocess group is different to the program and version
-         mentioned in this field, the NXprocess needs
-         to hold an own program and version.
->>>>>>> 9059815e
     </doc>
     <!--\@NX_class:
 \@file_time(NX_DATE_TIME):
