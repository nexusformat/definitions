<?xml version='1.0' encoding='UTF-8'?>
<?xml-stylesheet type="text/xsl" href="nxdlformat.xsl"?>
<!--
# NeXus - Neutron and X-ray Common Data Format
#
# Copyright (C) 2023-2025 NeXus International Advisory Committee (NIAC)
#
# This library is free software; you can redistribute it and/or
# modify it under the terms of the GNU Lesser General Public
# License as published by the Free Software Foundation; either
# version 3 of the License, or (at your option) any later version.
#
# This library is distributed in the hope that it will be useful,
# but WITHOUT ANY WARRANTY; without even the implied warranty of
# MERCHANTABILITY or FITNESS FOR A PARTICULAR PURPOSE.  See the GNU
# Lesser General Public License for more details.
#
# You should have received a copy of the GNU Lesser General Public
# License along with this library; if not, write to the Free Software
# Foundation, Inc., 59 Temple Place, Suite 330, Boston, MA  02111-1307  USA
#
# For further information, see http://www.nexusformat.org
-->
<definition xmlns="http://definition.nexusformat.org/nxdl/3.1" xmlns:xsi="http://www.w3.org/2001/XMLSchema-instance" category="application" type="group" name="NXmpes_arpes" extends="NXmpes" xsi:schemaLocation="http://definition.nexusformat.org/nxdl/3.1 ../nxdl.xsd">
    <!--Pincelli, Rettig, Arora at fhi-berlin.mpg.de, Dobener at hu-berlin.de, 06/2022
Draft version of a NeXus application definition for angle resolved photoemission.
This appdef aims to describe data produced from hemispherical analysers,
with at least an angular coordinate and one energy coordinate.
It is designed to be extended by other application definitions
with higher granularity in the data description.-->
    <doc>
        This is an general application definition for angle-resolved multidimensional
        photoelectron spectroscopy.
    </doc>
    <group type="NXentry">
        <field name="definition">
            <attribute name="version"/>
            <enumeration>
                <item value="NXmpes_arpes"/>
            </enumeration>
        </field>
<<<<<<< HEAD
        <group name="arpes_geometry" type="NXcoordinate_system">
            <field name="depends_on" type="NX_CHAR">
                <doc>
                    Link to transformations defining an APRES base coordinate system,
                    which is defined such that the positive z-axis points towards the analyzer entry,
                    and the x-axis lies within the beam/analyzer plane.
                </doc>
            </field>
            <group type="NXtransformations">
                <doc>
                    Set of transformations, describing the orientation of the ARPES coordinate system
                    with respect to the beam coordinate system (.).
                </doc>
=======
        <group name="geometries" type="NXcoordinate_system_set">
            <group name="arpes_geometry" type="NXcoordinate_system">
                <field name="depends_on" type="NX_CHAR">
                    <doc>
                        Link to transformations defining an APRES base coordinate system,
                        which is defined such that the positive z-axis points towards the analyzer entry,
                        and the x-axis lies within the beam/analyzer plane.
                    </doc>
                </field>
                <group type="NXtransformations">
                    <doc>
                        Set of transformations, describing the orientation of the ARPES coordinate system
                        with respect to the beam coordinate system (.).
                    </doc>
                </group>
>>>>>>> 365d4d8f
            </group>
        </group>
        <group type="NXinstrument">
            <group name="angularN_resolution" type="NXresolution" nameType="partial" recommended="true">
                <doc>
                    Overall angular resolution along the Nth angular axis. Create one such entry per relevant angular axis,
                    corresponding to the angular axes in NXdata.
                    For hemispherical analyzers, angular0_resolution corresponds to the direction along the analyzer slit,
                    and angular1_resolution to the one perpendicular to it.
                </doc>
                <field name="physical_quantity">
                    <enumeration>
                        <item value="angle"/>
                    </enumeration>
                </field>
                <field name="type" recommended="true"/>
                <field name="resolution" type="NX_FLOAT" units="NX_ANGLE"/>
            </group>
            <group type="NXelectronanalyser">
                <group name="angularN_resolution" type="NXresolution" nameType="partial" recommended="true">
                    <doc>
                        Analyzer angular resolution along the Nth angular axis.
                        Create one such entry per relevant angular axis, corresponding to the angular axes in NXdata.
                        For hemispherical analyzers, angular0_resolution corresponds to the direction along the analyzer slit,
                        and angular1_resolution to the one perpendicular to it.
                    </doc>
                    <field name="physical_quantity">
                        <enumeration>
                            <item value="angle"/>
                        </enumeration>
                    </field>
                    <field name="type" recommended="true"/>
                    <field name="resolution" type="NX_FLOAT" units="NX_ANGLE"/>
                </group>
                <field name="depends_on" type="NX_CHAR">
                    <doc>
                        Reference to the last transformation describing the orientation of the analyzer relative to the beam,
                        e.g. transformations/analyzer_elevation.
                    </doc>
                </field>
                <group name="transformations" type="NXtransformations">
                    <doc>
                        Set of transformations, describing the relative orientation of the analyzer
                        with respect to the beam coordinate system (.).
                    </doc>
                    <field name="analyzer_rotation" type="NX_NUMBER" units="NX_ANGLE">
                        <doc>
                            Rotation about the analyzer lens axis.
                            Its zero reference is defined such that the angular0 axis is
                            increasing towards the positive y axis (analyzer slit vertical).
                        </doc>
                        <attribute name="transformation_type">
                            <enumeration>
                                <item value="rotation"/>
                            </enumeration>
                        </attribute>
                        <attribute name="vector" type="NX_NUMBER">
                            <enumeration>
                                <item value="[0, 0, 1]"/>
                            </enumeration>
                        </attribute>
                        <attribute name="depends_on">
                            <doc>
                                Path to a transformation that places the analyzer origin system into the
                                arpes_geometry coordinate system.
                            </doc>
                        </attribute>
                    </field>
                    <field name="analyzer_elevation" type="NX_NUMBER" units="NX_ANGLE">
                        <doc>
                            Elevation of the effective analyzer acceptance area, e.g. realized by
                            deflectors, or as one angle in a TOF detector. If a resolved angle, place the
                            calibrated axis coordinates here.
                        </doc>
                        <attribute name="transformation_type">
                            <enumeration>
                                <item value="rotation"/>
                            </enumeration>
                        </attribute>
                        <attribute name="vector" type="NX_NUMBER">
                            <enumeration>
                                <item value="[0, 1, 0]"/>
                            </enumeration>
                        </attribute>
                        <attribute name="depends_on">
                            <enumeration>
                                <item value="analyzer_dispersion"/>
                            </enumeration>
                        </attribute>
                    </field>
                    <field name="analyzer_dispersion" type="NX_NUMBER" units="NX_ANGLE">
                        <doc>
                            In-plane analyzer coordinate along a dispersive direction,
                            e.g. along an analyzer slit. If a resolved angle, place the calibrated coordinates here.
                        </doc>
                        <attribute name="transformation_type">
                            <enumeration>
                                <item value="rotation"/>
                            </enumeration>
                        </attribute>
                        <attribute name="vector" type="NX_NUMBER">
                            <enumeration>
                                <item value="[1, 0, 0]"/>
                            </enumeration>
                        </attribute>
                        <attribute name="depends_on">
                            <enumeration>
                                <item value="analyzer_rotation"/>
                            </enumeration>
                        </attribute>
                    </field>
                </group>
                <group type="NXcollectioncolumn">
                    <field name="scheme" recommended="true">
                        <doc>
                            Scheme of the electron collection column.
                        </doc>
                        <enumeration>
                            <item value="angular dispersive"/>
                            <item value="non-dispersive"/>
                        </enumeration>
                    </field>
                    <field name="angular_acceptance" type="NX_FLOAT" recommended="true"/>
                </group>
                <group type="NXenergydispersion">
                    <field name="diameter" type="NX_NUMBER" recommended="true" units="NX_LENGTH"/>
                    <group name="entrance_slit" type="NXaperture" recommended="true">
                        <field name="shape">
                            <enumeration>
                                <item value="straight slit"/>
                                <item value="curved slit"/>
                            </enumeration>
                        </field>
                    </group>
                </group>
            </group>
        </group>
        <group type="NXsample">
            <field name="situation">
                <enumeration>
                    <item value="vacuum"/>
                </enumeration>
            </field>
            <field name="depends_on" type="NX_CHAR">
                <doc>
                    Reference to the end of the transformation chain,
                    orienting the sample surface within the arpes_geometry coordinate system
                    (sample_azimuth or anything depending on it).
                </doc>
            </field>
            <group name="transformations" type="NXtransformations">
                <doc>
                    Set of transformations, describing the relative orientation of the sample
                    with respect to the arpes_geometry coordinate system.
                </doc>
                <field name="sample_polar" type="NX_NUMBER" units="NX_ANGLE">
                    <doc>
                        Rotation about the y axis (typically the long manipulator axis).
                    </doc>
                    <attribute name="transformation_type">
                        <enumeration>
                            <item value="rotation"/>
                        </enumeration>
                    </attribute>
                    <attribute name="vector" type="NX_NUMBER">
                        <enumeration>
                            <item value="[0, 1, 0]"/>
                        </enumeration>
                    </attribute>
                    <attribute name="depends_on">
                        <doc>
                            Path to a transformation that places the sample surface
                            into the origin of the arpes_geometry coordinate system.
                        </doc>
                    </attribute>
                </field>
                <field name="offset_polar" type="NX_NUMBER" units="NX_ANGLE">
                    <doc>
                        Offset of polar rotation.
                    </doc>
                    <attribute name="transformation_type">
                        <enumeration>
                            <item value="rotation"/>
                        </enumeration>
                    </attribute>
                    <attribute name="vector" type="NX_NUMBER">
                        <enumeration>
                            <item value="[0, 1, 0]"/>
                        </enumeration>
                    </attribute>
                    <attribute name="depends_on">
                        <enumeration>
                            <item value="sample_polar"/>
                        </enumeration>
                    </attribute>
                </field>
                <field name="sample_tilt" type="NX_NUMBER" units="NX_ANGLE">
                    <doc>
                        Rotation about the x axis (typically a manipulator tilt).
                    </doc>
                    <attribute name="transformation_type">
                        <enumeration>
                            <item value="rotation"/>
                        </enumeration>
                    </attribute>
                    <attribute name="vector" type="NX_NUMBER">
                        <enumeration>
                            <item value="[1, 0, 0]"/>
                        </enumeration>
                    </attribute>
                    <attribute name="depends_on">
                        <enumeration>
                            <item value="offset_polar"/>
                        </enumeration>
                    </attribute>
                </field>
                <field name="offset_tilt" type="NX_NUMBER" units="NX_ANGLE">
                    <doc>
                        Offset of tilt rotation.
                    </doc>
                    <attribute name="transformation_type">
                        <enumeration>
                            <item value="rotation"/>
                        </enumeration>
                    </attribute>
                    <attribute name="vector" type="NX_NUMBER">
                        <enumeration>
                            <item value="[1, 0, 0]"/>
                        </enumeration>
                    </attribute>
                    <attribute name="depends_on">
                        <enumeration>
                            <item value="sample_tilt"/>
                        </enumeration>
                    </attribute>
                </field>
                <field name="sample_azimuth" type="NX_NUMBER" units="NX_ANGLE">
                    <doc>
                        Rotation about the z axis (azimuthal rotation within the sample plane).
                    </doc>
                    <attribute name="transformation_type">
                        <enumeration>
                            <item value="rotation"/>
                        </enumeration>
                    </attribute>
                    <attribute name="vector" type="NX_NUMBER">
                        <enumeration>
                            <item value="[0, 0, 1]"/>
                        </enumeration>
                    </attribute>
                    <attribute name="depends_on">
                        <enumeration>
                            <item value="offset_tilt"/>
                        </enumeration>
                    </attribute>
                </field>
                <field name="offset_azimuth" type="NX_NUMBER" units="NX_ANGLE">
                    <doc>
                        Offset of azimuthal rotation.
                    </doc>
                    <attribute name="transformation_type">
                        <enumeration>
                            <item value="rotation"/>
                        </enumeration>
                    </attribute>
                    <attribute name="vector" type="NX_NUMBER">
                        <enumeration>
                            <item value="[0, 0, 1]"/>
                        </enumeration>
                    </attribute>
                    <attribute name="depends_on">
                        <enumeration>
                            <item value="sample_azimuth"/>
                        </enumeration>
                    </attribute>
                </field>
            </group>
        </group>
        <group name="data" type="NXdata">
            <attribute name="signal">
                <doc>
                    There is an object named data that contains the signal.
                </doc>
                <enumeration>
                    <item value="data"/>
                </enumeration>
            </attribute>
            <attribute name="axes">
                <doc>
                    There are three dimensions, one energy and two angular coordinates. Any coordinates that do not move,
                    are represented by one point.
                </doc>
                <enumeration>
                    <item value="['angular0', 'angular1', 'energy']"/>
                </enumeration>
            </attribute>
            <attribute name="energy_indices" type="NX_INT"/>
            <attribute name="angular0_indices" type="NX_INT"/>
            <attribute name="angular1_indices" type="NX_INT"/>
            <field name="energy" type="NX_NUMBER" units="NX_ENERGY">
                <doc>
                    Trace of the energy axis. Could be linked from the respective ``@reference``
                    field.
                </doc>
                <attribute name="reference" recommended="true">
                    <doc>
                        Points to the path of a field defining the calibrated axis which the energy axis refers.
                        
                        For example:
                          @reference: '/entry/instrument/detector/sensor_y' for a 2D detector
                          @reference: '/entry/instrument/energydispersion/center_kinetic_energy' for a swept scan
                          @reference: '/entry/process/calibration/energy_calibration/calibrated_axis' for a preprocessed axis.
                    </doc>
                </attribute>
            </field>
            <field name="angular0" type="NX_NUMBER" units="NX_ANGLE">
                <doc>
                    Trace of the first angular axis. Could be linked from the respective
                    ``@reference`` field.
                </doc>
                <attribute name="reference" recommended="true">
                    <doc>
                        Points to the path of a field defining the calibrated axis which the ``angular0`` axis refers.
                        
                        For example:
                          @reference: '/entry/sample/transformations/sample_tilt' for a manipulator angular scan
                          @reference: '/entry/instrument/detector/sensor_x' for a 2D detector
                          @reference: '/entry/instrument/collectioncolumn/deflector' for a deflector scan
                          @reference: '/entry/process/calibration/angular0_calibration/calibrated_axis' for a preprocessed axis.
                    </doc>
                </attribute>
            </field>
            <field name="angular1" type="NX_NUMBER" units="NX_ANGLE">
                <doc>
                    Trace of the second axis. Could be linked from the respective ``@reference``
                    field.
                </doc>
                <attribute name="reference" recommended="true">
                    <doc>
                        Points to the path of a field defining the calibrated axis which the ``angular1`` axis refers.
                        
                        For example:
                          @reference: '/entry/sample/transformations/sample_polar' for a manipulator angular scan
                          @reference: '/entry/instrument/detector/sensor_y' for a 2D detector
                          @reference: '/entry/instrument/collectioncolumn/deflector' for a deflector scan
                          @reference: '/entry/process/calibration/angular1_calibration/calibrated_axis' for a preprocessed axis.
                    </doc>
                </attribute>
            </field>
            <field name="data" type="NX_NUMBER" units="NX_ANY">
                <doc>
                    Represents a measure of three-dimensional photoemission counts, where
                    the varied axes are energy, and one or more angular coordinates. Axes traces
                    should be linked to the actual encoder position in NXinstrument or calibrated axes in NXprocess.
                </doc>
            </field>
        </group>
    </group>
</definition><|MERGE_RESOLUTION|>--- conflicted
+++ resolved
@@ -39,7 +39,6 @@
                 <item value="NXmpes_arpes"/>
             </enumeration>
         </field>
-<<<<<<< HEAD
         <group name="arpes_geometry" type="NXcoordinate_system">
             <field name="depends_on" type="NX_CHAR">
                 <doc>
@@ -53,23 +52,6 @@
                     Set of transformations, describing the orientation of the ARPES coordinate system
                     with respect to the beam coordinate system (.).
                 </doc>
-=======
-        <group name="geometries" type="NXcoordinate_system_set">
-            <group name="arpes_geometry" type="NXcoordinate_system">
-                <field name="depends_on" type="NX_CHAR">
-                    <doc>
-                        Link to transformations defining an APRES base coordinate system,
-                        which is defined such that the positive z-axis points towards the analyzer entry,
-                        and the x-axis lies within the beam/analyzer plane.
-                    </doc>
-                </field>
-                <group type="NXtransformations">
-                    <doc>
-                        Set of transformations, describing the orientation of the ARPES coordinate system
-                        with respect to the beam coordinate system (.).
-                    </doc>
-                </group>
->>>>>>> 365d4d8f
             </group>
         </group>
         <group type="NXinstrument">
