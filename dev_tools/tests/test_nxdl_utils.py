--- conflicted
+++ resolved
@@ -33,18 +33,21 @@
 def nxdl_files():
     """Fixture to load NXDL files once."""
     local_dir = Path(__file__).resolve().parent
-    return {
-        "NXtest.nxdl.xml": ET.parse(local_dir / "NXtest.nxdl.xml").getroot(),
-        "NXiv_temp.nxdl.xml": ET.parse(
-            local_dir.parent.parent / "contributed_definitions" / "NXiv_temp.nxdl.xml"
-        ).getroot(),
-        "NXem.nxdl.xml": ET.parse(
-            local_dir.parent.parent / "applications" / "NXem.nxdl.xml"
-        ).getroot(),
-    }
-
-<<<<<<< HEAD
-=======
+    nxdl_file_path = local_dir / "NXtest.nxdl.xml"
+    elem = ET.parse(nxdl_file_path).getroot()
+    node = nexus.get_node_at_nxdl_path("/ENTRY/NXODD_name", elem=elem)
+    assert node.attrib["type"] == "NXdata"
+    assert node.attrib["name"] == "NXODD_name"
+
+    node = nexus.get_node_at_nxdl_path("/ENTRY/NXODD_name/float_value", elem=elem)
+    assert node.attrib["type"] == "NX_FLOAT"
+    assert node.attrib["name"] == "float_value"
+
+    node = nexus.get_node_at_nxdl_path(
+        "/ENTRY/NXODD_name/AXISNAME/long_name", elem=elem
+    )
+    assert node.attrib["name"] == "long_name"
+
     nxdl_file_path = local_dir / "../../contributed_definitions/NXiv_temp.nxdl.xml"
 
     elem = ET.parse(nxdl_file_path).getroot()
@@ -52,7 +55,12 @@
         "/ENTRY/INSTRUMENT/ENVIRONMENT/voltage_controller", elem=elem
     )
     assert node.attrib["name"] == "voltage_controller"
->>>>>>> 023c5f08
+
+    node = nexus.get_node_at_nxdl_path(
+        "/ENTRY/INSTRUMENT/ENVIRONMENT/voltage_controller/calibration_time", elem=elem
+    )
+    assert node.attrib["name"] == "calibration_time"
+
 
 @pytest.mark.parametrize(
     "file_name, nxdl_path, expected",
@@ -141,9 +149,6 @@
     nxdl_files, file_name, nxdl_path, nx_name, expected_length
 ):
     """Test to verify if we receive the right XML element list for a given NXDL path."""
-<<<<<<< HEAD
-    elem = nxdl_files[file_name]
-=======
     local_dir = Path(__file__).resolve().parent
     nxdl_file_path = local_dir / "NXtest.nxdl.xml"
 
@@ -156,8 +161,9 @@
     )
 
     elem = ET.parse(nxdl_file_path).getroot()
+
     (_, _, elist) = nexus.get_inherited_nodes(
-        nxdl_path="/ENTRY/INSTRUMENT/ENVIRONMENT", elem=elem
+        nxdl_path=nxdl_path, elem=elem, nx_name=nx_name
     )
     assert len(elist) == 4
 
@@ -166,15 +172,11 @@
     )
     assert len(elist) == 6
 
->>>>>>> 023c5f08
     (_, _, elist) = nexus.get_inherited_nodes(
-        nxdl_path=nxdl_path, elem=elem, nx_name=nx_name
-    )
-<<<<<<< HEAD
-    assert len(elist) == expected_length
-=======
+        nxdl_path="/ENTRY/INSTRUMENT/ENVIRONMENT/voltage_controller",
+        nx_name="NXiv_temp",
+    )
     assert len(elist) == 6
->>>>>>> 023c5f08
 
 
 @pytest.mark.parametrize(
