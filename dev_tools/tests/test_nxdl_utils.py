"""This is a code that performs several tests on nexus tool"""

from pathlib import Path

import lxml.etree as ET
import pytest

from ..utils import nxdl_utils as nexus


def test_get_nexus_classes_units_attributes():
    """Check the correct parsing of a separate list for:
    Nexus classes (base_classes)
    Nexus units (memberTypes)
    Nexus attribute type (primitiveTypes)
    the tested functions can be found in nexus.py file"""

    # Test 1
    nexus_classes_list = nexus.get_nx_classes()

    assert "NXbeam" in nexus_classes_list

    # Test 2
    nexus_units_list = nexus.get_nx_units()
    assert "NX_TEMPERATURE" in nexus_units_list

    # Test 3
    nexus_attribute_list = nexus.get_nx_attribute_type()
    assert "NX_FLOAT" in nexus_attribute_list


def test_get_node_at_nxdl_path():
    """Test to verify if we receive the right XML element for a given NXDL path"""
    local_dir = Path(__file__).resolve().parent
    nxdl_file_path = local_dir / "NXtest.nxdl.xml"
    elem = ET.parse(nxdl_file_path).getroot()
    node = nexus.get_node_at_nxdl_path("/ENTRY/NXODD_name", elem=elem)
    assert node.attrib["type"] == "NXdata"
    assert node.attrib["name"] == "NXODD_name"

    node = nexus.get_node_at_nxdl_path("/ENTRY/NXODD_name/float_value", elem=elem)
    assert node.attrib["type"] == "NX_FLOAT"
    assert node.attrib["name"] == "float_value"

    node = nexus.get_node_at_nxdl_path(
        "/ENTRY/NXODD_name/AXISNAME/long_name", elem=elem
    )
    assert node.attrib["name"] == "long_name"

<<<<<<< HEAD
    nxdl_file_path = (
        local_dir.parent.parent / "contributed_definitions" / "NXiv_temp.nxdl.xml"
    )
=======
    nxdl_file_path = local_dir / "../../contributed_definitions/NXem.nxdl.xml"

    elem = ET.parse(nxdl_file_path).getroot()
    node = nexus.get_node_at_nxdl_path(
        "/ENTRY/measurement/EVENT_DATA_EM_SET/EVENT_DATA_EM/end_time", elem=elem
    )
    assert node.attrib["name"] == "end_time"

    node = nexus.get_node_at_nxdl_path("/ENTRY/measurement", elem=elem)
    assert node.attrib["type"] == "NXem_msr"

    node = nexus.get_node_at_nxdl_path(
        "/ENTRY/measurement/EVENT_DATA_EM_SET/EVENT_DATA_EM/IMAGE_SET/image_3d",
        elem=elem,
    )
    assert node.attrib["type"] == "NXdata"

    node = nexus.get_node_at_nxdl_path(
        "/ENTRY/measurement/EVENT_DATA_EM_SET/EVENT_DATA_EM/IMAGE_SET/image_3d/AXISNAME_indices",
        elem=elem,
    )
    assert node.attrib["name"] == "AXISNAME_indices"

    node = nexus.get_node_at_nxdl_path(
        "/ENTRY/measurement/EVENT_DATA_EM_SET/EVENT_DATA_EM/IMAGE_SET/image_3d/axis_j",
        elem=elem,
    )
    assert node.attrib["type"] == "NX_NUMBER"

    node = nexus.get_node_at_nxdl_path("/ENTRY/coordinate_system_set", elem=elem)
    assert node.attrib["type"] == "NXcoordinate_system_set"

    nxdl_file_path = local_dir / "../../contributed_definitions/NXiv_temp.nxdl.xml"

>>>>>>> c8c2aea8
    elem = ET.parse(nxdl_file_path).getroot()
    node = nexus.get_node_at_nxdl_path(
        "/ENTRY/INSTRUMENT/ENVIRONMENT/voltage_controller", elem=elem
    )
    assert node.attrib["name"] == "voltage_controller"

    node = nexus.get_node_at_nxdl_path(
        "/ENTRY/INSTRUMENT/ENVIRONMENT/voltage_controller/calibration_time", elem=elem
    )
    assert node.attrib["name"] == "calibration_time"


def test_get_inherited_nodes():
    """Test to verify if we receive the right XML element list for a given NXDL path."""
    local_dir = Path(__file__).resolve().parent
    nxdl_file_path = local_dir / "NXtest.nxdl.xml"

    elem = ET.parse(nxdl_file_path).getroot()
    (_, _, elist) = nexus.get_inherited_nodes(nxdl_path="/ENTRY/NXODD_name", elem=elem)
<<<<<<< HEAD
    assert len(elist) == 3
=======
    print(elist)
    assert len(elist) == 5
>>>>>>> c8c2aea8

    nxdl_file_path = (
        local_dir.parent.parent / "contributed_definitions" / "NXiv_temp.nxdl.xml"
    )

    elem = ET.parse(nxdl_file_path).getroot()
    (_, _, elist) = nexus.get_inherited_nodes(
        nxdl_path="/ENTRY/INSTRUMENT/ENVIRONMENT", elem=elem
    )
    assert len(elist) == 4

    (_, _, elist) = nexus.get_inherited_nodes(
        nxdl_path="/ENTRY/INSTRUMENT/ENVIRONMENT/voltage_controller", elem=elem
    )
    assert len(elist) == 6

    (_, _, elist) = nexus.get_inherited_nodes(
        nxdl_path="/ENTRY/INSTRUMENT/ENVIRONMENT/voltage_controller",
        nx_name="NXiv_temp",
    )
    assert len(elist) == 6


@pytest.mark.parametrize(
    "hdf_name,concept_name,should_fit",
    [
        ("source_pump", "sourceType", False),
        ("source_pump", "sourceTYPE", True),
        ("source pump", "sourceTYPE", False),
        ("source", "sourceTYPE", True),
        ("source123", "SOURCE", True),
        ("1source", "SOURCE", True),
        ("_source", "SOURCE", True),
        ("same_name", "same_name", True),
        ("angular_energy_resolution", "angularNresolution", True),
        ("angularresolution", "angularNresolution", True),
        ("Name with some whitespaces in it", "ENTRY", False),
        ("simple_name", "TEST", True),
        (".test", "TEST", False),
    ],
)
def test_namefitting(hdf_name, concept_name, should_fit):
    """Test namefitting of nexus concept names"""
    if should_fit:
        assert nexus.get_nx_namefit(hdf_name, concept_name, name_partial=True) > -1
    else:
        assert nexus.get_nx_namefit(hdf_name, concept_name, name_partial=True) == -1


@pytest.mark.parametrize(
    "hdf_name,concept_name, score",
    [
        ("test_name", "TEST_name", 9),
        ("te_name", "TEST_name", 7),
        ("my_other_name", "TEST_name", 5),
        ("test_name", "test_name", 18),
        ("test_other", "test_name", -1),
        ("my_fancy_yet_long_name", "my_SOME_name", 8),
        ("something", "XXXX", 0),
        ("something", "OTHER", 1),
    ],
)
def test_namefitting_scores(hdf_name, concept_name, score):
    """Test namefitting of nexus concept names"""
    assert nexus.get_nx_namefit(hdf_name, concept_name, name_partial=True) == score


@pytest.mark.parametrize(
    "better_fit,better_ref,worse_fit,worse_ref",
    [
        ("sourcetype", "sourceTYPE", "source_pump", "sourceTYPE"),
        ("source_pump", "sourceTYPE", "source_pump", "TEST"),
    ],
)
def test_namefitting_precedence(better_fit, better_ref, worse_fit, worse_ref):
    """Test if namefitting follows proper precedence rules"""

    assert nexus.get_nx_namefit(
        better_fit, better_ref, name_partial=True
    ) > nexus.get_nx_namefit(worse_fit, worse_ref)


@pytest.mark.parametrize(
    "string_obj, decode, expected",
    [
        # Test with lists of bytes and strings
        ([b"bytes", "string"], True, ["bytes", "string"]),
        ([b"bytes", "string"], False, [b"bytes", "string"]),
        ([b"bytes", b"more_bytes", "string"], True, ["bytes", "more_bytes", "string"]),
        (
            [b"bytes", b"more_bytes", "string"],
            False,
            [b"bytes", b"more_bytes", "string"],
        ),
        ([b"fixed", b"length", b"strings"], True, ["fixed", "length", "strings"]),
        ([b"fixed", b"length", b"strings"], False, [b"fixed", b"length", b"strings"]),
        # Test with nested lists
        ([[b"nested1"], [b"nested2"]], True, [["nested1"], ["nested2"]]),
        ([[b"nested1"], [b"nested2"]], False, [[b"nested1"], [b"nested2"]]),
        # Test with bytes
        (b"single", True, "single"),
        (b"single", False, b"single"),
        # Test with str
        ("single", True, "single"),
        ("single", False, "single"),
        # Test with int
        (123, True, 123),
        (123, False, 123),
    ],
)
def test_decode_or_not(string_obj, decode, expected):
    # Handle normal cases
    result = nexus.decode_or_not(elem=string_obj, decode=decode)
    if isinstance(expected, list):
        assert isinstance(result, list), f"Expected list, but got {type(result)}"
    # Handle all other cases
    else:
        assert result == expected, f"Failed for {string_obj} with decode={decode}"<|MERGE_RESOLUTION|>--- conflicted
+++ resolved
@@ -47,11 +47,6 @@
     )
     assert node.attrib["name"] == "long_name"
 
-<<<<<<< HEAD
-    nxdl_file_path = (
-        local_dir.parent.parent / "contributed_definitions" / "NXiv_temp.nxdl.xml"
-    )
-=======
     nxdl_file_path = local_dir / "../../contributed_definitions/NXem.nxdl.xml"
 
     elem = ET.parse(nxdl_file_path).getroot()
@@ -86,7 +81,6 @@
 
     nxdl_file_path = local_dir / "../../contributed_definitions/NXiv_temp.nxdl.xml"
 
->>>>>>> c8c2aea8
     elem = ET.parse(nxdl_file_path).getroot()
     node = nexus.get_node_at_nxdl_path(
         "/ENTRY/INSTRUMENT/ENVIRONMENT/voltage_controller", elem=elem
@@ -106,12 +100,8 @@
 
     elem = ET.parse(nxdl_file_path).getroot()
     (_, _, elist) = nexus.get_inherited_nodes(nxdl_path="/ENTRY/NXODD_name", elem=elem)
-<<<<<<< HEAD
-    assert len(elist) == 3
-=======
     print(elist)
     assert len(elist) == 5
->>>>>>> c8c2aea8
 
     nxdl_file_path = (
         local_dir.parent.parent / "contributed_definitions" / "NXiv_temp.nxdl.xml"
