--- conflicted
+++ resolved
@@ -122,13 +122,13 @@
             "NXiv_temp.nxdl.xml",
             "/ENTRY/INSTRUMENT/ENVIRONMENT/voltage_controller",
             None,
-            4,
+            5,
         ),
         (
             "NXiv_temp.nxdl.xml",
             "/ENTRY/INSTRUMENT/ENVIRONMENT/voltage_controller",
             "NXiv_temp",
-            4,
+            5,
         ),
     ],
 )
@@ -136,40 +136,11 @@
     nxdl_files, file_name, nxdl_path, nx_name, expected_length
 ):
     """Test to verify if we receive the right XML element list for a given NXDL path."""
-<<<<<<< HEAD
     elem = nxdl_files[file_name]
-=======
-    local_dir = Path(__file__).resolve().parent
-    nxdl_file_path = local_dir / "NXtest.nxdl.xml"
-
-    elem = ET.parse(nxdl_file_path).getroot()
-    (_, _, elist) = nexus.get_inherited_nodes(nxdl_path="/ENTRY/NXODD_name", elem=elem)
-    assert len(elist) == 3
-
-    nxdl_file_path = (
-        local_dir.parent.parent / "contributed_definitions" / "NXiv_temp.nxdl.xml"
-    )
-
-    elem = ET.parse(nxdl_file_path).getroot()
-    (_, _, elist) = nexus.get_inherited_nodes(
-        nxdl_path="/ENTRY/INSTRUMENT/ENVIRONMENT", elem=elem
-    )
-    assert len(elist) == 3
-
-    (_, _, elist) = nexus.get_inherited_nodes(
-        nxdl_path="/ENTRY/INSTRUMENT/ENVIRONMENT/voltage_controller", elem=elem
-    )
-    assert len(elist) == 5
-
->>>>>>> 0cf7fe53
     (_, _, elist) = nexus.get_inherited_nodes(
         nxdl_path=nxdl_path, elem=elem, nx_name=nx_name
     )
-<<<<<<< HEAD
     assert len(elist) == expected_length
-=======
-    assert len(elist) == 5
->>>>>>> 0cf7fe53
 
 
 @pytest.mark.parametrize(
