--- conflicted
+++ resolved
@@ -99,16 +99,10 @@
 
 # -- Options for Latex output -------------------------------------------------
 latex_elements = {
-<<<<<<< HEAD
     'maxlistdepth':25, # some application definitions are deeply nested
     'preamble': r'''
     \usepackage{amsbsy}
+    \DeclareUnicodeCharacter{1F517}{X}
+    \DeclareUnicodeCharacter{2906}{<=}
     \listfiles'''
-=======
-    'maxlistdepth':7, # some application definitions are deeply nested
-    'preamble': r'''
-    \usepackage{amsbsy}
-    \DeclareUnicodeCharacter{1F517}{X}
-    \DeclareUnicodeCharacter{2906}{<=}'''
->>>>>>> a56a3abe
 }