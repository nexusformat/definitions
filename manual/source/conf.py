--- conflicted
+++ resolved
@@ -6,8 +6,9 @@
 
 # -- Path setup --------------------------------------------------------------
 
-import sys, os, datetime
-
+import datetime
+import os
+import sys
 
 # If extensions (or modules to document with autodoc) are in another directory,
 # add these directories to sys.path here. If the directory is relative to the
@@ -18,10 +19,10 @@
 
 # -- Project information -----------------------------------------------------
 
-project = 'nexus'
-author = 'NIAC, https://www.nexusformat.org'
-copyright = u'1996-{}, {}'.format(datetime.datetime.now().year, author)
-description = u'NeXus: A Common Data Format for Neutron, X-ray, and Muon Science'
+project = 'NeXus-FAIRmat'
+author = 'The FAIRmat collaboration'
+copyright = u'2022-{}, {}'.format(datetime.datetime.now().year, author)
+description = u'Proposal of NeXus expansion for FAIRmat data'
 
 # The full version, including alpha/beta/rc tags
 version = u'unknown NXDL version'
@@ -35,7 +36,7 @@
 # -- General configuration ---------------------------------------------------
 
 # https://github.com/nexusformat/definitions/issues/659#issuecomment-577438319
-needs_sphinx = '2.3'
+needs_sphinx = '2.5'
 
 # Add any Sphinx extension module names here, as strings. They can be
 # extensions coming with Sphinx (named 'sphinx.ext.*') or your custom
@@ -46,11 +47,13 @@
     'sphinx.ext.ifconfig',
     'sphinx.ext.viewcode',
     'sphinx.ext.githubpages',
+    'sphinx_comments',
     'sphinx.ext.todo',
     'sphinx_tabs.tabs',
     'contrib_ext',
     'chios.bolditalic'
 ]
+
 
 # Show `.. todo` directives in the output
 # todo_include_todos = True
@@ -69,8 +72,9 @@
 # The theme to use for HTML and HTML Help pages.  See the documentation for
 # a list of builtin themes.
 #
-# html_theme = 'alabaster'
-html_theme = 'sphinxdoc'
+html_theme = 'alabaster'
+# html_theme = 'sphinxdoc'
+# html_theme = 'sphinx_rtd_theme'
 
 # Add any paths that contain custom static files (such as style sheets) here,
 # relative to this directory. They are copied after the builtin static files,
@@ -79,19 +83,69 @@
 
 # Add extra files
 html_extra_path = ['CNAME']
+html_logo = 'img/FAIRmat_new.png'
 
-html_sidebars = {
+if html_theme== 'sphinx_rtd_theme':
+    html_theme_options = {
+        'logo_only': False,
+        'collapse_navigation': True,
+        'sticky_navigation': True,
+        'navigation_depth': 4,
+        'includehidden': True,
+        'titles_only': False
+    }
+    def setup(app):
+        app.add_css_file('to_rtd.css')
+        app.add_css_file('details_summary_hide.css')
+elif html_theme== 'alabaster': # Alabaster allows a very high degree of control form Sphinx conf.py
+    html_sidebars = {
+    '**': [
+        'about.html',
+        'navigation.html',
+        'localtoc.html',
+        'relations.html',
+        'sourcelink.html',
+        'searchbox.html',
+        'google_search.html'
+        ],
+    }
+    html_theme_options = {
+        'body_text_align': 'justify',
+        'logo_name': True,
+        'github_button': True,
+        'github_type': 'watch',
+        'github_repo': 'nexus_definitions',
+        'github_user': 'FAIRmat-NFDI',
+        'github_count': 'false', # We don't get the cute counter baloon if we want to point to the branch
+        'sidebar_width': '300px',
+        'body_max_width': 'auto',
+        'page_width': 'auto',
+        'font_size': '12pt',
+        'font_family': 'Arial',
+        'description': 'Proposal of NeXus expansion for FAIRmat data.',
+        'show_powered_by': True,
+        'sidebar_header': '#ffffff',
+        'sidebar_hr': '#ffffff',
+        'sidebar_link': '#ffffff',
+        'sidebar_list': '#ffffff',
+        'sidebar_link_underscore': '#ffffff',
+        'sidebar_text': '#ffffff'
+    }
+    def setup(app):
+        app.add_css_file('to_alabaster.css')
+        app.add_css_file('details_summary_hide.css')
+else:
+    html_sidebars = {
     '**': [
         'localtoc.html',
         'relations.html',
         'sourcelink.html',
         'searchbox.html',
         'google_search.html'
-    ],
-}
-
-def setup(app):
-    app.add_css_file('details_summary_hide.css')
+        ],
+    }
+    def setup(app):
+        app.add_css_file('details_summary_hide.css')
 
 
 # The name of an image file (within the static path) to use as favicon of the
@@ -102,12 +156,9 @@
 # Output file base name for HTML help builder.
 htmlhelp_basename = 'NeXusManualdoc'
 
-<<<<<<< HEAD
-=======
 comments_config = {
     "hypothesis": True
 }
->>>>>>> c8c2aea8
 html_contexthtml_context = {
   'css_files': [
     '_static/bespoke.css',  # custom CSS styling
@@ -117,17 +168,15 @@
 
 # -- Options for Latex output -------------------------------------------------
 latex_elements = {
-    'maxlistdepth':25, # some application definitions are deeply nested
+    'maxlistdepth': 25, # some application definitions are deeply nested
     'preamble': r'''
     \usepackage{amsbsy}
+    \listfiles
     \DeclareUnicodeCharacter{1F517}{X}
     \DeclareUnicodeCharacter{2906}{<=}
-<<<<<<< HEAD
-=======
     \DeclareUnicodeCharacter{394}{$\Delta$}
     \DeclareUnicodeCharacter{2206}{$\Delta$}
     \DeclareUnicodeCharacter{1F517}{X}
     \DeclareUnicodeCharacter{2906}{<=}
->>>>>>> c8c2aea8
     \listfiles'''
 }