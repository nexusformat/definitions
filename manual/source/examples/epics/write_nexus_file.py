<<<<<<< HEAD
import numpy as np
import h5py
import datetime

def write_nexus_file(fname, image, md={}):
	"""
	write the image to a NeXus HDF5 data file

	Parameters
	----------
	fname : str
		name of the file (relative or absolute) to be written
	image : numpy array
		the image data
	md : dictionary
		key: value where value is something that can be written by h5py
			 (such as str, int, float, numpy array, ...)
	"""
	nexus = h5py.File(fname, "w")
	nexus.attrs["filename"] = fname
	nexus.attrs["file_time"] = str(datetime.datetime.now())
	nexus.attrs["creator"] = "write_nexus_file()"
	nexus.attrs["H5PY_VERSION"] = h5py.__version__

	# /entry
	nxentry = nexus.create_group("entry")
	nxentry.attrs["NX_class"] = "NXentry"
	nexus.attrs["default"] = nxentry.name.split("/")[-1]

	# /entry/instrument
	nxinstrument = nxentry.create_group("instrument")
	nxinstrument.attrs["NX_class"] = "NXinstrument"

	# /entry/instrument/detector
	nxdetector = nxinstrument.create_group("detector")
	nxdetector.attrs["NX_class"] = "NXdetector"

	# /entry/instrument/detector/image
	ds = nxdetector.create_dataset("image", data=image, compression="gzip")
	ds.attrs["units"] = "counts"
	ds.attrs["target"] = "/entry/instrument/detector/image"

	# /entry/data
	nxdata = nxentry.create_group("data")
	nxdata.attrs["NX_class"] = "NXdata"
	nxentry.attrs["default"] = nxdata.name.split("/")[-1]

	# /entry/data/data --> /entry/instrument/detector/image
	nxdata["data"] = nexus["/entry/instrument/detector/image"]
	nxdata.attrs["signal"] = "data"

	if len(md) > 0:
		# /entry/instrument/metadata (optional, for metadata)
		metadata = nxinstrument.create_group("metadata")
		metadata.attrs["NX_class"] = "NXcollection"
		for k, v in md.items():
			try:
				metadata.create_dataset(k, data=v)
			except Exception:
				metadata.create_dataset(k, data=str(v))

	nexus.close()

	
if __name__ == "__main__":
	"""demonstrate how to use this code"""
	import epics
	prefix = "13SIM1:"
	img = epics.caget(prefix+"image1:ArrayData")
	size_x = epics.caget(prefix+"cam1:ArraySizeX_RBV")
	size_y = epics.caget(prefix+"cam1:ArraySizeY_RBV")
	# edit the full image for just the binned data
	img = img[:size_x*size_y].reshape((size_x, size_y))

	extra_information = dict(
		unique_id = epics.caget(prefix+"image1:UniqueId_RBV"),
		size_x = size_x,
		size_y = size_y,
		detector_state = epics.caget(prefix+"cam1:DetectorState_RBV"),
		bitcoin_value="15000",
	)
	write_nexus_file("example.h5", img, md=extra_information)
=======
import numpy as np
import h5py
import datetime

def write_nexus_file(fname, image, md={}):
	"""
	write the image to a NeXus HDF5 data file

	Parameters
	----------
	fname : str
		name of the file (relative or absolute) to be written
	image : numpy array
		the image data
	md : dictionary
		key: value where value is something that can be written by h5py
			 (such as str, int, float, numpy array, ...)
	"""
	nexus = h5py.File(fname, "w")
	nexus.attrs["filename"] = fname
	nexus.attrs["file_time"] = str(datetime.datetime.now())
	nexus.attrs["creator"] = "write_nexus_file()"
	nexus.attrs["H5PY_VERSION"] = h5py.__version__

	# /entry
	nxentry = nexus.create_group("entry")
	nxentry.attrs["NX_class"] = "NXentry"
	nexus.attrs["default"] = nxentry.name

	# /entry/instrument
	nxinstrument = nxentry.create_group("instrument")
	nxinstrument.attrs["NX_class"] = "NXinstrument"

	# /entry/instrument/detector
	nxdetector = nxinstrument.create_group("detector")
	nxdetector.attrs["NX_class"] = "NXdetector"

	# /entry/instrument/detector/image
	ds = nxdetector.create_dataset("image", data=image, compression="gzip")
	ds.attrs["units"] = "counts"
	ds.attrs["target"] = "/entry/instrument/detector/image"

	# /entry/data
	nxdata = nxentry.create_group("data")
	nxdata.attrs["NX_class"] = "NXdata"
	nxentry.attrs["default"] = nxdata.name

	# /entry/data/data --> /entry/instrument/detector/image
	nxdata["data"] = nexus["/entry/instrument/detector/image"]
	nxdata.attrs["signal"] = "data"

	if len(md) > 0:
		# /entry/instrument/metadata (optional, for metadata)
		metadata = nxinstrument.create_group("metadata")
		metadata.attrs["NX_class"] = "NXcollection"
		for k, v in md.items():
			try:
				metadata.create_dataset(k, data=v)
			except Exception:
				metadata.create_dataset(k, data=str(v))

	nexus.close()

	
if __name__ == "__main__":
	"""demonstrate how to use this code"""
	import epics
	prefix = "13SIM1:"
	img = epics.caget(prefix+"image1:ArrayData")
	size_x = epics.caget(prefix+"cam1:ArraySizeX_RBV")
	size_y = epics.caget(prefix+"cam1:ArraySizeY_RBV")
	# edit the full image for just the binned data
	img = img[:size_x*size_y].reshape((size_x, size_y))

	extra_information = dict(
		unique_id = epics.caget(prefix+"image1:UniqueId_RBV"),
		size_x = size_x,
		size_y = size_y,
		detector_state = epics.caget(prefix+"cam1:DetectorState_RBV"),
		bitcoin_value="15000",
	)
	write_nexus_file("example.h5", img, md=extra_information)
>>>>>>> 0defebfa
<|MERGE_RESOLUTION|>--- conflicted
+++ resolved
@@ -1,167 +1,82 @@
-<<<<<<< HEAD
-import numpy as np
-import h5py
-import datetime
-
-def write_nexus_file(fname, image, md={}):
-	"""
-	write the image to a NeXus HDF5 data file
-
-	Parameters
-	----------
-	fname : str
-		name of the file (relative or absolute) to be written
-	image : numpy array
-		the image data
-	md : dictionary
-		key: value where value is something that can be written by h5py
-			 (such as str, int, float, numpy array, ...)
-	"""
-	nexus = h5py.File(fname, "w")
-	nexus.attrs["filename"] = fname
-	nexus.attrs["file_time"] = str(datetime.datetime.now())
-	nexus.attrs["creator"] = "write_nexus_file()"
-	nexus.attrs["H5PY_VERSION"] = h5py.__version__
-
-	# /entry
-	nxentry = nexus.create_group("entry")
-	nxentry.attrs["NX_class"] = "NXentry"
-	nexus.attrs["default"] = nxentry.name.split("/")[-1]
-
-	# /entry/instrument
-	nxinstrument = nxentry.create_group("instrument")
-	nxinstrument.attrs["NX_class"] = "NXinstrument"
-
-	# /entry/instrument/detector
-	nxdetector = nxinstrument.create_group("detector")
-	nxdetector.attrs["NX_class"] = "NXdetector"
-
-	# /entry/instrument/detector/image
-	ds = nxdetector.create_dataset("image", data=image, compression="gzip")
-	ds.attrs["units"] = "counts"
-	ds.attrs["target"] = "/entry/instrument/detector/image"
-
-	# /entry/data
-	nxdata = nxentry.create_group("data")
-	nxdata.attrs["NX_class"] = "NXdata"
-	nxentry.attrs["default"] = nxdata.name.split("/")[-1]
-
-	# /entry/data/data --> /entry/instrument/detector/image
-	nxdata["data"] = nexus["/entry/instrument/detector/image"]
-	nxdata.attrs["signal"] = "data"
-
-	if len(md) > 0:
-		# /entry/instrument/metadata (optional, for metadata)
-		metadata = nxinstrument.create_group("metadata")
-		metadata.attrs["NX_class"] = "NXcollection"
-		for k, v in md.items():
-			try:
-				metadata.create_dataset(k, data=v)
-			except Exception:
-				metadata.create_dataset(k, data=str(v))
-
-	nexus.close()
-
-	
-if __name__ == "__main__":
-	"""demonstrate how to use this code"""
-	import epics
-	prefix = "13SIM1:"
-	img = epics.caget(prefix+"image1:ArrayData")
-	size_x = epics.caget(prefix+"cam1:ArraySizeX_RBV")
-	size_y = epics.caget(prefix+"cam1:ArraySizeY_RBV")
-	# edit the full image for just the binned data
-	img = img[:size_x*size_y].reshape((size_x, size_y))
-
-	extra_information = dict(
-		unique_id = epics.caget(prefix+"image1:UniqueId_RBV"),
-		size_x = size_x,
-		size_y = size_y,
-		detector_state = epics.caget(prefix+"cam1:DetectorState_RBV"),
-		bitcoin_value="15000",
-	)
-	write_nexus_file("example.h5", img, md=extra_information)
-=======
-import numpy as np
-import h5py
-import datetime
-
-def write_nexus_file(fname, image, md={}):
-	"""
-	write the image to a NeXus HDF5 data file
-
-	Parameters
-	----------
-	fname : str
-		name of the file (relative or absolute) to be written
-	image : numpy array
-		the image data
-	md : dictionary
-		key: value where value is something that can be written by h5py
-			 (such as str, int, float, numpy array, ...)
-	"""
-	nexus = h5py.File(fname, "w")
-	nexus.attrs["filename"] = fname
-	nexus.attrs["file_time"] = str(datetime.datetime.now())
-	nexus.attrs["creator"] = "write_nexus_file()"
-	nexus.attrs["H5PY_VERSION"] = h5py.__version__
-
-	# /entry
-	nxentry = nexus.create_group("entry")
-	nxentry.attrs["NX_class"] = "NXentry"
-	nexus.attrs["default"] = nxentry.name
-
-	# /entry/instrument
-	nxinstrument = nxentry.create_group("instrument")
-	nxinstrument.attrs["NX_class"] = "NXinstrument"
-
-	# /entry/instrument/detector
-	nxdetector = nxinstrument.create_group("detector")
-	nxdetector.attrs["NX_class"] = "NXdetector"
-
-	# /entry/instrument/detector/image
-	ds = nxdetector.create_dataset("image", data=image, compression="gzip")
-	ds.attrs["units"] = "counts"
-	ds.attrs["target"] = "/entry/instrument/detector/image"
-
-	# /entry/data
-	nxdata = nxentry.create_group("data")
-	nxdata.attrs["NX_class"] = "NXdata"
-	nxentry.attrs["default"] = nxdata.name
-
-	# /entry/data/data --> /entry/instrument/detector/image
-	nxdata["data"] = nexus["/entry/instrument/detector/image"]
-	nxdata.attrs["signal"] = "data"
-
-	if len(md) > 0:
-		# /entry/instrument/metadata (optional, for metadata)
-		metadata = nxinstrument.create_group("metadata")
-		metadata.attrs["NX_class"] = "NXcollection"
-		for k, v in md.items():
-			try:
-				metadata.create_dataset(k, data=v)
-			except Exception:
-				metadata.create_dataset(k, data=str(v))
-
-	nexus.close()
-
-	
-if __name__ == "__main__":
-	"""demonstrate how to use this code"""
-	import epics
-	prefix = "13SIM1:"
-	img = epics.caget(prefix+"image1:ArrayData")
-	size_x = epics.caget(prefix+"cam1:ArraySizeX_RBV")
-	size_y = epics.caget(prefix+"cam1:ArraySizeY_RBV")
-	# edit the full image for just the binned data
-	img = img[:size_x*size_y].reshape((size_x, size_y))
-
-	extra_information = dict(
-		unique_id = epics.caget(prefix+"image1:UniqueId_RBV"),
-		size_x = size_x,
-		size_y = size_y,
-		detector_state = epics.caget(prefix+"cam1:DetectorState_RBV"),
-		bitcoin_value="15000",
-	)
-	write_nexus_file("example.h5", img, md=extra_information)
->>>>>>> 0defebfa
+import numpy as np
+import h5py
+import datetime
+
+def write_nexus_file(fname, image, md={}):
+	"""
+	write the image to a NeXus HDF5 data file
+
+	Parameters
+	----------
+	fname : str
+		name of the file (relative or absolute) to be written
+	image : numpy array
+		the image data
+	md : dictionary
+		key: value where value is something that can be written by h5py
+			 (such as str, int, float, numpy array, ...)
+	"""
+	nexus = h5py.File(fname, "w")
+	nexus.attrs["filename"] = fname
+	nexus.attrs["file_time"] = str(datetime.datetime.now())
+	nexus.attrs["creator"] = "write_nexus_file()"
+	nexus.attrs["H5PY_VERSION"] = h5py.__version__
+
+	# /entry
+	nxentry = nexus.create_group("entry")
+	nxentry.attrs["NX_class"] = "NXentry"
+	nexus.attrs["default"] = nxentry.name
+
+	# /entry/instrument
+	nxinstrument = nxentry.create_group("instrument")
+	nxinstrument.attrs["NX_class"] = "NXinstrument"
+
+	# /entry/instrument/detector
+	nxdetector = nxinstrument.create_group("detector")
+	nxdetector.attrs["NX_class"] = "NXdetector"
+
+	# /entry/instrument/detector/image
+	ds = nxdetector.create_dataset("image", data=image, compression="gzip")
+	ds.attrs["units"] = "counts"
+	ds.attrs["target"] = "/entry/instrument/detector/image"
+
+	# /entry/data
+	nxdata = nxentry.create_group("data")
+	nxdata.attrs["NX_class"] = "NXdata"
+	nxentry.attrs["default"] = nxdata.name
+
+	# /entry/data/data --> /entry/instrument/detector/image
+	nxdata["data"] = nexus["/entry/instrument/detector/image"]
+	nxdata.attrs["signal"] = "data"
+
+	if len(md) > 0:
+		# /entry/instrument/metadata (optional, for metadata)
+		metadata = nxinstrument.create_group("metadata")
+		metadata.attrs["NX_class"] = "NXcollection"
+		for k, v in md.items():
+			try:
+				metadata.create_dataset(k, data=v)
+			except Exception:
+				metadata.create_dataset(k, data=str(v))
+
+	nexus.close()
+
+	
+if __name__ == "__main__":
+	"""demonstrate how to use this code"""
+	import epics
+	prefix = "13SIM1:"
+	img = epics.caget(prefix+"image1:ArrayData")
+	size_x = epics.caget(prefix+"cam1:ArraySizeX_RBV")
+	size_y = epics.caget(prefix+"cam1:ArraySizeY_RBV")
+	# edit the full image for just the binned data
+	img = img[:size_x*size_y].reshape((size_x, size_y))
+
+	extra_information = dict(
+		unique_id = epics.caget(prefix+"image1:UniqueId_RBV"),
+		size_x = size_x,
+		size_y = size_y,
+		detector_state = epics.caget(prefix+"cam1:DetectorState_RBV"),
+		bitcoin_value="15000",
+	)
+	write_nexus_file("example.h5", img, md=extra_information)