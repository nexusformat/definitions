<?xml version="1.0" encoding="UTF-8"?>

<?xml-stylesheet type="text/xsl" href="nxdlformat.xsl" ?><!--
# NeXus - Neutron and X-ray Common Data Format
# 
# Copyright (C) 2008-2012 NeXus International Advisory Committee (NIAC)
# 
# This library is free software; you can redistribute it and/or
# modify it under the terms of the GNU Lesser General Public
# License as published by the Free Software Foundation; either
# version 3 of the License, or (at your option) any later version.
#
# This library is distributed in the hope that it will be useful,
# but WITHOUT ANY WARRANTY; without even the implied warranty of
# MERCHANTABILITY or FITNESS FOR A PARTICULAR PURPOSE.  See the GNU
# Lesser General Public License for more details.
#
# You should have received a copy of the GNU Lesser General Public
# License along with this library; if not, write to the Free Software
# Foundation, Inc., 59 Temple Place, Suite 330, Boston, MA  02111-1307  USA
#
# For further information, see http://www.nexusformat.org
-->
<definition name="NXscan" extends="NXobject" type="group"
<<<<<<< HEAD
	    category="application"
	    xmlns="http://definition.nexusformat.org/nxdl/@NXDL_RELEASE@"
	    xmlns:xsi="http://www.w3.org/2001/XMLSchema-instance"
	    xsi:schemaLocation="http://definition.nexusformat.org/nxdl/@NXDL_RELEASE@ ../nxdl.xsd"
	    version="1.0b"
	    svnid="$Id$"
	    >
  <doc>
    Application definition for a generic scan instrument. This definition is more an 
    example then a stringent definition as the content of a given NeXus scan file needs to 
    differ for different types of scans. This example definition shows a scan like done 
    on a rotation camera: the sample is rotated and a detector image, the rotation angle
    and a monitor value is stored at each step in the scan. In the following, the symbol 
    ``NP`` is used to represent the number of scan points. These are the rules for 
    storing scan data in NeXus files which are implemented in this example:
    
    * Each value varied throughout a scan is stored as an array of 
      length ``NP`` at its respective location within the NeXus hierarchy.
    * For area detectors, ``NP`` is the first dimension, 
      example for a detector of 256x256:  ``data[NP,256,256]``
    * The NXdata group contains links to all variables varied in the scan and the data. 
      This to give an equivalent to the more familiar classical tabular representation of scans. 
    
    These rules exist for a reason: HDF allows the first dimension of a data set to be 
    unlimited. This means the data can be appended too. Thus a NeXus file built according 
    to the rules given above can be used in the following way:
    
    * At the start of a scan, write all the static information.
    * At each scan point, append new data from varied variables 
      and the detector to the file.
  </doc>
  <group type="NXentry">
    <field name="title"/>
    <field name="start_time" type="NX_DATE_TIME"/>
    <field name="end_time" type="NX_DATE_TIME"/>
    <field name="definition" type="NX_CHAR">
      <doc> Official NeXus NXDL schema to which this file conforms </doc>
      <enumeration>
        <item value="NXscan"/>
      </enumeration>
    </field>
    <group type="NXinstrument"> 
      <group type="NXdetector">
        <field name="data" type="NX_INT" signal="1">
          <dimensions rank="3">
            <dim index="1" value="NP" />
            <dim index="2" value="xdim" />
            <dim index="3" value="ydim" />
          </dimensions>
=======
    category="application"
    xmlns="http://definition.nexusformat.org/nxdl/@NXDL_RELEASE@"
    xmlns:xsi="http://www.w3.org/2001/XMLSchema-instance"
    xsi:schemaLocation="http://definition.nexusformat.org/nxdl/@NXDL_RELEASE@ ../nxdl.xsd"
    version="1.0b"
    >
    <doc>
          Application definition for a generic scan instrument. This definition is more an 
          example then a stringent definition as the content of a given NeXus scan file needs to 
          differ for different types of scans. This example definition shows a scan like done 
          on a rotation camera: the sample is rotated and a detector image, the rotation angle
          and a monitor value is stored at each step in the scan. In the following, the symbol 
          ``NP`` is used to represent the number of scan points. These are the rules for 
          storing scan data in NeXus files which are implemented in this example:
          
          * Each value varied throughout a scan is stored as an array of 
          	length ``NP`` at its respective location within the NeXus hierarchy.
          * For area detectors, ``NP`` is the first dimension, 
          	example for a detector of 256x256:  ``data[NP,256,256]``
          * The NXdata group contains links to all variables varied in the scan and the data. 
          	This to give an equivalent to the more familiar classical tabular representation of scans. 
            
          These rules exist for a reason: HDF allows the first dimension of a data set to be 
          unlimited. This means the data can be appended too. Thus a NeXus file built according 
          to the rules given above can be used in the following way:
          
          * At the start of a scan, write all the static information.
          * At each scan point, append new data from varied variables 
          	and the detector to the file.

    </doc>
    <group type="NXentry">
        <field name="title"/>
        <field name="start_time" type="NX_DATE_TIME"/>
        <field name="end_time" type="NX_DATE_TIME"/>
        <field name="definition" type="NX_CHAR">
            <doc> Official NeXus NXDL schema to which this file conforms </doc>
            <enumeration>
                <item value="NXscan"/>
            </enumeration>
>>>>>>> 79ba1b60
        </field>
      </group>
    </group>
    <group type="NXsample">
      <field name="rotation_angle" type="NX_FLOAT" axis="1">
        <dimensions rank="1">
          <dim index="1" value="NP" />
        </dimensions>
      </field>
    </group> 
    <group type="NXmonitor">
      <field name="data" type="NX_INT">
        <dimensions rank="1">
          <dim index="1" value="NP"/>
        </dimensions>
      </field>
    </group> 
    <group type="NXdata">
      <link name="data" target="/NXentry/NXinstrument/NXdetector/data"></link>
      <link name="rotation_angle" target="/NXentry/NXsample/rotation_angle"></link>
    </group>
  </group>
</definition><|MERGE_RESOLUTION|>--- conflicted
+++ resolved
@@ -22,13 +22,11 @@
 # For further information, see http://www.nexusformat.org
 -->
 <definition name="NXscan" extends="NXobject" type="group"
-<<<<<<< HEAD
 	    category="application"
 	    xmlns="http://definition.nexusformat.org/nxdl/@NXDL_RELEASE@"
 	    xmlns:xsi="http://www.w3.org/2001/XMLSchema-instance"
 	    xsi:schemaLocation="http://definition.nexusformat.org/nxdl/@NXDL_RELEASE@ ../nxdl.xsd"
 	    version="1.0b"
-	    svnid="$Id$"
 	    >
   <doc>
     Application definition for a generic scan instrument. This definition is more an 
@@ -72,48 +70,6 @@
             <dim index="2" value="xdim" />
             <dim index="3" value="ydim" />
           </dimensions>
-=======
-    category="application"
-    xmlns="http://definition.nexusformat.org/nxdl/@NXDL_RELEASE@"
-    xmlns:xsi="http://www.w3.org/2001/XMLSchema-instance"
-    xsi:schemaLocation="http://definition.nexusformat.org/nxdl/@NXDL_RELEASE@ ../nxdl.xsd"
-    version="1.0b"
-    >
-    <doc>
-          Application definition for a generic scan instrument. This definition is more an 
-          example then a stringent definition as the content of a given NeXus scan file needs to 
-          differ for different types of scans. This example definition shows a scan like done 
-          on a rotation camera: the sample is rotated and a detector image, the rotation angle
-          and a monitor value is stored at each step in the scan. In the following, the symbol 
-          ``NP`` is used to represent the number of scan points. These are the rules for 
-          storing scan data in NeXus files which are implemented in this example:
-          
-          * Each value varied throughout a scan is stored as an array of 
-          	length ``NP`` at its respective location within the NeXus hierarchy.
-          * For area detectors, ``NP`` is the first dimension, 
-          	example for a detector of 256x256:  ``data[NP,256,256]``
-          * The NXdata group contains links to all variables varied in the scan and the data. 
-          	This to give an equivalent to the more familiar classical tabular representation of scans. 
-            
-          These rules exist for a reason: HDF allows the first dimension of a data set to be 
-          unlimited. This means the data can be appended too. Thus a NeXus file built according 
-          to the rules given above can be used in the following way:
-          
-          * At the start of a scan, write all the static information.
-          * At each scan point, append new data from varied variables 
-          	and the detector to the file.
-
-    </doc>
-    <group type="NXentry">
-        <field name="title"/>
-        <field name="start_time" type="NX_DATE_TIME"/>
-        <field name="end_time" type="NX_DATE_TIME"/>
-        <field name="definition" type="NX_CHAR">
-            <doc> Official NeXus NXDL schema to which this file conforms </doc>
-            <enumeration>
-                <item value="NXscan"/>
-            </enumeration>
->>>>>>> 79ba1b60
         </field>
       </group>
     </group>
