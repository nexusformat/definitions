<?xml version="1.0" encoding="UTF-8"?>
<?xml-stylesheet type="text/xsl" href="nxdlformat.xsl" ?>
<!--
  # NeXus - Neutron and X-ray Common Data Format
  #
  # Copyright (C) 2013-2022 NeXus International Advisory Committee (NIAC)
  #
  # This library is free software; you can redistribute it and/or
  # modify it under the terms of the GNU Lesser General Public
  # License as published by the Free Software Foundation; either
  # version 3 of the License, or (at your option) any later version.
  #
  # This library is distributed in the hope that it will be useful,
  # but WITHOUT ANY WARRANTY; without even the implied warranty of
  # MERCHANTABILITY or FITNESS FOR A PARTICULAR PURPOSE.  See the GNU
  # Lesser General Public License for more details.
  #
  # You should have received a copy of the GNU Lesser General Public
  # License along with this library; if not, write to the Free Software
  # Foundation, Inc., 59 Temple Place, Suite 330, Boston, MA  02111-1307  USA
  #
  # For further information, see http://www.nexusformat.org
-->
<definition name="NXmx" extends="NXobject" type="group"
<<<<<<< HEAD
        category="application"
        xmlns="http://definition.nexusformat.org/nxdl/3.1"
        xmlns:xsi="http://www.w3.org/2001/XMLSchema-instance"
        xsi:schemaLocation="http://definition.nexusformat.org/nxdl/3.1 ../nxdl.xsd"
        >

        <symbols>
            <doc>
                These symbols will be used below to coordinate datasets
                with the same shape.  Most MX x-ray detectors will produce
                two-dimensional images.  Some will produce three-dimensional
                images, using one of the indices to select a detector module.
            </doc>
            <symbol name="dataRank">
                <doc>Rank of the ``data`` field</doc>
            </symbol>
            <symbol name="nP">
                <doc>Number of scan points</doc>
            </symbol>
            <symbol name="i">
                <doc>Number of detector pixels in the slowest direction</doc>
            </symbol>
            <symbol name="j">
                <doc>Number of detector pixels in the second slowest direction</doc>
            </symbol>
            <symbol name="k">
                <doc>Number of detector pixels in the third slowest direction</doc>
            </symbol>
            <symbol name="m">
                <doc>Number of channels in the incident beam spectrum, if known</doc>
            </symbol>
            <symbol name="groupIndex">
                <doc>
                    An array of the hierarchical levels of the parents of detector
                    elements or groupings of detector elements.
                    A top-level element or grouping has parent level -1.
                </doc>
            </symbol>
        </symbols>

        <doc>
            functional application definition for macromolecular crystallography
        </doc>

        <group type="NXentry">

            <doc>
                Note, it is recommended that ``file_name`` and ``file_time`` are included
                as attributes at the root of a file that includes  :ref:`NXmx`. See
                :ref:`NXroot`.
            </doc>

            <attribute name="version" optional="true">
                <doc>
                    Describes the version of the NXmx definition used to write this data.
                    This must be a text (not numerical) representation. Such as::

                    @version="1.0"
                </doc>
                <enumeration>
                    <item value="1.0" />
                </enumeration>
            </attribute>

            <field name="title" type="NX_CHAR" minOccurs="0" />

            <field name="start_time" type="NX_DATE_TIME" >
                <doc>
                    ISO 8601 time/date of the first data point collected in UTC,
                    using the Z suffix to avoid confusion with local time.
                    Note that the time zone of the beamline should be provided in
                    NXentry/NXinstrument/time_zone.
                </doc>
            </field>

            <field name="end_time" type="NX_DATE_TIME" minOccurs="0" >
                <doc>
                    ISO 8601 time/date of the last data point collected in UTC,
                    using the Z suffix to avoid confusion with local time.
                    Note that the time zone of the beamline should be provided in
                    NXentry/NXinstrument/time_zone. This field should only be
                    filled when the value is accurately observed. If the data
                    collection aborts or otherwise prevents accurate recording of
                    the end_time, this field should be omitted.
                </doc>
            </field>

            <field name="end_time_estimated" type="NX_DATE_TIME" >
                <doc>
                    ISO 8601 time/date of the last data point collected in UTC,
                    using the Z suffix to avoid confusion with local time.
                    Note that the time zone of the beamline should be provided in
                    NXentry/NXinstrument/time_zone.  This field may be filled
                    with a value estimated before an observed value is available.
                </doc>
            </field>

            <field name="definition">
                <doc> NeXus NXDL schema to which this file conforms </doc>
                <enumeration>
                    <item value="NXmx" />
                </enumeration>
            </field>

            <group type="NXdata">

                <field name="data" type="NX_NUMBER" recommended="true">
                    <doc>
                        For a dimension-2 detector, the rank of the data array will be 3.
                        For a dimension-3 detector, the rank of the data array will be 4.
                        This allows for the introduction of the frame number as the
                        first index.
                    </doc>
                    <dimensions rank="dataRank">
                        <dim index="1" value="nP" />
                        <dim index="2" value="i" />
                        <dim index="3" value="j" />
                        <dim index="4" value="k" required="false"/>
                    </dimensions>
                </field>
            </group>

            <group type="NXsample">
                <field name="name" type="NX_CHAR">
                    <doc>Descriptive name of sample</doc>
                </field>

                <field name="depends_on" type="NX_CHAR">
                    <!-- better type for paths the need to resolve -->
                    <doc>
                        This is a requirement to describe for any scan experiment.

                        The axis on which the sample position depends may be stored
                        anywhere, but is normally stored in the NXtransformations
                        group within the NXsample group.

                        If there is no goniometer, e.g. with a jet, depends_on
                        should be set to "."
                    </doc>
                </field>

                <group type="NXtransformations" minOccurs="0">
                    <doc>
                        This is the recommended location for sample goniometer
                        and other related axes.

                        This is a requirement to describe for any scan experiment.
                        The reason it is optional is mainly to accommodate XFEL
                        single shot exposures.

                        Use of the depends_on field and the NXtransformations group is
                        strongly recommended.  As noted above this should be an absolute
                        requirement to have for any scan experiment.

                        The reason it is optional is mainly to accommodate XFEL
                        single shot exposures.
                    </doc>
                </group>

                <field name="temperature" units="NX_TEMPERATURE" type="NX_NUMBER" minOccurs="0" />

            </group>


            <group type="NXinstrument">
                <field name="name" type="NX_CHAR" minOccurs="1">
                    <!-- CAUTION: keep URLs all on one line -->
                    <doc>
                        Name of instrument.  Consistency with the controlled
                        vocabulary beamline naming in
                        https://mmcif.wwpdb.org/dictionaries/mmcif_pdbx_v50.dic/Items/_diffrn_source.pdbx_synchrotron_beamline.html
                        and
                        https://mmcif.wwpdb.org/dictionaries/mmcif_pdbx_v50.dic/Items/_diffrn_source.type.html
                        is highly recommended.
                    </doc>
                    <attribute name="short_name">
                        <doc>Short name for instrument, perhaps the acronym.</doc>
                    </attribute>
                </field>

                <field name="time_zone" type="NX_DATE_TIME" recommended="true">
                    <doc>
                        ISO 8601 time_zone offset from UTC.
                    </doc>
                </field>

                <group type="NXattenuator" minOccurs="0">
                    <field name="attenuator_transmission" type="NX_NUMBER" units="NX_UNITLESS"
                        minOccurs="0" />
                </group>

                <group type="NXdetector_group" recommended="true">
                    <doc>
                        Optional logical grouping of detectors.

                        Each detector is represented as an NXdetector
                        with its own detector data array.  Each detector data array
                        may be further decomposed into array sections by use of
                        NXdetector_module groups.  Detectors can be grouped logically
                        together using NXdetector_group. Groups can be further grouped
                        hierarchically in a single NXdetector_group (for example, if
                        there are multiple detectors at an endstation or multiple
                        endstations at a facility).  Alternatively, multiple
                        NXdetector_groups can be provided.

                        The groups are defined hierarchically, with names given
                        in the group_names field, unique identifying indices given
                        in the field group_index, and the level in the hierarchy
                        given in the group_parent field.  For example if an x-ray
                        detector group, DET, consists of four detectors in a
                        rectangular array::

                                 DTL	DTR
                                 DLL	DLR

                        We could have::

                            group_names: ["DET", "DTL", "DTR", "DLL", "DLR"]
                             group_index: [1, 2, 3, 4, 5]
                             group_parent:  [-1, 1, 1, 1, 1]

                    </doc>

                    <field name="group_names" type="NX_CHAR">
                        <doc>
                            An array of the names of the detectors or the names of
                            hierarchical groupings of detectors.
                        </doc>
                    </field>

                    <field name="group_index" type="NX_INT">
                        <doc>
                            An array of unique identifiers for detectors or groupings
                            of detectors.

                            Each ID is a unique ID for the corresponding detector or group
                            named in the field group_names.  The IDs are positive integers
                            starting with 1.
                        </doc>
                        <dimensions rank="1"><dim index="1" value="i"/></dimensions>
                    </field>

                    <field name="group_parent" type="NX_INT">
                        <doc>
                            An array of the hierarchical levels of the parents of detectors
                            or groupings of detectors.

                            A top-level grouping has parent level -1.
                        </doc>
                        <dimensions rank="1"><dim index="1" value="groupIndex"/></dimensions>
                    </field>
                </group>
                <group type="NXdetector">
                    <doc>
                        Normally the detector group will have the name ``detector``.
                        However, in the case of multiple detectors, each detector
                        needs a uniquely named NXdetector.
                    </doc>

                    <field name="depends_on" minOccurs="0" type="NX_CHAR">
                        <doc>
                            NeXus path to the detector positioner axis that most directly
                            supports the detector.  In the case of a single-module
                            detector, the detector axis chain may start here.
                        </doc>
                    </field>

                    <group type="NXtransformations" minOccurs="0">
                        <doc>
                            Location for axes (transformations) to do with the
                            detector.  In the case of a single-module detector, the
                            axes of the detector axis chain may be stored here.
                        </doc>
                    </group>

                    <group type="NXcollection" minOccurs="0">
                        <doc>
                            Suggested container for detailed non-standard detector
                            information like corrections applied automatically or
                            performance settings.
                        </doc>
                    </group>

                    <field name="data" type="NX_NUMBER" recommended="true">
                        <doc>
                            For a dimension-2 detector, the rank of the data array will be 3.
                            For a dimension-3 detector, the rank of the data array will be 4.
                            This allows for the introduction of the frame number as the
                            first index.
                        </doc>
                        <dimensions rank="dataRank">
                            <dim index="1" value="nP" />
                            <dim index="2" value="i" />
                            <dim index="3" value="j" />
                            <dim index="4" value="k" required="false"/>
                        </dimensions>
                    </field>

                    <field name="description" recommended="true">
                        <doc>
                            name/manufacturer/model/etc. information.
                        </doc>
                    </field>

                    <field name="time_per_channel" units="NX_TIME" minOccurs="0">
                        <doc>
                            For a time-of-flight detector this is the scaling
                            factor to convert from the numeric value reported to
                            the flight time for a given measurement.
                        </doc>
                    </field>

                    <group type="NXdetector_module" minOccurs="1" maxOccurs="unbounded">
                        <doc>
                            Many detectors consist of multiple smaller modules that are
                            operated in sync and store their data in a common dataset.
                            To allow consistent parsing of the experimental geometry,
                            this application definiton requires all detectors to
                            define a detector module, even if there is only one.

                            This group specifies the hyperslab of data in the data
                            array associated with the detector that contains the
                            data for this module.  If the module is associated with
                            a full data array, rather than with a hyperslab within
                            a larger array, then a single module should be defined,
                            spanning the entire array.
                        </doc>
                        <field name="data_origin" type="NX_INT">
                            <doc>
                                A dimension-2 or dimension-3 field which gives the indices
                                of the origin of the hyperslab of data for this module in the
                                main area detector image in the parent NXdetector module.

                                The data_origin is 0-based.

                                The frame number dimension (nP) is omitted.  Thus the
                                data_origin field for a dimension-2 dataset with indices (nP, i, j)
                                will be an array with indices (i, j), and for a dimension-3
                                dataset with indices (nP, i, j, k) will be an array with indices
                                (i, j, k).

                                The :ref:`order &lt;Design-ArrayStorageOrder&gt;` of indices (i, j
                                or i, j, k) is slow to fast.
                            </doc>
                        </field>
                        <field name="data_size" type="NX_INT">
                            <doc>
                                Two or three values for the size of the module in pixels in
                                each direction. Dimensionality and order of indices is the
                                same as for data_origin.
                            </doc>
                        </field>
                        <field name="data_stride" type="NX_INT" minOccurs="0">
                            <doc>
                                Two or three values for the stride of the module in pixels in
                                each direction.  By default the stride is [1,1] or [1,1,1],
                                and this is the most likely case.  This optional field is
                                included for completeness.
                            </doc>
                        </field>

                        <field name="module_offset" units="NX_LENGTH" type="NX_NUMBER" minOccurs="0">
                            <doc>
                                Offset of the module in regards to the origin of the detector in an
                                arbitrary direction.
                            </doc>
                            <attribute name="transformation_type">
                                <enumeration>
                                    <item value="translation" />
                                </enumeration>
                            </attribute>
                            <attribute name="vector" type="NX_NUMBER">
                            </attribute>
                            <attribute name="offset" type="NX_NUMBER">
                            </attribute>
                            <attribute name="depends_on">
                            </attribute>
                        </field>
                        <field name="fast_pixel_direction" units="NX_LENGTH" type="NX_NUMBER">
                            <doc>
                                Values along the direction of :ref:`fastest varying &lt;Design-ArrayStorageOrder&gt;`
                                pixel direction.  The direction itself is given through the vector
                                attribute.
                            </doc>
                            <attribute name="transformation_type">
                                <enumeration>
                                    <item value="translation" />
                                </enumeration>
                            </attribute>
                            <attribute name="vector" type="NX_NUMBER">
                            </attribute>
                            <attribute name="offset" type="NX_NUMBER">
                            </attribute>
                            <attribute name="depends_on">
                            </attribute>
                        </field>
                        <field name="slow_pixel_direction" type="NX_NUMBER" units="NX_LENGTH">
                            <doc>
                                Values along the direction of :ref:`slowest varying &lt;Design-ArrayStorageOrder&gt;`
                                pixel direction. The direction itself is given through the vector
                                attribute.
                            </doc>
                            <attribute name="transformation_type">
                                <enumeration>
                                    <item value="translation" />
                                </enumeration>
                            </attribute>
                            <attribute name="vector" type="NX_NUMBER">
                            </attribute>
                            <attribute name="offset" type="NX_NUMBER">
                            </attribute>
                            <attribute name="depends_on">
                            </attribute>
                        </field>
                    </group>

                    <field name="distance" type="NX_FLOAT" units="NX_LENGTH" recommended="true">
                        <doc>
                            Distance from the sample to the beam center.
                            Normally this value is for guidance only, the proper
                            geometry can be found following the depends_on axis chain,
                            But in appropriate cases where the dectector distance
                            to the sample is observable independent of the axis
                            chain, that may take precedence over the axis chain
                            calculation.
                        </doc>
                    </field>

                    <field name="distance_derived" type="NX_BOOLEAN" recommended="true">
                        <doc>
                            Boolean to indicate if the distance is a derived, rather than
                            a primary observation.  If distance_derived true or is not specified,
                            the distance is assumed to be derived from delector axis
                            specifications.
                        </doc>
                    </field>

                    <field name="dead_time" type="NX_FLOAT" units="NX_TIME"	minOccurs="0">
                        <doc>
                            Detector dead time.
                        </doc>
                    </field>

                    <field name="count_time" type="NX_NUMBER" units="NX_TIME" recommended="true">
                        <doc>
                            Elapsed actual counting time.
                        </doc>
                    </field>

                    <field name="beam_center_derived" type="NX_BOOLEAN" optional="true">
                        <doc>
                            Boolean to indicate if the distance is a derived, rather than
                            a primary observation.  If true or not provided, that value of
                            beam_center_derived is assumed to be true.
                        </doc>
                    </field>



                    <field name="beam_center_x" type="NX_FLOAT" units="NX_LENGTH"
                        recommended="true">
                        <doc>
                            This is the x position where the direct beam would hit the
                            detector. This is a length and can be outside of the actual
                            detector. The length can be in physical units or pixels as
                            documented by the units attribute.  Normally, this should
                            be derived from the axis chain, but the direct specification
                            may take precedence if it is not a derived quantity.
                        </doc>
                    </field>

                    <field name="beam_center_y" type="NX_FLOAT" units="NX_LENGTH"
                        recommended="true">
                        <doc>
                            This is the y position where the direct beam would hit the
                            detector. This is a length and can be outside of the actual
                            detector. The length can be in physical units or pixels as
                            documented by the units attribute.  Normally, this should
                            be derived from the axis chain, but the direct specification
                            may take precedence if it is not a derived quantity.
                        </doc>
                    </field>

                    <field name="angular_calibration_applied" type="NX_BOOLEAN"
                        minOccurs="0">
                        <doc>
                            True when the angular calibration has been applied in the
                            electronics, false otherwise.
                        </doc>
                    </field>

                    <field name="angular_calibration" type="NX_FLOAT" minOccurs="0">
                        <doc>Angular calibration data.</doc>
                        <dimensions rank="dataRank">
                            <dim index="1" value="i" />
                            <dim index="2" value="j" />
                            <dim index="3" value="k" required="false"/>
                        </dimensions>
                    </field>

                    <field name="flatfield_applied" type="NX_BOOLEAN" minOccurs="0">
                        <doc>
                            True when the flat field correction has been applied in the
                            electronics, false otherwise.
                        </doc>
                    </field>

                    <field name="flatfield" type="NX_NUMBER" minOccurs="0">
                        <doc>
                            Flat field correction data.  If provided, it is recommended
                            that it be compressed.

                        </doc>
                        <dimensions rank="dataRank">
                            <dim index="1" value="i" />
                            <dim index="2" value="j" />
                            <dim index="3" value="k" required="false"/>
                        </dimensions>
                    </field>

                    <field name="flatfield_error" type="NX_NUMBER" minOccurs="0" maxOccurs="0" >
                        <doc>
                            *** Deprecated form.  Use plural form ***
                            Errors of the flat field correction data.  If provided, it is recommended
                            that it be compressed.
                        </doc>
                        <dimensions rank="dataRank">
                            <dim index="1" value="i" />
                            <dim index="2" value="j" />
                            <dim index="3" value="k" required="false"/>
                        </dimensions>
                    </field>
                    <field name="flatfield_errors" type="NX_NUMBER" minOccurs="0">

                        <doc>
                            Errors of the flat field correction data.  If provided, it is recommended
                            that it be compressed.
                        </doc>
                        <dimensions rank="dataRank">
                            <dim index="1" value="i" />
                            <dim index="2" value="j" />
                            <dim index="3" value="k" required="false"/>
                        </dimensions>
                    </field>

                    <field name="pixel_mask_applied" type="NX_BOOLEAN" minOccurs="0">
                        <doc>
                            True when the pixel mask correction has been applied in the
                            electronics, false otherwise.
                        </doc>
                    </field>

                    <field name="pixel_mask" type="NX_INT" recommended="true">
                        <doc>
                            The 32-bit pixel mask for the detector. Can be either one mask
                            for the whole dataset (i.e. an array with indices i, j) or
                            each frame can have its own mask (in which case it would be
                            an array with indices nP, i, j).

                            Contains a bit field for each pixel to signal dead,
                            blind, high or otherwise unwanted or undesirable pixels.
                            They have the following meaning:

                                * bit 0: gap (pixel with no sensor)
                                * bit 1: dead
                                * bit 2: under-responding
                                * bit 3: over-responding
                                * bit 4: noisy
                                * bit 5: -undefined-
                                * bit 6: pixel is part of a cluster of problematic pixels (bit set in addition to others)
                                * bit 7: -undefined-
                                * bit 8: user defined mask (e.g. around beamstop)
                                * bits 9-30: -undefined-
                                * bit 31: virtual pixel (corner pixel with interpolated value)

                            Normal data analysis software would not take pixels into account
                            when a bit in (mask &amp; 0x0000FFFF) is set. Tag bit in the upper
                            two bytes would indicate special pixel properties that normally
                            would not be a sole reason to reject the intensity value (unless
                            lower bits are set.

                            If the full bit depths is not required, providing a
                            mask with fewer bits is permissible.

                            If needed, additional pixel masks can be specified by
                            including additional entries named pixel_mask_N, where
                            N is an integer. For example, a general bad pixel mask
                            could be specified in pixel_mask that indicates noisy
                            and dead pixels, and an additional pixel mask from
                            experiment-specific shadowing could be specified in
                            pixel_mask_2. The cumulative mask is the bitwise OR
                            of pixel_mask and any pixel_mask_N entries.

                            If provided, it is recommended that it be compressed.
                        </doc>
                        <dimensions rank="2">
                            <dim index="1" value="i" />
                            <dim index="2" value="j" />
                        </dimensions>
                    </field>
                    <field name="countrate_correction_applied" type="NX_BOOLEAN"
                        minOccurs="0">
                        <doc>
                            True when a count-rate correction has already been applied in
                            the data recorded here, false otherwise.
                        </doc>
                    </field>

                    <field name="bit_depth_readout" type="NX_INT" recommended="true">
                        <doc>
                            How many bits the electronics record per pixel.
                        </doc>
                    </field>

                    <field name="detector_readout_time" type="NX_FLOAT" units="NX_TIME"
                        minOccurs="0">
                        <doc>
                            Time it takes to read the detector (typically milliseconds).
                            This is important to know for time resolved experiments.
                        </doc>
                    </field>

                    <field name="frame_time" type="NX_FLOAT" units="NX_TIME"
                        minOccurs="0">
                        <doc>
                            This is time for each frame. This is exposure_time + readout
                            time.
                        </doc>
                    </field>

                    <field name="gain_setting" type="NX_CHAR" minOccurs="0">
                        <doc>
                            The gain setting of the detector. This is a detector-specific value
                            meant to document the gain setting of the detector during data
                            collection, for detectors with multiple available gain settings.

                            Examples of gain settings include:

                            * ``standard``
                            * ``fast``
                            * ``auto``
                            * ``high``
                            * ``medium``
                            * ``low``
                            * ``mixed high to medium``
                            * ``mixed medium to low``

                            Developers are encouraged to use one of these terms, or to submit
                            additional terms to add to the list.
                        </doc>
                    </field>

                    <field name="saturation_value" type="NX_INT" minOccurs="0">
                        <doc>
                            The value at which the detector goes into saturation.
                            Data above this value is known to be invalid.

                            For example, given a saturation_value and an underload_value,
                            the valid pixels are those less than or equal to the
                            saturation_value and greater than or equal to the underload_value.
                        </doc>
                    </field>

                    <field name="underload_value" type="NX_INT" minOccurs="0">
                        <doc>
                            The lowest value at which pixels for this detector
                            would be reasonably be measured.

                            For example, given a saturation_value and an underload_value,
                            the valid pixels are those less than or equal to the
                            saturation_value and greater than or equal to the underload_value.
                        </doc>
                    </field>

                    <field name="sensor_material" type="NX_CHAR" minOccurs="1">
                        <doc>
                            At times, radiation is not directly sensed by the detector.
                            Rather, the detector might sense the output from some
                            converter like a scintillator.
                            This is the name of this converter material.
                        </doc>
                    </field>

                    <field name="sensor_thickness" type="NX_FLOAT" units="NX_LENGTH"
                        minOccurs="1">
                        <doc>
                            At times, radiation is not directly sensed by the detector.
                            Rather, the detector might sense the output from some
                            converter like a scintillator. This is the thickness of this
                            converter material.
                        </doc>
                    </field>

                    <field name="threshold_energy" type="NX_FLOAT" units="NX_ENERGY"
                        minOccurs="0">
                        <doc>
                            Single photon counter detectors can be adjusted for a certain
                            energy range in which they work optimally. This is the energy
                            setting for this.  If the detector supports multiple thresholds,
                            this is an array.
                        </doc>
                    </field>

                    <field name="type" minOccurs="0">
                        <doc>
                            Description of type such as scintillator,
                            ccd, pixel, image
                            plate, CMOS, ...
                        </doc>
                    </field>
                </group>
                <group type="NXbeam" minOccurs="1">
                    <field name="incident_wavelength" type="NX_FLOAT" units="NX_WAVELENGTH"
                        minOccurs="1" >
                        <doc>
                            In the case of a monchromatic beam this is the scalar
                            wavelength.

                            Several other use cases are permitted, depending on the
                            presence or absence of other incident_wavelength_X
                            fields.

                            In the case of a polychromatic beam this is an array of
                            length **m** of wavelengths, with the relative weights
                            in ``incident_wavelength_weights``.

                            In the case of a monochromatic beam that varies shot-
                            to-shot, this is an array of wavelengths, one for each
                            recorded shot. Here, ``incident_wavelength_weights`` and
                            incident_wavelength_spread are not set.

                            In the case of a polychromatic beam that varies shot-to-
                            shot, this is an array of length **m** with the relative
                            weights in ``incident_wavelength_weights`` as a 2D array.

                            In the case of a polychromatic beam that varies shot-to-
                            shot and where the channels also vary, this is a 2D array
                            of dimensions **nP** by **m** (slow to fast) with the
                            relative weights in ``incident_wavelength_weights`` as a 2D
                            array.

                            Note, :ref:`variants &lt;Design-Variants&gt;` are a good way
                            to represent several of these use cases in a single dataset,
                            e.g. if a calibrated, single-value wavelength value is
                            available along with the original spectrum from which it
                            was calibrated.
                        </doc>
                    </field>

                    <field name="incident_wavelength_weight" type="NX_FLOAT" minOccurs="0"
                        deprecated="use incident_wavelength_weights, see https://github.com/nexusformat/definitions/issues/837">
                        <doc>
                            In the case of a polychromatic beam this is an array of
                            length **m** of the relative weights of the corresponding
                            wavelengths in incident_wavelength.

                            In the case of a polychromatic beam that varies shot-to-
                            shot, this is a 2D array of dimensions **nP** by **m**
                            (slow to fast) of the relative weights of the
                            corresponding wavelengths in incident_wavelength.
                        </doc>
                    </field>
                    <field name="incident_wavelength_weights" type="NX_FLOAT" minOccurs="0" >
                        <doc>
                            In the case of a polychromatic beam this is an array of
                            length **m** of the relative weights of the corresponding
                            wavelengths in ``incident_wavelength``.

                            In the case of a polychromatic beam that varies shot-to-
                            shot, this is a 2D array of dimensions **np** by **m**
                            (slow to fast) of the relative weights of the
                            corresponding wavelengths in ``incident_wavelength``.
                        </doc>
                    </field>

                    <field name="incident_wavelength_spread" type="NX_FLOAT" units="NX_WAVELENGTH"
                        minOccurs="0" >
                        <doc>
                            The wavelength spread FWHM for the corresponding
                            wavelength(s) in incident_wavelength.

                            In the case of shot-to-shot variation in the wavelength
                            spread, this is a 2D array of dimension **nP** by
                            **m** (slow to fast) of the spreads of the
                            corresponding wavelengths in incident_wavelength.
                        </doc>
                    </field>

                    <group name="incident_wavelength_spectrum" type="NXdata"
                        minOccurs="0" />

                    <field name="flux" type="NX_FLOAT" units="NX_FLUX" minOccurs="0">
                        <doc>
                            Flux density incident on beam plane area in photons
                            per second per unit area.

                            In the case of a beam that varies in flux shot-to-shot,
                            this is an array of values, one for each recorded shot.
                        </doc>
                    </field>

                    <field name="total_flux" type="NX_FLOAT" units="NX_FREQUENCY" minOccurs="1">
                        <doc>
                            Flux incident on beam plane in photons per second.

                            In the case of a beam that varies in total flux shot-to-shot,
                            this is an array of values, one for each recorded shot.
                        </doc>
                    </field>

                    <field name="incident_beam_size" type="NX_FLOAT" units="NX_LENGTH"  recommended="true">
                        <doc>
                            Two-element array of FWHM (if Gaussian or Airy function) or
                            diameters (if top hat) or widths (if rectangular) of the beam
                            in the order x, y
                        </doc>
                        <dimensions rank="1">
                            <dim index="1" value="2"/>
                        </dimensions>
                    </field>

                    <field name="profile" type="NX_CHAR" recommended="true">
                        <doc>
                            The beam profile, Gaussian, Airy function, top-hat or
                            rectangular.  The profile is given in the plane of
                            incidence of the beam on the sample.
                        </doc>
                        <enumeration>
                            <item value="Gaussian"/>
                            <item value="Airy"/>
                            <item value="top-hat"/>
                            <item value="rectangular"/>
                        </enumeration>
                    </field>


                    <field name="incident_polarisation_stokes" recommended="true">
                        <dimensions rank="2">
                            <dim index="1" value="nP" />
                            <dim index="2" value="4" />
                        </dimensions>
                    </field>
                </group>
            </group>

            <group type="NXsource">
                <doc>
                    The neutron or x-ray storage ring/facility. Note, the NXsource base class
                    has many more fields available, but at present we only require the name.
                </doc>
                <field name="name" minOccurs="1">
                    <doc>
                        Name of source.  Consistency with the naming in
                        https://mmcif.wwpdb.org/dictionaries/mmcif_pdbx_v50.dic/Items/_diffrn_source.pdbx_synchrotron_site.html
                        controlled vocabulary is highly recommended.
                    </doc>
                    <attribute name="short_name" optional="true">
                        <doc>short name for source, perhaps the acronym</doc>
                    </attribute>
                </field>
            </group>
        </group>
=======
		category="application"
		xmlns="http://definition.nexusformat.org/nxdl/3.1"
		xmlns:xsi="http://www.w3.org/2001/XMLSchema-instance"
		xsi:schemaLocation="http://definition.nexusformat.org/nxdl/3.1 ../nxdl.xsd"
		>

		<symbols>
			<doc>
				These symbols will be used below to coordinate datasets
				with the same shape.  Most MX x-ray detectors will produce
				two-dimensional images.  Some will produce three-dimensional
				images, using one of the indices to select a detector module.
			</doc>
			<symbol name="dataRank">
				<doc>Rank of the ``data`` field</doc>
			</symbol>
			<symbol name="nP">
				<doc>Number of scan points</doc>
			</symbol>
			<symbol name="i">
				<doc>Number of detector pixels in the slowest direction</doc>
			</symbol>
			<symbol name="j">
				<doc>Number of detector pixels in the second slowest direction</doc>
			</symbol>
			<symbol name="k">
				<doc>Number of detector pixels in the third slowest direction</doc>
			</symbol>
			<symbol name="m">
				<doc>Number of channels in the incident beam spectrum, if known</doc>
			</symbol>
			<symbol name="groupIndex">
				<doc>
					An array of the hierarchical levels of the parents of detector
					elements or groupings of detector elements.
					A top-level element or grouping has parent level -1.
				</doc>
			</symbol>
		</symbols>

		<doc>
			functional application definition for macromolecular crystallography
		</doc>

		<group type="NXentry">

			<doc>
				Note, it is recommended that ``file_name`` and ``file_time`` are included
				as attributes at the root of a file that includes  :ref:`NXmx`. See
				:ref:`NXroot`.
			</doc>

			<attribute name="version" optional="true">
				<doc>
					Describes the version of the NXmx definition used to write this data.
					This must be a text (not numerical) representation. Such as::

					@version="1.0"
				</doc>
				<enumeration>
					<item value="1.0" />
				</enumeration>
			</attribute>

			<field name="title" type="NX_CHAR" minOccurs="0" />

			<field name="start_time" type="NX_DATE_TIME" >
				<doc>
					ISO 8601 time/date of the first data point collected in UTC,
					using the Z suffix to avoid confusion with local time.
					Note that the time zone of the beamline should be provided in
					NXentry/NXinstrument/time_zone.
				</doc>
			</field>

			<field name="end_time" type="NX_DATE_TIME" minOccurs="0" >
				<doc>
					ISO 8601 time/date of the last data point collected in UTC,
					using the Z suffix to avoid confusion with local time.
					Note that the time zone of the beamline should be provided in
					NXentry/NXinstrument/time_zone. This field should only be
					filled when the value is accurately observed. If the data
					collection aborts or otherwise prevents accurate recording of
					the end_time, this field should be omitted.
				</doc>
			</field>

			<field name="end_time_estimated" type="NX_DATE_TIME" >
				<doc>
					ISO 8601 time/date of the last data point collected in UTC,
					using the Z suffix to avoid confusion with local time.
					Note that the time zone of the beamline should be provided in
					NXentry/NXinstrument/time_zone.  This field may be filled
					with a value estimated before an observed value is available.
				</doc>
			</field>

			<field name="definition">
				<doc> NeXus NXDL schema to which this file conforms </doc>
				<enumeration>
					<item value="NXmx" />
				</enumeration>
			</field>

			<group type="NXdata">

				<field name="data" type="NX_NUMBER" recommended="true">
					<doc>
						For a dimension-2 detector, the rank of the data array will be 3.
						For a dimension-3 detector, the rank of the data array will be 4.
						This allows for the introduction of the frame number as the
						first index.
					</doc>
					<dimensions rank="dataRank">
						<dim index="1" value="nP" />
						<dim index="2" value="i" />
						<dim index="3" value="j" />
						<dim index="4" value="k" required="false"/>
					</dimensions>
				</field>
			</group>

			<group type="NXsample">
				<field name="name" type="NX_CHAR">
					<doc>Descriptive name of sample</doc>
				</field>

				<field name="depends_on" type="NX_CHAR">
					<!-- better type for paths the need to resolve -->
					<doc>
						This is a requirement to describe for any scan experiment.

						The axis on which the sample position depends may be stored
						anywhere, but is normally stored in the NXtransformations
						group within the NXsample group.

						If there is no goniometer, e.g. with a jet, depends_on
						should be set to "."
					</doc>
				</field>

				<group type="NXtransformations" minOccurs="0">
					<doc>
						This is the recommended location for sample goniometer
						and other related axes.

						This is a requirement to describe for any scan experiment.
						The reason it is optional is mainly to accommodate XFEL
						single shot exposures.

						Use of the depends_on field and the NXtransformations group is
						strongly recommended.  As noted above this should be an absolute
						requirement to have for any scan experiment.

						The reason it is optional is mainly to accommodate XFEL
						single shot exposures.
					</doc>
				</group>

				<field name="temperature" units="NX_TEMPERATURE" type="NX_NUMBER" minOccurs="0" />

			</group>


			<group type="NXinstrument">
				<field name="name" type="NX_CHAR" minOccurs="1">
					<!-- CAUTION: keep URLs all on one line -->
					<doc>
						Name of instrument.  Consistency with the controlled
						vocabulary beamline naming in
						https://mmcif.wwpdb.org/dictionaries/mmcif_pdbx_v50.dic/Items/_diffrn_source.pdbx_synchrotron_beamline.html
						and
						https://mmcif.wwpdb.org/dictionaries/mmcif_pdbx_v50.dic/Items/_diffrn_source.type.html
						is highly recommended.
					</doc>
					<attribute name="short_name" optional="true">
						<doc>Short name for instrument, perhaps the acronym.</doc>
					</attribute>
				</field>

				<field name="time_zone" type="NX_DATE_TIME" recommended="true">
					<doc>
						ISO 8601 time_zone offset from UTC.
					</doc>
				</field>

				<group type="NXattenuator" minOccurs="0">
					<field name="attenuator_transmission" type="NX_NUMBER" units="NX_UNITLESS"
						minOccurs="0" />
				</group>

				<group type="NXdetector_group" recommended="true">
					<doc>
						Optional logical grouping of detectors.

						Each detector is represented as an NXdetector
						with its own detector data array.  Each detector data array
						may be further decomposed into array sections by use of
						NXdetector_module groups.  Detectors can be grouped logically
						together using NXdetector_group. Groups can be further grouped
						hierarchically in a single NXdetector_group (for example, if
						there are multiple detectors at an endstation or multiple
						endstations at a facility).  Alternatively, multiple
						NXdetector_groups can be provided.

						The groups are defined hierarchically, with names given
						in the group_names field, unique identifying indices given
						in the field group_index, and the level in the hierarchy
						given in the group_parent field.  For example if an x-ray
						detector group, DET, consists of four detectors in a
						rectangular array::

								 DTL	DTR
								 DLL	DLR

						We could have::

							group_names: ["DET", "DTL", "DTR", "DLL", "DLR"]
						 	group_index: [1, 2, 3, 4, 5]
						 	group_parent:  [-1, 1, 1, 1, 1]

					</doc>

					<field name="group_names" type="NX_CHAR">
						<doc>
							An array of the names of the detectors or the names of
							hierarchical groupings of detectors.
						</doc>
					</field>

					<field name="group_index" type="NX_INT">
						<doc>
							An array of unique identifiers for detectors or groupings
							of detectors.

							Each ID is a unique ID for the corresponding detector or group
							named in the field group_names.  The IDs are positive integers
							starting with 1.
						</doc>
						<dimensions rank="1"><dim index="1" value="i"/></dimensions>
					</field>

					<field name="group_parent" type="NX_INT">
						<doc>
							An array of the hierarchical levels of the parents of detectors
							or groupings of detectors.

							A top-level grouping has parent level -1.
						</doc>
						<dimensions rank="1"><dim index="1" value="groupIndex"/></dimensions>
					</field>
				</group>
				<group type="NXdetector">
					<doc>
						Normally the detector group will have the name ``detector``.
						However, in the case of multiple detectors, each detector
						needs a uniquely named NXdetector.
					</doc>

					<field name="depends_on" minOccurs="0" type="NX_CHAR">
						<doc>
							NeXus path to the detector positioner axis that most directly
							supports the detector.  In the case of a single-module
							detector, the detector axis chain may start here.
						</doc>
					</field>

					<group type="NXtransformations" minOccurs="0">
						<doc>
							Location for axes (transformations) to do with the
							detector.  In the case of a single-module detector, the
							axes of the detector axis chain may be stored here.
						</doc>
					</group>

					<group type="NXcollection" minOccurs="0">
						<doc>
							Suggested container for detailed non-standard detector
							information like corrections applied automatically or
							performance settings.
						</doc>
					</group>

					<field name="data" type="NX_NUMBER" recommended="true">
						<doc>
							For a dimension-2 detector, the rank of the data array will be 3.
							For a dimension-3 detector, the rank of the data array will be 4.
							This allows for the introduction of the frame number as the
							first index.
						</doc>
						<dimensions rank="dataRank">
							<dim index="1" value="nP" />
							<dim index="2" value="i" />
							<dim index="3" value="j" />
							<dim index="4" value="k" required="false"/>
						</dimensions>
					</field>

					<field name="description" recommended="true">
						<doc>
							name/manufacturer/model/etc. information.
						</doc>
					</field>

					<field name="time_per_channel" units="NX_TIME" minOccurs="0">
						<doc>
							For a time-of-flight detector this is the scaling
							factor to convert from the numeric value reported to
							the flight time for a given measurement.
						</doc>
					</field>

					<group type="NXdetector_module" minOccurs="1" maxOccurs="unbounded">
						<doc>
							Many detectors consist of multiple smaller modules that are
							operated in sync and store their data in a common dataset.
							To allow consistent parsing of the experimental geometry,
							this application definiton requires all detectors to
							define a detector module, even if there is only one.

							This group specifies the hyperslab of data in the data
							array associated with the detector that contains the
							data for this module.  If the module is associated with
							a full data array, rather than with a hyperslab within
							a larger array, then a single module should be defined,
							spanning the entire array.
						</doc>
						<field name="data_origin" type="NX_INT">
							<doc>
								A dimension-2 or dimension-3 field which gives the indices
								of the origin of the hyperslab of data for this module in the
								main area detector image in the parent NXdetector module.

								The data_origin is 0-based.

								The frame number dimension (nP) is omitted.  Thus the
								data_origin field for a dimension-2 dataset with indices (nP, i, j)
								will be an array with indices (i, j), and for a dimension-3
								dataset with indices (nP, i, j, k) will be an array with indices
								(i, j, k).

								The :ref:`order &lt;Design-ArrayStorageOrder&gt;` of indices (i, j
								or i, j, k) is slow to fast.
							</doc>
						</field>
						<field name="data_size" type="NX_INT">
							<doc>
								Two or three values for the size of the module in pixels in
								each direction. Dimensionality and order of indices is the
								same as for data_origin.
							</doc>
						</field>
						<field name="data_stride" type="NX_INT" minOccurs="0">
							<doc>
								Two or three values for the stride of the module in pixels in
								each direction.  By default the stride is [1,1] or [1,1,1],
								and this is the most likely case.  This optional field is
								included for completeness.
							</doc>
						</field>

						<field name="module_offset" units="NX_LENGTH" type="NX_NUMBER" minOccurs="0">
							<doc>
								Offset of the module in regards to the origin of the detector in an
								arbitrary direction.
							</doc>
							<attribute name="transformation_type">
								<enumeration>
									<item value="translation" />
								</enumeration>
							</attribute>
							<attribute name="vector" type="NX_NUMBER">
							</attribute>
							<attribute name="offset" type="NX_NUMBER">
							</attribute>
							<attribute name="depends_on">
							</attribute>
						</field>
						<field name="fast_pixel_direction" units="NX_LENGTH" type="NX_NUMBER">
							<doc>
								Values along the direction of :ref:`fastest varying &lt;Design-ArrayStorageOrder&gt;`
								pixel direction.  The direction itself is given through the vector
								attribute.
							</doc>
							<attribute name="transformation_type">
								<enumeration>
									<item value="translation" />
								</enumeration>
							</attribute>
							<attribute name="vector" type="NX_NUMBER">
							</attribute>
							<attribute name="offset" type="NX_NUMBER">
							</attribute>
							<attribute name="depends_on">
							</attribute>
						</field>
						<field name="slow_pixel_direction" type="NX_NUMBER" units="NX_LENGTH">
							<doc>
								Values along the direction of :ref:`slowest varying &lt;Design-ArrayStorageOrder&gt;`
								pixel direction. The direction itself is given through the vector
								attribute.
							</doc>
							<attribute name="transformation_type">
								<enumeration>
									<item value="translation" />
								</enumeration>
							</attribute>
							<attribute name="vector" type="NX_NUMBER">
							</attribute>
							<attribute name="offset" type="NX_NUMBER">
							</attribute>
							<attribute name="depends_on">
							</attribute>
						</field>
					</group>

					<field name="distance" type="NX_FLOAT" units="NX_LENGTH" recommended="true">
						<doc>
							Distance from the sample to the beam center.
							Normally this value is for guidance only, the proper
							geometry can be found following the depends_on axis chain,
							But in appropriate cases where the dectector distance
							to the sample is observable independent of the axis
							chain, that may take precedence over the axis chain
							calculation.
						</doc>
					</field>

					<field name="distance_derived" type="NX_BOOLEAN" recommended="true">
						<doc>
							Boolean to indicate if the distance is a derived, rather than
							a primary observation.  If distance_derived true or is not specified,
							the distance is assumed to be derived from delector axis
							specifications.
						</doc>
					</field>

					<field name="dead_time" type="NX_FLOAT" units="NX_TIME"	minOccurs="0">
						<doc>
							Detector dead time.
						</doc>
					</field>

					<field name="count_time" type="NX_NUMBER" units="NX_TIME" recommended="true">
						<doc>
							Elapsed actual counting time.
						</doc>
					</field>

					<field name="beam_center_derived" type="NX_BOOLEAN" optional="true">
						<doc>
							Boolean to indicate if the distance is a derived, rather than
							a primary observation.  If true or not provided, that value of
							beam_center_derived is assumed to be true.
						</doc>
					</field>



					<field name="beam_center_x" type="NX_FLOAT" units="NX_LENGTH"
						recommended="true">
						<doc>
							This is the x position where the direct beam would hit the
							detector. This is a length and can be outside of the actual
							detector. The length can be in physical units or pixels as
							documented by the units attribute.  Normally, this should
							be derived from the axis chain, but the direct specification
							may take precedence if it is not a derived quantity.
						</doc>
					</field>

					<field name="beam_center_y" type="NX_FLOAT" units="NX_LENGTH"
						recommended="true">
						<doc>
							This is the y position where the direct beam would hit the
							detector. This is a length and can be outside of the actual
							detector. The length can be in physical units or pixels as
							documented by the units attribute.  Normally, this should
							be derived from the axis chain, but the direct specification
							may take precedence if it is not a derived quantity.
						</doc>
					</field>

					<field name="angular_calibration_applied" type="NX_BOOLEAN"
						minOccurs="0">
						<doc>
							True when the angular calibration has been applied in the
							electronics, false otherwise.
						</doc>
					</field>

					<field name="angular_calibration" type="NX_FLOAT" minOccurs="0">
						<doc>Angular calibration data.</doc>
						<dimensions rank="dataRank">
							<dim index="1" value="i" />
							<dim index="2" value="j" />
							<dim index="3" value="k" required="false"/>
						</dimensions>
					</field>

					<field name="flatfield_applied" type="NX_BOOLEAN" minOccurs="0">
						<doc>
							True when the flat field correction has been applied in the
							electronics, false otherwise.
						</doc>
					</field>

					<field name="flatfield" type="NX_NUMBER" minOccurs="0">
						<doc>
							Flat field correction data.  If provided, it is recommended
							that it be compressed.

						</doc>
						<dimensions rank="dataRank">
							<dim index="1" value="i" />
							<dim index="2" value="j" />
							<dim index="3" value="k" required="false"/>
						</dimensions>
					</field>

					<field name="flatfield_error" type="NX_NUMBER" minOccurs="0" maxOccurs="0" >
						<doc>
							*** Deprecated form.  Use plural form ***
							Errors of the flat field correction data.  If provided, it is recommended
							that it be compressed.
						</doc>
						<dimensions rank="dataRank">
							<dim index="1" value="i" />
							<dim index="2" value="j" />
							<dim index="3" value="k" required="false"/>
						</dimensions>
					</field>
					<field name="flatfield_errors" type="NX_NUMBER" minOccurs="0">

						<doc>
							Errors of the flat field correction data.  If provided, it is recommended
							that it be compressed.
						</doc>
						<dimensions rank="dataRank">
							<dim index="1" value="i" />
							<dim index="2" value="j" />
							<dim index="3" value="k" required="false"/>
						</dimensions>
					</field>

					<field name="pixel_mask_applied" type="NX_BOOLEAN" minOccurs="0">
						<doc>
							True when the pixel mask correction has been applied in the
							electronics, false otherwise.
						</doc>
					</field>

					<field name="pixel_mask" type="NX_INT" recommended="true">
						<doc>
							The 32-bit pixel mask for the detector. Can be either one mask
							for the whole dataset (i.e. an array with indices i, j) or
							each frame can have its own mask (in which case it would be
							an array with indices nP, i, j).

							Contains a bit field for each pixel to signal dead,
							blind, high or otherwise unwanted or undesirable pixels.
							They have the following meaning:

								* bit 0: gap (pixel with no sensor)
								* bit 1: dead
								* bit 2: under-responding
								* bit 3: over-responding
								* bit 4: noisy
								* bit 5: -undefined-
								* bit 6: pixel is part of a cluster of problematic pixels (bit set in addition to others)
								* bit 7: -undefined-
								* bit 8: user defined mask (e.g. around beamstop)
								* bits 9-30: -undefined-
								* bit 31: virtual pixel (corner pixel with interpolated value)

							Normal data analysis software would not take pixels into account
							when a bit in (mask &amp; 0x0000FFFF) is set. Tag bit in the upper
							two bytes would indicate special pixel properties that normally
							would not be a sole reason to reject the intensity value (unless
							lower bits are set.

							If the full bit depths is not required, providing a
							mask with fewer bits is permissible.

							If needed, additional pixel masks can be specified by
							including additional entries named pixel_mask_N, where
							N is an integer. For example, a general bad pixel mask
							could be specified in pixel_mask that indicates noisy
							and dead pixels, and an additional pixel mask from
							experiment-specific shadowing could be specified in
							pixel_mask_2. The cumulative mask is the bitwise OR
							of pixel_mask and any pixel_mask_N entries.

							If provided, it is recommended that it be compressed.
						</doc>
						<dimensions rank="2">
							<dim index="1" value="i" />
							<dim index="2" value="j" />
						</dimensions>
					</field>
					<field name="countrate_correction_applied" type="NX_BOOLEAN"
						minOccurs="0">
						<doc>
							True when a count-rate correction has already been applied in
							the data recorded here, false otherwise.
						</doc>
					</field>

					<field name="bit_depth_readout" type="NX_INT" recommended="true">
						<doc>
							How many bits the electronics record per pixel.
						</doc>
					</field>

					<field name="detector_readout_time" type="NX_FLOAT" units="NX_TIME"
						minOccurs="0">
						<doc>
							Time it takes to read the detector (typically milliseconds).
							This is important to know for time resolved experiments.
						</doc>
					</field>

					<field name="frame_time" type="NX_FLOAT" units="NX_TIME"
						minOccurs="0">
						<doc>
							This is time for each frame. This is exposure_time + readout
							time.
						</doc>
					</field>

					<field name="gain_setting" type="NX_CHAR" minOccurs="0">
						<doc>
							The gain setting of the detector. This influences background.
						</doc>
					</field>

					<field name="saturation_value" type="NX_INT" minOccurs="0">
						<doc>
							The value at which the detector goes into saturation.
							Data above this value is known to be invalid.

							For example, given a saturation_value and an underload_value,
							the valid pixels are those less than or equal to the
							saturation_value and greater than or equal to the underload_value.
						</doc>
					</field>

					<field name="underload_value" type="NX_INT" minOccurs="0">
						<doc>
							The lowest value at which pixels for this detector
							would be reasonably be measured.

							For example, given a saturation_value and an underload_value,
							the valid pixels are those less than or equal to the
							saturation_value and greater than or equal to the underload_value.
						</doc>
					</field>

					<field name="sensor_material" type="NX_CHAR" minOccurs="1">
						<doc>
							At times, radiation is not directly sensed by the detector.
							Rather, the detector might sense the output from some
							converter like a scintillator.
							This is the name of this converter material.
						</doc>
					</field>

					<field name="sensor_thickness" type="NX_FLOAT" units="NX_LENGTH"
						minOccurs="1">
						<doc>
							At times, radiation is not directly sensed by the detector.
							Rather, the detector might sense the output from some
							converter like a scintillator. This is the thickness of this
							converter material.
						</doc>
					</field>

					<field name="threshold_energy" type="NX_FLOAT" units="NX_ENERGY"
						minOccurs="0">
						<doc>
							Single photon counter detectors can be adjusted for a certain
							energy range in which they work optimally. This is the energy
							setting for this.  If the detector supports multiple thresholds,
							this is an array.
						</doc>
					</field>

					<field name="type" minOccurs="0">
						<doc>
							Description of type such as scintillator,
							ccd, pixel, image
							plate, CMOS, ...
						</doc>
					</field>
				</group>
				<group type="NXbeam" minOccurs="1">
					<field name="incident_wavelength" type="NX_FLOAT" units="NX_WAVELENGTH"
						minOccurs="1" >
						<doc>
							In the case of a monchromatic beam this is the scalar
							wavelength.

							Several other use cases are permitted, depending on the
							presence or absence of other incident_wavelength_X
							fields.

							In the case of a polychromatic beam this is an array of
							length **m** of wavelengths, with the relative weights
							in ``incident_wavelength_weights``.

							In the case of a monochromatic beam that varies shot-
							to-shot, this is an array of wavelengths, one for each
							recorded shot. Here, ``incident_wavelength_weights`` and
							incident_wavelength_spread are not set.

							In the case of a polychromatic beam that varies shot-to-
							shot, this is an array of length **m** with the relative
							weights in ``incident_wavelength_weights`` as a 2D array.

							In the case of a polychromatic beam that varies shot-to-
							shot and where the channels also vary, this is a 2D array
							of dimensions **nP** by **m** (slow to fast) with the
							relative weights in ``incident_wavelength_weights`` as a 2D
							array.

							Note, :ref:`variants &lt;Design-Variants&gt;` are a good way
							to represent several of these use cases in a single dataset,
							e.g. if a calibrated, single-value wavelength value is
							available along with the original spectrum from which it
							was calibrated.
						</doc>
					</field>

					<field name="incident_wavelength_weight" type="NX_FLOAT" minOccurs="0"
						deprecated="use incident_wavelength_weights, see https://github.com/nexusformat/definitions/issues/837">
						<doc>
							In the case of a polychromatic beam this is an array of
							length **m** of the relative weights of the corresponding
							wavelengths in incident_wavelength.

							In the case of a polychromatic beam that varies shot-to-
							shot, this is a 2D array of dimensions **nP** by **m**
							(slow to fast) of the relative weights of the
							corresponding wavelengths in incident_wavelength.
						</doc>
					</field>
					<field name="incident_wavelength_weights" type="NX_FLOAT" minOccurs="0" >
						<doc>
							In the case of a polychromatic beam this is an array of
							length **m** of the relative weights of the corresponding
							wavelengths in ``incident_wavelength``.

							In the case of a polychromatic beam that varies shot-to-
							shot, this is a 2D array of dimensions **np** by **m**
							(slow to fast) of the relative weights of the
							corresponding wavelengths in ``incident_wavelength``.
						</doc>
					</field>

					<field name="incident_wavelength_spread" type="NX_FLOAT" units="NX_WAVELENGTH"
						minOccurs="0" >
						<doc>
							The wavelength spread FWHM for the corresponding
							wavelength(s) in incident_wavelength.

							In the case of shot-to-shot variation in the wavelength
							spread, this is a 2D array of dimension **nP** by
							**m** (slow to fast) of the spreads of the
							corresponding wavelengths in incident_wavelength.
						</doc>
					</field>

					<group name="incident_wavelength_spectrum" type="NXdata"
						minOccurs="0" />

					<field name="flux" type="NX_FLOAT" units="NX_FLUX" minOccurs="0">
						<doc>
							Flux density incident on beam plane area in photons
							per second per unit area.

							In the case of a beam that varies in flux shot-to-shot,
							this is an array of values, one for each recorded shot.
						</doc>
					</field>

					<field name="total_flux" type="NX_FLOAT" units="NX_FREQUENCY" minOccurs="1">
						<doc>
							Flux incident on beam plane in photons per second.

							In the case of a beam that varies in total flux shot-to-shot,
							this is an array of values, one for each recorded shot.
						</doc>
					</field>

					<field name="incident_beam_size" type="NX_FLOAT" units="NX_LENGTH"  recommended="true">
						<doc>
							Two-element array of FWHM (if Gaussian or Airy function) or
							diameters (if top hat) or widths (if rectangular) of the beam
							in the order x, y
						</doc>
						<dimensions rank="1">
							<dim index="1" value="2"/>
						</dimensions>
					</field>

					<field name="profile" type="NX_CHAR" recommended="true">
						<doc>
							The beam profile, Gaussian, Airy function, top-hat or
							rectangular.  The profile is given in the plane of
							incidence of the beam on the sample.
						</doc>
						<enumeration>
							<item value="Gaussian"/>
							<item value="Airy"/>
							<item value="top-hat"/>
							<item value="rectangular"/>
						</enumeration>
					</field>


					<field name="incident_polarisation_stokes" recommended="true">
						<dimensions rank="2">
							<dim index="1" value="nP" />
							<dim index="2" value="4" />
						</dimensions>
					</field>
				</group>
			</group>

			<group type="NXsource">
				<doc>
					The neutron or x-ray storage ring/facility. Note, the NXsource base class
					has many more fields available, but at present we only require the name.
				</doc>
				<field name="name" minOccurs="1">
					<doc>
						Name of source.  Consistency with the naming in
						https://mmcif.wwpdb.org/dictionaries/mmcif_pdbx_v50.dic/Items/_diffrn_source.pdbx_synchrotron_site.html
						controlled vocabulary is highly recommended.
					</doc>
					<attribute name="short_name" optional="true">
						<doc>short name for source, perhaps the acronym</doc>
					</attribute>
				</field>
			</group>
		</group>
>>>>>>> 727ade72
</definition><|MERGE_RESOLUTION|>--- conflicted
+++ resolved
@@ -22,870 +22,6 @@
   # For further information, see http://www.nexusformat.org
 -->
 <definition name="NXmx" extends="NXobject" type="group"
-<<<<<<< HEAD
-        category="application"
-        xmlns="http://definition.nexusformat.org/nxdl/3.1"
-        xmlns:xsi="http://www.w3.org/2001/XMLSchema-instance"
-        xsi:schemaLocation="http://definition.nexusformat.org/nxdl/3.1 ../nxdl.xsd"
-        >
-
-        <symbols>
-            <doc>
-                These symbols will be used below to coordinate datasets
-                with the same shape.  Most MX x-ray detectors will produce
-                two-dimensional images.  Some will produce three-dimensional
-                images, using one of the indices to select a detector module.
-            </doc>
-            <symbol name="dataRank">
-                <doc>Rank of the ``data`` field</doc>
-            </symbol>
-            <symbol name="nP">
-                <doc>Number of scan points</doc>
-            </symbol>
-            <symbol name="i">
-                <doc>Number of detector pixels in the slowest direction</doc>
-            </symbol>
-            <symbol name="j">
-                <doc>Number of detector pixels in the second slowest direction</doc>
-            </symbol>
-            <symbol name="k">
-                <doc>Number of detector pixels in the third slowest direction</doc>
-            </symbol>
-            <symbol name="m">
-                <doc>Number of channels in the incident beam spectrum, if known</doc>
-            </symbol>
-            <symbol name="groupIndex">
-                <doc>
-                    An array of the hierarchical levels of the parents of detector
-                    elements or groupings of detector elements.
-                    A top-level element or grouping has parent level -1.
-                </doc>
-            </symbol>
-        </symbols>
-
-        <doc>
-            functional application definition for macromolecular crystallography
-        </doc>
-
-        <group type="NXentry">
-
-            <doc>
-                Note, it is recommended that ``file_name`` and ``file_time`` are included
-                as attributes at the root of a file that includes  :ref:`NXmx`. See
-                :ref:`NXroot`.
-            </doc>
-
-            <attribute name="version" optional="true">
-                <doc>
-                    Describes the version of the NXmx definition used to write this data.
-                    This must be a text (not numerical) representation. Such as::
-
-                    @version="1.0"
-                </doc>
-                <enumeration>
-                    <item value="1.0" />
-                </enumeration>
-            </attribute>
-
-            <field name="title" type="NX_CHAR" minOccurs="0" />
-
-            <field name="start_time" type="NX_DATE_TIME" >
-                <doc>
-                    ISO 8601 time/date of the first data point collected in UTC,
-                    using the Z suffix to avoid confusion with local time.
-                    Note that the time zone of the beamline should be provided in
-                    NXentry/NXinstrument/time_zone.
-                </doc>
-            </field>
-
-            <field name="end_time" type="NX_DATE_TIME" minOccurs="0" >
-                <doc>
-                    ISO 8601 time/date of the last data point collected in UTC,
-                    using the Z suffix to avoid confusion with local time.
-                    Note that the time zone of the beamline should be provided in
-                    NXentry/NXinstrument/time_zone. This field should only be
-                    filled when the value is accurately observed. If the data
-                    collection aborts or otherwise prevents accurate recording of
-                    the end_time, this field should be omitted.
-                </doc>
-            </field>
-
-            <field name="end_time_estimated" type="NX_DATE_TIME" >
-                <doc>
-                    ISO 8601 time/date of the last data point collected in UTC,
-                    using the Z suffix to avoid confusion with local time.
-                    Note that the time zone of the beamline should be provided in
-                    NXentry/NXinstrument/time_zone.  This field may be filled
-                    with a value estimated before an observed value is available.
-                </doc>
-            </field>
-
-            <field name="definition">
-                <doc> NeXus NXDL schema to which this file conforms </doc>
-                <enumeration>
-                    <item value="NXmx" />
-                </enumeration>
-            </field>
-
-            <group type="NXdata">
-
-                <field name="data" type="NX_NUMBER" recommended="true">
-                    <doc>
-                        For a dimension-2 detector, the rank of the data array will be 3.
-                        For a dimension-3 detector, the rank of the data array will be 4.
-                        This allows for the introduction of the frame number as the
-                        first index.
-                    </doc>
-                    <dimensions rank="dataRank">
-                        <dim index="1" value="nP" />
-                        <dim index="2" value="i" />
-                        <dim index="3" value="j" />
-                        <dim index="4" value="k" required="false"/>
-                    </dimensions>
-                </field>
-            </group>
-
-            <group type="NXsample">
-                <field name="name" type="NX_CHAR">
-                    <doc>Descriptive name of sample</doc>
-                </field>
-
-                <field name="depends_on" type="NX_CHAR">
-                    <!-- better type for paths the need to resolve -->
-                    <doc>
-                        This is a requirement to describe for any scan experiment.
-
-                        The axis on which the sample position depends may be stored
-                        anywhere, but is normally stored in the NXtransformations
-                        group within the NXsample group.
-
-                        If there is no goniometer, e.g. with a jet, depends_on
-                        should be set to "."
-                    </doc>
-                </field>
-
-                <group type="NXtransformations" minOccurs="0">
-                    <doc>
-                        This is the recommended location for sample goniometer
-                        and other related axes.
-
-                        This is a requirement to describe for any scan experiment.
-                        The reason it is optional is mainly to accommodate XFEL
-                        single shot exposures.
-
-                        Use of the depends_on field and the NXtransformations group is
-                        strongly recommended.  As noted above this should be an absolute
-                        requirement to have for any scan experiment.
-
-                        The reason it is optional is mainly to accommodate XFEL
-                        single shot exposures.
-                    </doc>
-                </group>
-
-                <field name="temperature" units="NX_TEMPERATURE" type="NX_NUMBER" minOccurs="0" />
-
-            </group>
-
-
-            <group type="NXinstrument">
-                <field name="name" type="NX_CHAR" minOccurs="1">
-                    <!-- CAUTION: keep URLs all on one line -->
-                    <doc>
-                        Name of instrument.  Consistency with the controlled
-                        vocabulary beamline naming in
-                        https://mmcif.wwpdb.org/dictionaries/mmcif_pdbx_v50.dic/Items/_diffrn_source.pdbx_synchrotron_beamline.html
-                        and
-                        https://mmcif.wwpdb.org/dictionaries/mmcif_pdbx_v50.dic/Items/_diffrn_source.type.html
-                        is highly recommended.
-                    </doc>
-                    <attribute name="short_name">
-                        <doc>Short name for instrument, perhaps the acronym.</doc>
-                    </attribute>
-                </field>
-
-                <field name="time_zone" type="NX_DATE_TIME" recommended="true">
-                    <doc>
-                        ISO 8601 time_zone offset from UTC.
-                    </doc>
-                </field>
-
-                <group type="NXattenuator" minOccurs="0">
-                    <field name="attenuator_transmission" type="NX_NUMBER" units="NX_UNITLESS"
-                        minOccurs="0" />
-                </group>
-
-                <group type="NXdetector_group" recommended="true">
-                    <doc>
-                        Optional logical grouping of detectors.
-
-                        Each detector is represented as an NXdetector
-                        with its own detector data array.  Each detector data array
-                        may be further decomposed into array sections by use of
-                        NXdetector_module groups.  Detectors can be grouped logically
-                        together using NXdetector_group. Groups can be further grouped
-                        hierarchically in a single NXdetector_group (for example, if
-                        there are multiple detectors at an endstation or multiple
-                        endstations at a facility).  Alternatively, multiple
-                        NXdetector_groups can be provided.
-
-                        The groups are defined hierarchically, with names given
-                        in the group_names field, unique identifying indices given
-                        in the field group_index, and the level in the hierarchy
-                        given in the group_parent field.  For example if an x-ray
-                        detector group, DET, consists of four detectors in a
-                        rectangular array::
-
-                                 DTL	DTR
-                                 DLL	DLR
-
-                        We could have::
-
-                            group_names: ["DET", "DTL", "DTR", "DLL", "DLR"]
-                             group_index: [1, 2, 3, 4, 5]
-                             group_parent:  [-1, 1, 1, 1, 1]
-
-                    </doc>
-
-                    <field name="group_names" type="NX_CHAR">
-                        <doc>
-                            An array of the names of the detectors or the names of
-                            hierarchical groupings of detectors.
-                        </doc>
-                    </field>
-
-                    <field name="group_index" type="NX_INT">
-                        <doc>
-                            An array of unique identifiers for detectors or groupings
-                            of detectors.
-
-                            Each ID is a unique ID for the corresponding detector or group
-                            named in the field group_names.  The IDs are positive integers
-                            starting with 1.
-                        </doc>
-                        <dimensions rank="1"><dim index="1" value="i"/></dimensions>
-                    </field>
-
-                    <field name="group_parent" type="NX_INT">
-                        <doc>
-                            An array of the hierarchical levels of the parents of detectors
-                            or groupings of detectors.
-
-                            A top-level grouping has parent level -1.
-                        </doc>
-                        <dimensions rank="1"><dim index="1" value="groupIndex"/></dimensions>
-                    </field>
-                </group>
-                <group type="NXdetector">
-                    <doc>
-                        Normally the detector group will have the name ``detector``.
-                        However, in the case of multiple detectors, each detector
-                        needs a uniquely named NXdetector.
-                    </doc>
-
-                    <field name="depends_on" minOccurs="0" type="NX_CHAR">
-                        <doc>
-                            NeXus path to the detector positioner axis that most directly
-                            supports the detector.  In the case of a single-module
-                            detector, the detector axis chain may start here.
-                        </doc>
-                    </field>
-
-                    <group type="NXtransformations" minOccurs="0">
-                        <doc>
-                            Location for axes (transformations) to do with the
-                            detector.  In the case of a single-module detector, the
-                            axes of the detector axis chain may be stored here.
-                        </doc>
-                    </group>
-
-                    <group type="NXcollection" minOccurs="0">
-                        <doc>
-                            Suggested container for detailed non-standard detector
-                            information like corrections applied automatically or
-                            performance settings.
-                        </doc>
-                    </group>
-
-                    <field name="data" type="NX_NUMBER" recommended="true">
-                        <doc>
-                            For a dimension-2 detector, the rank of the data array will be 3.
-                            For a dimension-3 detector, the rank of the data array will be 4.
-                            This allows for the introduction of the frame number as the
-                            first index.
-                        </doc>
-                        <dimensions rank="dataRank">
-                            <dim index="1" value="nP" />
-                            <dim index="2" value="i" />
-                            <dim index="3" value="j" />
-                            <dim index="4" value="k" required="false"/>
-                        </dimensions>
-                    </field>
-
-                    <field name="description" recommended="true">
-                        <doc>
-                            name/manufacturer/model/etc. information.
-                        </doc>
-                    </field>
-
-                    <field name="time_per_channel" units="NX_TIME" minOccurs="0">
-                        <doc>
-                            For a time-of-flight detector this is the scaling
-                            factor to convert from the numeric value reported to
-                            the flight time for a given measurement.
-                        </doc>
-                    </field>
-
-                    <group type="NXdetector_module" minOccurs="1" maxOccurs="unbounded">
-                        <doc>
-                            Many detectors consist of multiple smaller modules that are
-                            operated in sync and store their data in a common dataset.
-                            To allow consistent parsing of the experimental geometry,
-                            this application definiton requires all detectors to
-                            define a detector module, even if there is only one.
-
-                            This group specifies the hyperslab of data in the data
-                            array associated with the detector that contains the
-                            data for this module.  If the module is associated with
-                            a full data array, rather than with a hyperslab within
-                            a larger array, then a single module should be defined,
-                            spanning the entire array.
-                        </doc>
-                        <field name="data_origin" type="NX_INT">
-                            <doc>
-                                A dimension-2 or dimension-3 field which gives the indices
-                                of the origin of the hyperslab of data for this module in the
-                                main area detector image in the parent NXdetector module.
-
-                                The data_origin is 0-based.
-
-                                The frame number dimension (nP) is omitted.  Thus the
-                                data_origin field for a dimension-2 dataset with indices (nP, i, j)
-                                will be an array with indices (i, j), and for a dimension-3
-                                dataset with indices (nP, i, j, k) will be an array with indices
-                                (i, j, k).
-
-                                The :ref:`order &lt;Design-ArrayStorageOrder&gt;` of indices (i, j
-                                or i, j, k) is slow to fast.
-                            </doc>
-                        </field>
-                        <field name="data_size" type="NX_INT">
-                            <doc>
-                                Two or three values for the size of the module in pixels in
-                                each direction. Dimensionality and order of indices is the
-                                same as for data_origin.
-                            </doc>
-                        </field>
-                        <field name="data_stride" type="NX_INT" minOccurs="0">
-                            <doc>
-                                Two or three values for the stride of the module in pixels in
-                                each direction.  By default the stride is [1,1] or [1,1,1],
-                                and this is the most likely case.  This optional field is
-                                included for completeness.
-                            </doc>
-                        </field>
-
-                        <field name="module_offset" units="NX_LENGTH" type="NX_NUMBER" minOccurs="0">
-                            <doc>
-                                Offset of the module in regards to the origin of the detector in an
-                                arbitrary direction.
-                            </doc>
-                            <attribute name="transformation_type">
-                                <enumeration>
-                                    <item value="translation" />
-                                </enumeration>
-                            </attribute>
-                            <attribute name="vector" type="NX_NUMBER">
-                            </attribute>
-                            <attribute name="offset" type="NX_NUMBER">
-                            </attribute>
-                            <attribute name="depends_on">
-                            </attribute>
-                        </field>
-                        <field name="fast_pixel_direction" units="NX_LENGTH" type="NX_NUMBER">
-                            <doc>
-                                Values along the direction of :ref:`fastest varying &lt;Design-ArrayStorageOrder&gt;`
-                                pixel direction.  The direction itself is given through the vector
-                                attribute.
-                            </doc>
-                            <attribute name="transformation_type">
-                                <enumeration>
-                                    <item value="translation" />
-                                </enumeration>
-                            </attribute>
-                            <attribute name="vector" type="NX_NUMBER">
-                            </attribute>
-                            <attribute name="offset" type="NX_NUMBER">
-                            </attribute>
-                            <attribute name="depends_on">
-                            </attribute>
-                        </field>
-                        <field name="slow_pixel_direction" type="NX_NUMBER" units="NX_LENGTH">
-                            <doc>
-                                Values along the direction of :ref:`slowest varying &lt;Design-ArrayStorageOrder&gt;`
-                                pixel direction. The direction itself is given through the vector
-                                attribute.
-                            </doc>
-                            <attribute name="transformation_type">
-                                <enumeration>
-                                    <item value="translation" />
-                                </enumeration>
-                            </attribute>
-                            <attribute name="vector" type="NX_NUMBER">
-                            </attribute>
-                            <attribute name="offset" type="NX_NUMBER">
-                            </attribute>
-                            <attribute name="depends_on">
-                            </attribute>
-                        </field>
-                    </group>
-
-                    <field name="distance" type="NX_FLOAT" units="NX_LENGTH" recommended="true">
-                        <doc>
-                            Distance from the sample to the beam center.
-                            Normally this value is for guidance only, the proper
-                            geometry can be found following the depends_on axis chain,
-                            But in appropriate cases where the dectector distance
-                            to the sample is observable independent of the axis
-                            chain, that may take precedence over the axis chain
-                            calculation.
-                        </doc>
-                    </field>
-
-                    <field name="distance_derived" type="NX_BOOLEAN" recommended="true">
-                        <doc>
-                            Boolean to indicate if the distance is a derived, rather than
-                            a primary observation.  If distance_derived true or is not specified,
-                            the distance is assumed to be derived from delector axis
-                            specifications.
-                        </doc>
-                    </field>
-
-                    <field name="dead_time" type="NX_FLOAT" units="NX_TIME"	minOccurs="0">
-                        <doc>
-                            Detector dead time.
-                        </doc>
-                    </field>
-
-                    <field name="count_time" type="NX_NUMBER" units="NX_TIME" recommended="true">
-                        <doc>
-                            Elapsed actual counting time.
-                        </doc>
-                    </field>
-
-                    <field name="beam_center_derived" type="NX_BOOLEAN" optional="true">
-                        <doc>
-                            Boolean to indicate if the distance is a derived, rather than
-                            a primary observation.  If true or not provided, that value of
-                            beam_center_derived is assumed to be true.
-                        </doc>
-                    </field>
-
-
-
-                    <field name="beam_center_x" type="NX_FLOAT" units="NX_LENGTH"
-                        recommended="true">
-                        <doc>
-                            This is the x position where the direct beam would hit the
-                            detector. This is a length and can be outside of the actual
-                            detector. The length can be in physical units or pixels as
-                            documented by the units attribute.  Normally, this should
-                            be derived from the axis chain, but the direct specification
-                            may take precedence if it is not a derived quantity.
-                        </doc>
-                    </field>
-
-                    <field name="beam_center_y" type="NX_FLOAT" units="NX_LENGTH"
-                        recommended="true">
-                        <doc>
-                            This is the y position where the direct beam would hit the
-                            detector. This is a length and can be outside of the actual
-                            detector. The length can be in physical units or pixels as
-                            documented by the units attribute.  Normally, this should
-                            be derived from the axis chain, but the direct specification
-                            may take precedence if it is not a derived quantity.
-                        </doc>
-                    </field>
-
-                    <field name="angular_calibration_applied" type="NX_BOOLEAN"
-                        minOccurs="0">
-                        <doc>
-                            True when the angular calibration has been applied in the
-                            electronics, false otherwise.
-                        </doc>
-                    </field>
-
-                    <field name="angular_calibration" type="NX_FLOAT" minOccurs="0">
-                        <doc>Angular calibration data.</doc>
-                        <dimensions rank="dataRank">
-                            <dim index="1" value="i" />
-                            <dim index="2" value="j" />
-                            <dim index="3" value="k" required="false"/>
-                        </dimensions>
-                    </field>
-
-                    <field name="flatfield_applied" type="NX_BOOLEAN" minOccurs="0">
-                        <doc>
-                            True when the flat field correction has been applied in the
-                            electronics, false otherwise.
-                        </doc>
-                    </field>
-
-                    <field name="flatfield" type="NX_NUMBER" minOccurs="0">
-                        <doc>
-                            Flat field correction data.  If provided, it is recommended
-                            that it be compressed.
-
-                        </doc>
-                        <dimensions rank="dataRank">
-                            <dim index="1" value="i" />
-                            <dim index="2" value="j" />
-                            <dim index="3" value="k" required="false"/>
-                        </dimensions>
-                    </field>
-
-                    <field name="flatfield_error" type="NX_NUMBER" minOccurs="0" maxOccurs="0" >
-                        <doc>
-                            *** Deprecated form.  Use plural form ***
-                            Errors of the flat field correction data.  If provided, it is recommended
-                            that it be compressed.
-                        </doc>
-                        <dimensions rank="dataRank">
-                            <dim index="1" value="i" />
-                            <dim index="2" value="j" />
-                            <dim index="3" value="k" required="false"/>
-                        </dimensions>
-                    </field>
-                    <field name="flatfield_errors" type="NX_NUMBER" minOccurs="0">
-
-                        <doc>
-                            Errors of the flat field correction data.  If provided, it is recommended
-                            that it be compressed.
-                        </doc>
-                        <dimensions rank="dataRank">
-                            <dim index="1" value="i" />
-                            <dim index="2" value="j" />
-                            <dim index="3" value="k" required="false"/>
-                        </dimensions>
-                    </field>
-
-                    <field name="pixel_mask_applied" type="NX_BOOLEAN" minOccurs="0">
-                        <doc>
-                            True when the pixel mask correction has been applied in the
-                            electronics, false otherwise.
-                        </doc>
-                    </field>
-
-                    <field name="pixel_mask" type="NX_INT" recommended="true">
-                        <doc>
-                            The 32-bit pixel mask for the detector. Can be either one mask
-                            for the whole dataset (i.e. an array with indices i, j) or
-                            each frame can have its own mask (in which case it would be
-                            an array with indices nP, i, j).
-
-                            Contains a bit field for each pixel to signal dead,
-                            blind, high or otherwise unwanted or undesirable pixels.
-                            They have the following meaning:
-
-                                * bit 0: gap (pixel with no sensor)
-                                * bit 1: dead
-                                * bit 2: under-responding
-                                * bit 3: over-responding
-                                * bit 4: noisy
-                                * bit 5: -undefined-
-                                * bit 6: pixel is part of a cluster of problematic pixels (bit set in addition to others)
-                                * bit 7: -undefined-
-                                * bit 8: user defined mask (e.g. around beamstop)
-                                * bits 9-30: -undefined-
-                                * bit 31: virtual pixel (corner pixel with interpolated value)
-
-                            Normal data analysis software would not take pixels into account
-                            when a bit in (mask &amp; 0x0000FFFF) is set. Tag bit in the upper
-                            two bytes would indicate special pixel properties that normally
-                            would not be a sole reason to reject the intensity value (unless
-                            lower bits are set.
-
-                            If the full bit depths is not required, providing a
-                            mask with fewer bits is permissible.
-
-                            If needed, additional pixel masks can be specified by
-                            including additional entries named pixel_mask_N, where
-                            N is an integer. For example, a general bad pixel mask
-                            could be specified in pixel_mask that indicates noisy
-                            and dead pixels, and an additional pixel mask from
-                            experiment-specific shadowing could be specified in
-                            pixel_mask_2. The cumulative mask is the bitwise OR
-                            of pixel_mask and any pixel_mask_N entries.
-
-                            If provided, it is recommended that it be compressed.
-                        </doc>
-                        <dimensions rank="2">
-                            <dim index="1" value="i" />
-                            <dim index="2" value="j" />
-                        </dimensions>
-                    </field>
-                    <field name="countrate_correction_applied" type="NX_BOOLEAN"
-                        minOccurs="0">
-                        <doc>
-                            True when a count-rate correction has already been applied in
-                            the data recorded here, false otherwise.
-                        </doc>
-                    </field>
-
-                    <field name="bit_depth_readout" type="NX_INT" recommended="true">
-                        <doc>
-                            How many bits the electronics record per pixel.
-                        </doc>
-                    </field>
-
-                    <field name="detector_readout_time" type="NX_FLOAT" units="NX_TIME"
-                        minOccurs="0">
-                        <doc>
-                            Time it takes to read the detector (typically milliseconds).
-                            This is important to know for time resolved experiments.
-                        </doc>
-                    </field>
-
-                    <field name="frame_time" type="NX_FLOAT" units="NX_TIME"
-                        minOccurs="0">
-                        <doc>
-                            This is time for each frame. This is exposure_time + readout
-                            time.
-                        </doc>
-                    </field>
-
-                    <field name="gain_setting" type="NX_CHAR" minOccurs="0">
-                        <doc>
-                            The gain setting of the detector. This is a detector-specific value
-                            meant to document the gain setting of the detector during data
-                            collection, for detectors with multiple available gain settings.
-
-                            Examples of gain settings include:
-
-                            * ``standard``
-                            * ``fast``
-                            * ``auto``
-                            * ``high``
-                            * ``medium``
-                            * ``low``
-                            * ``mixed high to medium``
-                            * ``mixed medium to low``
-
-                            Developers are encouraged to use one of these terms, or to submit
-                            additional terms to add to the list.
-                        </doc>
-                    </field>
-
-                    <field name="saturation_value" type="NX_INT" minOccurs="0">
-                        <doc>
-                            The value at which the detector goes into saturation.
-                            Data above this value is known to be invalid.
-
-                            For example, given a saturation_value and an underload_value,
-                            the valid pixels are those less than or equal to the
-                            saturation_value and greater than or equal to the underload_value.
-                        </doc>
-                    </field>
-
-                    <field name="underload_value" type="NX_INT" minOccurs="0">
-                        <doc>
-                            The lowest value at which pixels for this detector
-                            would be reasonably be measured.
-
-                            For example, given a saturation_value and an underload_value,
-                            the valid pixels are those less than or equal to the
-                            saturation_value and greater than or equal to the underload_value.
-                        </doc>
-                    </field>
-
-                    <field name="sensor_material" type="NX_CHAR" minOccurs="1">
-                        <doc>
-                            At times, radiation is not directly sensed by the detector.
-                            Rather, the detector might sense the output from some
-                            converter like a scintillator.
-                            This is the name of this converter material.
-                        </doc>
-                    </field>
-
-                    <field name="sensor_thickness" type="NX_FLOAT" units="NX_LENGTH"
-                        minOccurs="1">
-                        <doc>
-                            At times, radiation is not directly sensed by the detector.
-                            Rather, the detector might sense the output from some
-                            converter like a scintillator. This is the thickness of this
-                            converter material.
-                        </doc>
-                    </field>
-
-                    <field name="threshold_energy" type="NX_FLOAT" units="NX_ENERGY"
-                        minOccurs="0">
-                        <doc>
-                            Single photon counter detectors can be adjusted for a certain
-                            energy range in which they work optimally. This is the energy
-                            setting for this.  If the detector supports multiple thresholds,
-                            this is an array.
-                        </doc>
-                    </field>
-
-                    <field name="type" minOccurs="0">
-                        <doc>
-                            Description of type such as scintillator,
-                            ccd, pixel, image
-                            plate, CMOS, ...
-                        </doc>
-                    </field>
-                </group>
-                <group type="NXbeam" minOccurs="1">
-                    <field name="incident_wavelength" type="NX_FLOAT" units="NX_WAVELENGTH"
-                        minOccurs="1" >
-                        <doc>
-                            In the case of a monchromatic beam this is the scalar
-                            wavelength.
-
-                            Several other use cases are permitted, depending on the
-                            presence or absence of other incident_wavelength_X
-                            fields.
-
-                            In the case of a polychromatic beam this is an array of
-                            length **m** of wavelengths, with the relative weights
-                            in ``incident_wavelength_weights``.
-
-                            In the case of a monochromatic beam that varies shot-
-                            to-shot, this is an array of wavelengths, one for each
-                            recorded shot. Here, ``incident_wavelength_weights`` and
-                            incident_wavelength_spread are not set.
-
-                            In the case of a polychromatic beam that varies shot-to-
-                            shot, this is an array of length **m** with the relative
-                            weights in ``incident_wavelength_weights`` as a 2D array.
-
-                            In the case of a polychromatic beam that varies shot-to-
-                            shot and where the channels also vary, this is a 2D array
-                            of dimensions **nP** by **m** (slow to fast) with the
-                            relative weights in ``incident_wavelength_weights`` as a 2D
-                            array.
-
-                            Note, :ref:`variants &lt;Design-Variants&gt;` are a good way
-                            to represent several of these use cases in a single dataset,
-                            e.g. if a calibrated, single-value wavelength value is
-                            available along with the original spectrum from which it
-                            was calibrated.
-                        </doc>
-                    </field>
-
-                    <field name="incident_wavelength_weight" type="NX_FLOAT" minOccurs="0"
-                        deprecated="use incident_wavelength_weights, see https://github.com/nexusformat/definitions/issues/837">
-                        <doc>
-                            In the case of a polychromatic beam this is an array of
-                            length **m** of the relative weights of the corresponding
-                            wavelengths in incident_wavelength.
-
-                            In the case of a polychromatic beam that varies shot-to-
-                            shot, this is a 2D array of dimensions **nP** by **m**
-                            (slow to fast) of the relative weights of the
-                            corresponding wavelengths in incident_wavelength.
-                        </doc>
-                    </field>
-                    <field name="incident_wavelength_weights" type="NX_FLOAT" minOccurs="0" >
-                        <doc>
-                            In the case of a polychromatic beam this is an array of
-                            length **m** of the relative weights of the corresponding
-                            wavelengths in ``incident_wavelength``.
-
-                            In the case of a polychromatic beam that varies shot-to-
-                            shot, this is a 2D array of dimensions **np** by **m**
-                            (slow to fast) of the relative weights of the
-                            corresponding wavelengths in ``incident_wavelength``.
-                        </doc>
-                    </field>
-
-                    <field name="incident_wavelength_spread" type="NX_FLOAT" units="NX_WAVELENGTH"
-                        minOccurs="0" >
-                        <doc>
-                            The wavelength spread FWHM for the corresponding
-                            wavelength(s) in incident_wavelength.
-
-                            In the case of shot-to-shot variation in the wavelength
-                            spread, this is a 2D array of dimension **nP** by
-                            **m** (slow to fast) of the spreads of the
-                            corresponding wavelengths in incident_wavelength.
-                        </doc>
-                    </field>
-
-                    <group name="incident_wavelength_spectrum" type="NXdata"
-                        minOccurs="0" />
-
-                    <field name="flux" type="NX_FLOAT" units="NX_FLUX" minOccurs="0">
-                        <doc>
-                            Flux density incident on beam plane area in photons
-                            per second per unit area.
-
-                            In the case of a beam that varies in flux shot-to-shot,
-                            this is an array of values, one for each recorded shot.
-                        </doc>
-                    </field>
-
-                    <field name="total_flux" type="NX_FLOAT" units="NX_FREQUENCY" minOccurs="1">
-                        <doc>
-                            Flux incident on beam plane in photons per second.
-
-                            In the case of a beam that varies in total flux shot-to-shot,
-                            this is an array of values, one for each recorded shot.
-                        </doc>
-                    </field>
-
-                    <field name="incident_beam_size" type="NX_FLOAT" units="NX_LENGTH"  recommended="true">
-                        <doc>
-                            Two-element array of FWHM (if Gaussian or Airy function) or
-                            diameters (if top hat) or widths (if rectangular) of the beam
-                            in the order x, y
-                        </doc>
-                        <dimensions rank="1">
-                            <dim index="1" value="2"/>
-                        </dimensions>
-                    </field>
-
-                    <field name="profile" type="NX_CHAR" recommended="true">
-                        <doc>
-                            The beam profile, Gaussian, Airy function, top-hat or
-                            rectangular.  The profile is given in the plane of
-                            incidence of the beam on the sample.
-                        </doc>
-                        <enumeration>
-                            <item value="Gaussian"/>
-                            <item value="Airy"/>
-                            <item value="top-hat"/>
-                            <item value="rectangular"/>
-                        </enumeration>
-                    </field>
-
-
-                    <field name="incident_polarisation_stokes" recommended="true">
-                        <dimensions rank="2">
-                            <dim index="1" value="nP" />
-                            <dim index="2" value="4" />
-                        </dimensions>
-                    </field>
-                </group>
-            </group>
-
-            <group type="NXsource">
-                <doc>
-                    The neutron or x-ray storage ring/facility. Note, the NXsource base class
-                    has many more fields available, but at present we only require the name.
-                </doc>
-                <field name="name" minOccurs="1">
-                    <doc>
-                        Name of source.  Consistency with the naming in
-                        https://mmcif.wwpdb.org/dictionaries/mmcif_pdbx_v50.dic/Items/_diffrn_source.pdbx_synchrotron_site.html
-                        controlled vocabulary is highly recommended.
-                    </doc>
-                    <attribute name="short_name" optional="true">
-                        <doc>short name for source, perhaps the acronym</doc>
-                    </attribute>
-                </field>
-            </group>
-        </group>
-=======
 		category="application"
 		xmlns="http://definition.nexusformat.org/nxdl/3.1"
 		xmlns:xsi="http://www.w3.org/2001/XMLSchema-instance"
@@ -1732,5 +868,4 @@
 				</field>
 			</group>
 		</group>
->>>>>>> 727ade72
 </definition>