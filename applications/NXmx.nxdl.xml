<?xml version="1.0" encoding="UTF-8"?>
<?xml-stylesheet type="text/xsl" href="nxdlformat.xsl" ?>
<!--
  # NeXus - Neutron and X-ray Common Data Format
  #
  # Copyright (C) 2013-2020 NeXus International Advisory Committee (NIAC)
  #
  # This library is free software; you can redistribute it and/or
  # modify it under the terms of the GNU Lesser General Public
  # License as published by the Free Software Foundation; either
  # version 3 of the License, or (at your option) any later version.
  #
  # This library is distributed in the hope that it will be useful,
  # but WITHOUT ANY WARRANTY; without even the implied warranty of
  # MERCHANTABILITY or FITNESS FOR A PARTICULAR PURPOSE.  See the GNU
  # Lesser General Public License for more details.
  #
  # You should have received a copy of the GNU Lesser General Public
  # License along with this library; if not, write to the Free Software
  # Foundation, Inc., 59 Temple Place, Suite 330, Boston, MA  02111-1307  USA
  #
  # For further information, see http://www.nexusformat.org
-->
<definition name="NXmx" extends="NXobject" type="group"
		category="application"
		xmlns="http://definition.nexusformat.org/nxdl/3.1"
		xmlns:xsi="http://www.w3.org/2001/XMLSchema-instance"
		xsi:schemaLocation="http://definition.nexusformat.org/nxdl/3.1 ../nxdl.xsd"
		>

		<symbols>
			<doc>
				These symbols will be used below to coordinate datasets
				with the same shape.  Most MX x-ray detectors will produce
				two-dimensional images.  Some will produce three-dimensional
				images, using one of the indices to select a detector module.
			</doc>
			<symbol name="dataRank">
				<doc>rank of the ``data`` field</doc>
			</symbol>
			<symbol name="nP">
				<doc>number of scan points</doc>
			</symbol>
			<symbol name="i">
				<doc>number of detector pixels in the slowest direction</doc>
			</symbol>
			<symbol name="j">
				<doc>number of detector pixels in the second slowest direction</doc>
			</symbol>
			<symbol name="k">
				<doc>number of detector pixels in the third slowest direction</doc>
			</symbol>
			<symbol name="m">
				<doc>number of channels in the incident beam spectrum, if known</doc>
			</symbol>
			<symbol name="groupIndex">
				<doc>
					An array of the hierarchical levels of the parents of detector
					elements or groupings of detector elements.
					A top-level element or grouping has parent level -1.
				</doc>
			</symbol>
		</symbols>

		<doc>
			functional application definition for macromolecular crystallography
		</doc>

		<group type="NXentry">

			<doc>
				Note, it is recommended that ``file_name`` and ``file_time`` are included
				as attributes at the root of a file that includes  :ref:`NXmx`. See
				:ref:`NXroot`.
			</doc>

			<field name="title" type="NX_CHAR" minOccurs="0" />

			<field name="start_time" type="NX_DATE_TIME" >
				<doc>
					ISO 8601 time/date of the first data point collected in UTC,
					using the Z suffix to avoid confusion with local time.
					Note that the time zone of the beamline should be provided in
					NXentry/NXinstrument/time_zone.
				</doc>
			</field>

			<field name="end_time" type="NX_DATE_TIME" minOccurs="0" >
				<doc>
					ISO 8601 time/date of the last data point collected in UTC,
					using the Z suffix to avoid confusion with local time.
					Note that the time zone of the beamline should be provided in
					NXentry/NXinstrument/time_zone. This field should only be 
					filled when the value is accurately observed. If the data 
					collection aborts or otherwise prevents accurate recording of
					the end_time, this field should be omitted.   
				</doc>
			</field>

			<field name="end_time_estimated" type="NX_DATE_TIME" >
				<doc>
					ISO 8601 time/date of the last data point collected in UTC,
					using the Z suffix to avoid confusion with local time.
					Note that the time zone of the beamline should be provided in
					NXentry/NXinstrument/time_zone.  This field may be filled
					with a value estimated before an observed value is available.
				</doc>
			</field>

			<field name="definition">
				<doc> NeXus NXDL schema to which this file conforms </doc>
				<enumeration>
					<item value="NXmx" />
				</enumeration>
			</field>

			<group type="NXdata">

				<field name="data" type="NX_NUMBER" recommended="true">
					<doc>
						For a dimension-2 detector, the rank of the data array will be 3.
						For a dimension-3 detector, the rank of the data array will be 4.
						This allows for the introduction of the frame number as the
						first index.
					</doc>
					<dimensions rank="dataRank">
						<dim index="1" value="nP" />
						<dim index="2" value="i" />
						<dim index="3" value="j" />
						<dim index="4" value="k" required="false"/>
					</dimensions>
				</field>
			</group>

			<group type="NXsample">
				<field name="name" type="NX_CHAR">
					<doc>Descriptive name of sample</doc>
				</field>

				<field name="depends_on" type="NX_CHAR">
					<!-- better type for paths the need to resolve -->
					<doc>
						This is a requirement to describe for any scan experiment.

						The axis on which the sample position depends may be stored
						anywhere, but is normally stored in the NXtransformations
						group within the NXsample group.

						If there is no goniometer, e.g. with a jet, depends_on
						should be set to "."				
					</doc>
				</field>

				<group type="NXtransformations" minOccurs="0">
					<doc>
						This is the recommended location for sample goniometer
						and other related axes.

						This is a requirement to describe for any scan experiment.
						The reason it is optional is mainly to accommodate XFEL
						single shot exposures.

						Use of the depends_on field and the NXtransformations group is
						strongly recommended.  As noted above this should be an absolute
						requirement to have for any scan experiment.

						The reason it is optional is mainly to accommodate XFEL
						single shot exposures.
					</doc>
				</group>

				<field name="temperature" units="NX_TEMPERATURE" type="NX_NUMBER" minOccurs="0" />

			</group>


			<group type="NXinstrument">
				<field name="name" type="NX_CHAR" minOccurs="1">
					<doc>
						Name of instrument.  Consistency with the controlled 
						vocabulary beamline naming in http://mmcif.wwpdb.org
						/dictionaries/mmcif_pdbx_v50.dic/Items
						/_diffrn_source.pdbx_synchrotron_beamline.html
						and http://mmcif.wwpdb.org/dictionaries/mmcif_pdbx_v50.dic
						/Items/_diffrn_source.type.html} is highly recommended.
					</doc>
					<attribute name="short_name">
						<doc>Short name for instrument, perhaps the acronym.</doc>
					</attribute>
				</field>

				<field name="time_zone" type="NX_DATE_TIME" recommended="true">
					<doc>
						ISO 8601 time_zone offset from UTC.
					</doc>
				</field>

				<group type="NXattenuator" minOccurs="0">
					<field name="attenuator_transmission" type="NX_NUMBER" units="NX_UNITLESS"
						minOccurs="0" />
				</group>
	
				<group type="NXdetector_group" recommended="true">
					<doc>
						Optional logical grouping of detectors.

						Each detector is represented as an NXdetector 
						with its own detector data array.  Each detector data array
						may be further decomposed into array sections by use of
						NXdetector_module groups.  Detectors can be grouped logically
						together using NXdetector_group. Groups can be further grouped
						hierarchically in a single NXdetector_group (for example, if
						there are multiple detectors at an endstation or multiple 
						endstations at a facility).  Alternatively, multiple 
						NXdetector_groups can be provided.

						The groups are defined hierarchically, with names given
						in the group_names field, unique identifying indices given
						in the field group_index, and the level in the hierarchy
						given in the group_parent field.  For example if an x-ray
						detector group, DET, consists of four detectors in a
						rectangular array::
						
								 DTL	DTR
								 DLL	DLR
						
						We could have::
					
							group_names: ["DET", "DTL", "DTR", "DLL", "DLR"]
						 	group_index: [1, 2, 3, 4, 5]
						 	group_parent:  [-1, 1, 1, 1, 1]

					</doc>

					<field name="group_names" type="NX_CHAR">
						<doc>
							An array of the names of the detectors or the names of
							hierarchical groupings of detectors.
						</doc>
					</field>

					<field name="group_index" type="NX_INT">
						<doc>
							An array of unique identifiers for detectors or groupings
							of detectors.
						
							Each ID is a unique ID for the corresponding detector or group
							named in the field group_names.  The IDs are positive integers
							starting with 1.
						</doc>
						<dimensions rank="1"><dim index="1" value="i"/></dimensions>
					</field>

					<field name="group_parent" type="NX_INT">
						<doc>
							An array of the hierarchical levels of the parents of detectors
							or groupings of detectors.
						
							A top-level grouping has parent level -1.
						</doc>
						<dimensions rank="1"><dim index="1" value="groupIndex"/></dimensions>
					</field>
				</group>
				<group type="NXdetector">
					<doc>
						Normally the detector group will have the name ``detector``.
						However, in the case of multiple detectors, each detector
						needs a uniquely named NXdetector.
					</doc>

					<field name="depends_on" minOccurs="0" type="NX_CHAR">
						<doc>
							NeXus path to the detector positioner axis that most directly 
							supports the detector.  In the case of a single-module
							detector, the detector axis chain may start here.
						</doc>
					</field>

					<group type="NXtransformations" minOccurs="0">
						<doc>
							Location for axes (transformations) to do with the
							detector.  In the case of a single-module detector, the
							axes of the detector axis chain may be stored here. 
						</doc>
					</group>

					<group type="NXcollection" minOccurs="0">
						<doc>
							Suggested container for detailed non-standard detector
							information like corrections applied automatically or
							performance settings.
						</doc>
					</group>

					<field name="data" type="NX_NUMBER" recommended="true">
						<doc>
							For a dimension-2 detector, the rank of the data array will be 3.
							For a dimension-3 detector, the rank of the data array will be 4.
							This allows for the introduction of the frame number as the
							first index.
						</doc>
						<dimensions rank="dataRank">
							<dim index="1" value="nP" />
							<dim index="2" value="i" />
							<dim index="3" value="j" />
							<dim index="4" value="k" required="false"/>
						</dimensions>
					</field>

					<field name="description" recommended="true">
						<doc>
							name/manufacturer/model/etc. information.
						</doc>
					</field>

					<field name="time_per_channel" units="NX_TIME" minOccurs="0">
						<doc>
							For a time-of-flight detector this is the scaling 
							factor to convert from the numeric value reported to 
							the flight time for a given measurement.
						</doc>
					</field>

					<group type="NXdetector_module" minOccurs="1" maxOccurs="unbounded">
						<doc>
							Many detectors consist of multiple smaller modules that are
							operated in sync and store their data in a common dataset.
							To allow consistent parsing of the experimental geometry,
							this application definiton requires all detectors to
							define a detector module, even if there is only one.

							This group specifies the hyperslab of data in the data
							array associated with the detector that contains the
							data for this module.  If the module is associated with
							a full data array, rather than with a hyperslab within
							a larger array, then a single module should be defined,
							spanning the entire array.
						</doc>
						<field name="data_origin" type="NX_INT">
							<doc>
								A dimension-2 or dimension-3 field which gives the indices
								of the origin of the hyperslab of data for this module in the
								main area detector image in the parent NXdetector module.

								The data_origin is 0-based.

								The frame number dimension (nP) is omitted.  Thus the
								data_origin field for a dimension-2 dataset with indices (nP, i, j)
								will be an array with indices (i, j), and for a dimension-3
								dataset with indices (nP, i, j, k) will be an array with indices
								(i, j, k).

								The :ref:`order &lt;Design-ArrayStorageOrder&gt;` of indices (i, j 
								or i, j, k) is slow to fast.
							</doc>
						</field>
						<field name="data_size" type="NX_INT">
							<doc>
								Two or three values for the size of the module in pixels in
								each direction. Dimensionality and order of indices is the
								same as for data_origin.
							</doc>
						</field>
						<field name="data_stride" type="NX_INT" minOccurs="0">
							<doc>
								Two or three values for the stride of the module in pixels in
								each direction.  By default the stride is [1,1] or [1,1,1],
								and this is the most likely case.  This optional field is
								included for completeness.
							</doc>
						</field>

						<field name="module_offset" units="NX_LENGTH" type="NX_NUMBER" minOccurs="0">
							<doc>
								Offset of the module in regards to the origin of the detector in an
								arbitrary direction.
							</doc>
							<attribute name="transformation_type">
								<enumeration>
									<item value="translation" />
								</enumeration>
							</attribute>
							<attribute name="vector" type="NX_NUMBER">
							</attribute>
							<attribute name="offset" type="NX_NUMBER">
							</attribute>
							<attribute name="depends_on">
							</attribute>
						</field>
						<field name="fast_pixel_direction" units="NX_LENGTH" type="NX_NUMBER">
							<doc>
								Values along the direction of :ref:`fastest varying &lt;Design-ArrayStorageOrder&gt;`
								pixel direction.  The direction itself is given through the vector
								attribute.
							</doc>
							<attribute name="transformation_type">
								<enumeration>
									<item value="translation" />
								</enumeration>
							</attribute>
							<attribute name="vector" type="NX_NUMBER">
							</attribute>
							<attribute name="offset" type="NX_NUMBER">
							</attribute>
							<attribute name="depends_on">
							</attribute>
						</field>
						<field name="slow_pixel_direction" type="NX_NUMBER" units="NX_LENGTH">
							<doc>
								Values along the direction of :ref:`slowest varying &lt;Design-ArrayStorageOrder&gt;`
								pixel direction. The direction itself is given through the vector
								attribute.
							</doc>
							<attribute name="transformation_type">
								<enumeration>
									<item value="translation" />
								</enumeration>
							</attribute>
							<attribute name="vector" type="NX_NUMBER">
							</attribute>
							<attribute name="offset" type="NX_NUMBER">
							</attribute>
							<attribute name="depends_on">
							</attribute>
						</field>
					</group>

					<field name="distance" type="NX_FLOAT" units="NX_LENGTH" recommended="true">
						<doc>
							Distance from the sample to the beam center.
							Normally this value is for guidance only, the proper 
							geometry can be found following the depends_on axis chain,
							But in appropriate cases where the dectector distance
							to the sample is observable independent of the axis
							chain, that may take precedence over the axis chain
							calculation.  
						</doc>
					</field>

					<field name="distance_derived" type="NX_BOOLEAN" recommended="true">
						<doc>
							Boolean to indicate if the distance is a derived, rather than
							a primary observation.  If distance_derived true or is not specified,
							the distance is assumed to be derived from delector axis
							specifications.
						</doc>
					</field>

					<field name="dead_time" type="NX_FLOAT" units="NX_TIME"	minOccurs="0">
						<doc>
							Detector dead time.
						</doc>
					</field>

					<field name="count_time" type="NX_NUMBER" units="NX_TIME" recommended="true">
						<doc>
							Elapsed actual counting time.
						</doc>
					</field>

					<field name="beam_center_derived" type="NX_BOOLEAN" optional="true">
						<doc>
							Boolean to indicate if the distance is a derived, rather than
							a primary observation.  If true or not provided, that value of
							beam_center_derived is assumed to be true.
						</doc>
					</field>



					<field name="beam_center_x" type="NX_FLOAT" units="NX_LENGTH"
						recommended="true">
						<doc>
							This is the x position where the direct beam would hit the
							detector. This is a length and can be outside of the actual
							detector. The length can be in physical units or pixels as
							documented by the units attribute.  Normally, this should
							be derived from the axis chain, but the direct specification
							may take precedence if it is not a derived quantity.
						</doc>
					</field>

					<field name="beam_center_y" type="NX_FLOAT" units="NX_LENGTH"
						recommended="true">
						<doc>
							This is the y position where the direct beam would hit the
							detector. This is a length and can be outside of the actual
							detector. The length can be in physical units or pixels as
							documented by the units attribute.  Normally, this should
							be derived from the axis chain, but the direct specification
							may take precedence if it is not a derived quantity.
						</doc>
					</field>

					<field name="angular_calibration_applied" type="NX_BOOLEAN"
						minOccurs="0">
						<doc>
							True when the angular calibration has been applied in the
							electronics, false otherwise.
						</doc>
					</field>

					<field name="angular_calibration" type="NX_FLOAT" minOccurs="0">
						<doc>Angular calibration data.</doc>
						<dimensions rank="dataRank">
							<dim index="1" value="i" />
							<dim index="2" value="j" />
							<dim index="3" value="k" required="false"/>
						</dimensions>
					</field>

					<field name="flatfield_applied" type="NX_BOOLEAN" minOccurs="0">
						<doc>
							True when the flat field correction has been applied in the
							electronics, false otherwise.
						</doc>
					</field>

					<field name="flatfield" type="NX_NUMBER" minOccurs="0">
						<doc>
							Flat field correction data.  If provided, it is recommended
							that it be compressed.

						</doc>
						<dimensions rank="dataRank">
							<dim index="1" value="i" />
							<dim index="2" value="j" />
							<dim index="3" value="k" required="false"/>
						</dimensions>
					</field>

					<field name="flatfield_error" type="NX_NUMBER" minOccurs="0" maxOccurs="0" >
						<doc>
							*** Deprecated form.  Use plural form ***
							Errors of the flat field correction data.  If provided, it is recommended
							that it be compressed.
						</doc>
						<dimensions rank="dataRank">
							<dim index="1" value="i" />
							<dim index="2" value="j" />
							<dim index="3" value="k" required="false"/>
						</dimensions>
					</field>
					<field name="flatfield_errors" type="NX_NUMBER" minOccurs="0">

						<doc>
							Errors of the flat field correction data.  If provided, it is recommended
							that it be compressed.
						</doc>
						<dimensions rank="dataRank">
							<dim index="1" value="i" />
							<dim index="2" value="j" />
							<dim index="3" value="k" required="false"/>
						</dimensions>
					</field>

					<field name="pixel_mask_applied" type="NX_BOOLEAN" minOccurs="0">
						<doc>
							True when the pixel mask correction has been applied in the
							electronics, false otherwise.  
						</doc>
					</field>

					<field name="pixel_mask" type="NX_INT" recommended="true">
						<doc>
							The 32-bit pixel mask for the detector. Can be either one mask
							for the whole dataset (i.e. an array with indices i, j) or
							each frame can have its own mask (in which case it would be
							an array with indices nP, i, j).

							Contains a bit field for each pixel to signal dead,
							blind, high or otherwise unwanted or undesirable pixels.
							They have the following meaning:

								* bit 0: gap (pixel with no sensor)
								* bit 1: dead
								* bit 2: under-responding
								* bit 3: over-responding
								* bit 4: noisy
								* bit 5: -undefined-
								* bit 6: pixel is part of a cluster of 
									problematic pixels (bit set in addition to others)
								* bit 7: -undefined-
								* bit 8: user defined mask (e.g. around beamstop)
								* bits 9-30: -undefined-
								* bit 31: virtual pixel (corner pixel with interpolated value)

							Normal data analysis software would not take pixels into account
							when a bit in (mask &amp; 0x0000FFFF) is set. Tag bit in the upper
							two bytes would indicate special pixel properties that normally
							would not be a sole reason to reject the intensity value (unless
							lower bits are set.

							If the full bit depths is not required, providing a
							mask with fewer bits is permissible.

							If needed, additional pixel masks can be specified by
							including additional entries named pixel_mask_N, where
							N is an integer. For example, a general bad pixel mask
							could be specified in pixel_mask that indicates noisy
							and dead pixels, and an additional pixel mask from
							experiment-specific shadowing could be specified in
							pixel_mask_2. The cumulative mask is the bitwise OR
							of pixel_mask and any pixel_mask_N entries.

							If provided, it is recommended that it be compressed.
						</doc>
						<dimensions rank="2">
							<dim index="1" value="i" />
							<dim index="2" value="j" />
						</dimensions>
					</field>
					<field name="countrate_correction_applied" type="NX_BOOLEAN"
						minOccurs="0">
						<doc>
							True when a count-rate correction has already been applied in
							the data recorded here, false otherwise.
						</doc>
					</field>

					<field name="bit_depth_readout" type="NX_INT" recommended="true">
						<doc>
							How many bits the electronics record per pixel.
						</doc>
					</field>

					<field name="detector_readout_time" type="NX_FLOAT" units="NX_TIME"
						minOccurs="0">
						<doc>
							Time it takes to read the detector (typically milliseconds).
							This is important to know for time resolved experiments.
						</doc>
					</field>

					<field name="frame_time" type="NX_FLOAT" units="NX_TIME"
						minOccurs="0">
						<doc>
							This is time for each frame. This is exposure_time + readout
							time.
						</doc>
					</field>

					<field name="gain_setting" type="NX_CHAR" minOccurs="0">
						<doc>
							The gain setting of the detector. This influences background.
						</doc>
					</field>

					<field name="saturation_value" type="NX_INT" minOccurs="0">
						<doc>
							The value at which the detector goes into saturation.
							Data above this value is known to be invalid.
							
							For example, given a saturation_value and an underload_value,
							the valid pixels are those less than or equal to the 
							saturation_value and greater than or equal to the underload_value.
						</doc>
					</field>

					<field name="underload_value" type="NX_INT" minOccurs="0">
						<doc>
							The lowest value at which pixels for this detector
							would be reasonably be measured.

							For example, given a saturation_value and an underload_value,
							the valid pixels are those less than or equal to the 
							saturation_value and greater than or equal to the underload_value.
						</doc>
					</field>

					<field name="sensor_material" type="NX_CHAR" minOccurs="1">
						<doc>
							At times, radiation is not directly sensed by the detector.
							Rather, the detector might sense the output from some
							converter like a scintillator.
							This is the name of this converter material.
						</doc>
					</field>

					<field name="sensor_thickness" type="NX_FLOAT" units="NX_LENGTH"
						minOccurs="1">
						<doc>
							At times, radiation is not directly sensed by the detector.
							Rather, the detector might sense the output from some
							converter like a scintillator. This is the thickness of this
							converter material.
						</doc>
					</field>

					<field name="threshold_energy" type="NX_FLOAT" units="NX_ENERGY"
						minOccurs="0">
						<doc>
							Single photon counter detectors can be adjusted for a certain
							energy range in which they work optimally. This is the energy
							setting for this.  If the detector supports multiple thresholds,
							this is an array.
						</doc>
					</field>

					<field name="type" minOccurs="0">
						<doc>
							Description of type such as scintillator,
							ccd, pixel, image
							plate, CMOS, ...
						</doc>
					</field>
				</group>
				<group type="NXbeam" minOccurs="1">
					<field name="incident_wavelength" type="NX_FLOAT" units="NX_WAVELENGTH"
						minOccurs="1" >
						<doc>
							In the case of a monchromatic beam this is the scalar
							wavelength.

							Several other use cases are permitted, depending on the
							presence or absence of other incident_wavelength_X
							fields.

							In the case of a polychromatic beam this is an array of
							length **m** of wavelengths, with the relative weights
							in ``incident_wavelength_weights``.

							In the case of a monochromatic beam that varies shot-
							to-shot, this is an array of wavelengths, one for each
							recorded shot. Here, ``incident_wavelength_weights`` and 
							incident_wavelength_spread are not set.

							In the case of a polychromatic beam that varies shot-to-
							shot, this is an array of length **m** with the relative
							weights in ``incident_wavelength_weights`` as a 2D array.

							In the case of a polychromatic beam that varies shot-to-
							shot and where the channels also vary, this is a 2D array
<<<<<<< HEAD
							of dimensions **nP** by **m** (slow to fast) with the
							relative weights in incident_wavelength_weight as a 2D
=======
							of dimensions **np** by **m** (slow to fast) with the
							relative weights in ``incident_wavelength_weights`` as a 2D
>>>>>>> ccfb9ec2
							array.
							
							Note, :ref:`variants &lt;Design-Variants&gt;` are a good way
							to represent several of these use cases in a single dataset,
							e.g. if a calibrated, single-value wavelength value is
							available along with the original spectrum from which it
							was calibrated.
						</doc>
					</field>

					<field name="incident_wavelength_weight" type="NX_FLOAT" minOccurs="0" 
						deprecated="use incident_wavelength_weights, see https://github.com/nexusformat/definitions/issues/837">
						<doc>
							In the case of a polychromatic beam this is an array of 
							length **m** of the relative weights of the corresponding
							wavelengths in incident_wavelength.

							In the case of a polychromatic beam that varies shot-to-
							shot, this is a 2D array of dimensions **nP** by **m** 
							(slow to fast) of the relative weights of the
							corresponding wavelengths in incident_wavelength.
						</doc>
					</field>
					<field name="incident_wavelength_weights" type="NX_FLOAT" minOccurs="0" >
						<doc>
							In the case of a polychromatic beam this is an array of 
							length **m** of the relative weights of the corresponding
							wavelengths in ``incident_wavelength``.

							In the case of a polychromatic beam that varies shot-to-
							shot, this is a 2D array of dimensions **np** by **m** 
							(slow to fast) of the relative weights of the
							corresponding wavelengths in ``incident_wavelength``.
						</doc>
					</field>

					<field name="incident_wavelength_spread" type="NX_FLOAT" units="NX_WAVELENGTH"
						minOccurs="0" >
						<doc>
							The wavelength spread FWHM for the corresponding
							wavelength(s) in incident_wavelength.
							
							In the case of shot-to-shot variation in the wavelength
							spread, this is a 2D array of dimension **nP** by
							**m** (slow to fast) of the spreads of the
							corresponding wavelengths in incident_wavelength.
						</doc>
					</field>

					<group name="incident_wavelength_spectrum" type="NXdata"
						minOccurs="0" />

					<field name="flux" type="NX_FLOAT" units="NX_FLUX" minOccurs="0">
						<doc>
							Flux density incident on beam plane area in photons
							per second per unit area.

							In the case of a beam that varies in flux shot-to-shot,
							this is an array of values, one for each recorded shot.
						</doc>
					</field>

					<field name="total_flux" type="NX_FLOAT" units="NX_FREQUENCY" minOccurs="1">
						<doc>
							Flux incident on beam plane in photons per second.
						
							In the case of a beam that varies in total flux shot-to-shot,
							this is an array of values, one for each recorded shot.
						</doc>
					</field>

					<field name="incident_beam_size" type="NX_FLOAT" units="NX_LENGTH"  recommended="true">
						<doc>
							Two-element array of FWHM (if Gaussian or Airy function) or
							diameters (if top hat) or widths (if rectangular) of the beam
							in the order x, y
						</doc>
						<dimensions rank="1">
							<dim index="1" value="2"/>
						</dimensions>
					</field>

					<field name="profile" type="NX_CHAR" recommended="true">
						<doc>
							The beam profile, Gaussian, Airy function, top-hat or
							rectangular.  The profile is given in the plane of
							incidence of the beam on the sample.
						</doc>
						<enumeration>
							<item value="Gaussian"/>
							<item value="Airy"/>
							<item value="top-hat"/>
							<item value="rectangular"/>
						</enumeration>
					</field>


					<field name="incident_polarisation_stokes" recommended="true">
						<dimensions rank="2">
							<dim index="1" value="nP" />
							<dim index="2" value="4" />
						</dimensions>
					</field>
				</group>
			</group>

			<group type="NXsource">
				<doc>
					The neutron or x-ray storage ring/facility. Note, the NXsource base class
					has many more fields available, but at present we only require the name.
				</doc>
				<field name="name" minOccurs="1">
					<doc>
						Name of source.  Consistency with the naming in
						http://mmcif.wwpdb.org/dictionaries/mmcif_pdbx_v50.dic/Items
						/_diffrn_source.pdbx_synchrotron_site.html controlled 
						vocabulary is highly recommended.
					</doc>
					<attribute name="short_name" optional="true">
						<doc>short name for source, perhaps the acronym</doc>
					</attribute>
				</field>
			</group>
		</group>
</definition><|MERGE_RESOLUTION|>--- conflicted
+++ resolved
@@ -731,13 +731,8 @@
 
 							In the case of a polychromatic beam that varies shot-to-
 							shot and where the channels also vary, this is a 2D array
-<<<<<<< HEAD
 							of dimensions **nP** by **m** (slow to fast) with the
-							relative weights in incident_wavelength_weight as a 2D
-=======
-							of dimensions **np** by **m** (slow to fast) with the
 							relative weights in ``incident_wavelength_weights`` as a 2D
->>>>>>> ccfb9ec2
 							array.
 							
 							Note, :ref:`variants &lt;Design-Variants&gt;` are a good way
