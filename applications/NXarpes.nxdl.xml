--- conflicted
+++ resolved
@@ -2,15 +2,9 @@
 <?xml-stylesheet type="text/xsl" href="nxdlformat.xsl"?>
 <!--
 # NeXus - Neutron and X-ray Common Data Format
-<<<<<<< HEAD
-#
-# Copyright (C) 2014-2024 NeXus International Advisory Committee (NIAC)
-#
-=======
 # 
 # Copyright (C) 2012-2024 NeXus International Advisory Committee (NIAC)
 # 
->>>>>>> c94f58d5
 # This library is free software; you can redistribute it and/or
 # modify it under the terms of the GNU Lesser General Public
 # License as published by the Free Software Foundation; either
@@ -27,35 +21,6 @@
 #
 # For further information, see http://www.nexusformat.org
 -->
-<<<<<<< HEAD
-<definition xmlns="http://definition.nexusformat.org/nxdl/3.1" xmlns:xsi="http://www.w3.org/2001/XMLSchema-instance" category="application" type="group" name="NXarpes" extends="NXobject" xsi:schemaLocation="http://definition.nexusformat.org/nxdl/3.1 ../nxdl.xsd">
-    <doc>
-         This is an application definition for angular resolved photo electron spectroscopy.
-         
-         It has been drawn up with hemispherical electron analysers in mind.
-         
-         This definition is a legacy support for older NXarpes experiments.
-         There is, however, a newer definition to collect data &amp; metadata
-         for general photoemission experiments, called :ref:NXmpes,
-         as well as a specialization for ARPES experiments, called :ref:NXmpes_arpes."
-    </doc>
-    <group type="NXentry">
-        <attribute name="entry">
-            <doc>
-                 NeXus convention is to use "entry1", "entry2", ...
-                 for analysis software to locate each entry.
-            </doc>
-        </attribute>
-        <field name="title" type="NX_CHAR"/>
-        <field name="start_time" type="NX_DATE_TIME"/>
-        <field name="definition">
-            <doc>
-                 Official NeXus NXDL schema to which this file conforms.
-            </doc>
-            <enumeration>
-                <item value="NXarpes"/>
-            </enumeration>
-=======
 <definition name="NXarpes" extends="NXobject" type="group"
 	    category="application"
 	    xmlns="http://definition.nexusformat.org/nxdl/3.1"
@@ -65,7 +30,12 @@
   <doc>
     This is an application definition for angular resolved photo electron spectroscopy.
     
-    It has been drawn up with hemispherical electron analysers in mind. 
+    It has been drawn up with hemispherical electron analysers in mind.
+
+    This definition is a legacy support for older NXarpes experiments.
+    There is, however, a newer definition to collect data &amp; metadata
+    for general photoemission experiments, called :ref:NXmpes,
+    as well as a specialization for ARPES experiments, called :ref:NXmpes_arpes."
   </doc>
   <group type="NXentry">
     <field name="title" type="NX_CHAR"/>
@@ -84,37 +54,6 @@
           <enumeration>
             <item value="x-ray"/>
           </enumeration>
-        </field>
-      </group>
-      <group type="NXmonochromator" name="monochromator">
-        <field name="energy" type="NX_NUMBER" units="NX_ENERGY"/>
-      </group>
-      <group type="NXdetector" name="analyser">
-        <field name="data" type="NX_NUMBER" />
-        <field name="lens_mode" type="NX_CHAR">
-          <doc>setting for the electron analyser lens</doc>
-        </field>
-        <field name="acquisition_mode">
-          <enumeration>
-            <item value="swept"/>
-            <item value="fixed"/>
-          </enumeration>
-        </field>
-        <field name="entrance_slit_shape">
-          <enumeration>
-            <item value="curved"/>
-            <item value="straight"/>
-          </enumeration>
-        </field>
-        <field name="entrance_slit_setting" type="NX_NUMBER" units="NX_ANY">
-          <doc>dial setting of the entrance slit</doc>
-        </field>
-        <field name="entrance_slit_size" type="NX_NUMBER" units="NX_LENGTH">
-          <doc>size of the entrance slit</doc>
-        </field>
-        <field name="pass_energy" type="NX_NUMBER" units="NX_ENERGY">
-          <doc>energy of the electrons on the mean path of the analyser</doc>
->>>>>>> c94f58d5
         </field>
         <group type="NXinstrument">
             <group type="NXsource">
