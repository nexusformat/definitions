<?xml version="1.0" encoding="UTF-8"?>

<?xml-stylesheet type="text/xsl" href="nxdlformat.xsl" ?><!--
# NeXus - Neutron and X-ray Common Data Format
# 
# Copyright (C) 2008-2012 NeXus International Advisory Committee (NIAC)
# 
# This library is free software; you can redistribute it and/or
# modify it under the terms of the GNU Lesser General Public
# License as published by the Free Software Foundation; either
# version 3 of the License, or (at your option) any later version.
#
# This library is distributed in the hope that it will be useful,
# but WITHOUT ANY WARRANTY; without even the implied warranty of
# MERCHANTABILITY or FITNESS FOR A PARTICULAR PURPOSE.  See the GNU
# Lesser General Public License for more details.
#
# You should have received a copy of the GNU Lesser General Public
# License along with this library; if not, write to the Free Software
# Foundation, Inc., 59 Temple Place, Suite 330, Boston, MA  02111-1307  USA
#
# For further information, see http://www.nexusformat.org
-->
<definition name="NXtas" extends="NXobject" type="group"
  category="application"
    xmlns="http://definition.nexusformat.org/nxdl/@NXDL_RELEASE@"
    xmlns:xsi="http://www.w3.org/2001/XMLSchema-instance"
    xsi:schemaLocation="http://definition.nexusformat.org/nxdl/@NXDL_RELEASE@ ../nxdl.xsd"
    version="1.0b"
<<<<<<< HEAD
    svnid="$Id$">
  <doc>
    This is an application definition for a triple axis spectrometer. It is for the trademark
    scan of the TAS, the Q-E scan. For your alignment scans use the rules in NXscan.
  </doc>
=======
    >
  <doc>This is an application definition for a triple axis spectrometer. It is for the trademark
    scan of the TAS, the Q-E scan. For your alignment scans use the rules in NXscan.</doc>
>>>>>>> 79ba1b60
    <group type="NXentry" name="entry">
      <field name="title" type="NX_CHAR" />
      <field name="start_time" type="NX_DATE_TIME" />
      <field name="definition">
        <doc> Official NeXus NXDL schema to which this file conforms </doc>
        <enumeration>
          <item value="NXtas"></item>
        </enumeration>
      </field>
      <group type="NXinstrument">
        <group type="NXsource">
          <field name="name" />
          <field name="probe">
            <enumeration>
              <item value="neutron" />
              <item value="x-ray" />
            </enumeration>
          </field>
        </group>
        <group type="NXcrystal" name="monochromator">
          <field name="ei" type="NX_FLOAT" units="NX_ENERGY" axis="1">
            <dimensions rank="1">
              <dim index="1" value="np" />
            </dimensions>
          </field>
          <field name="rotation_angle" type="NX_FLOAT" units="NX_ANGLE">
            <dimensions rank="1">
              <dim index="1" value="np" />
            </dimensions>
          </field>
        </group>
        <group type="NXcrystal" name="analyser">
          <field name="ef" type="NX_FLOAT" units="NX_ENERGY" axis="1">
            <dimensions rank="1">
              <dim index="1" value="np" />
            </dimensions>
          </field>
          <field name="rotation_angle" type="NX_FLOAT" units="NX_ANGLE">
            <dimensions rank="1">
              <dim index="1" value="np" />
            </dimensions>
          </field>
          <field name="polar_angle" type="NX_FLOAT" units="NX_ANGLE">
            <dimensions rank="1">
              <dim index="1" value="np" />
            </dimensions>
          </field>
        </group>
        <group type="NXdetector">
          <field name="data" type="NX_INT" signal="1">
            <dimensions rank="1">
              <dim index="1" value="np" />
            </dimensions>
          </field>
          <field name="polar_angle" type="NX_FLOAT" units="NX_ANGLE">
            <dimensions rank="1">
              <dim index="1" value="np" />
            </dimensions>
          </field>
        </group>
      </group>
      <group type="NXsample">
        <field name="name">
          <doc>Descriptive name of sample</doc>
        </field>
        <field name="qh" type="NX_FLOAT" units="NX_DIMENSIONLESS" axis="1">
          <dimensions rank="1">
            <dim index="1" value="np" />
          </dimensions>
        </field>
        <field name="qk" type="NX_FLOAT" units="NX_DIMENSIONLESS" axis="1">
          <dimensions rank="1">
            <dim index="1" value="np" />
          </dimensions>
        </field>
        <field name="ql" type="NX_FLOAT" units="NX_DIMENSIONLESS" axis="1">
          <dimensions rank="1">
            <dim index="1" value="np" />
          </dimensions>
        </field>
        <field name="en" type="NX_FLOAT" units="NX_ENERGY" axis="1">
          <dimensions rank="1">
            <dim index="1" value="np" />
          </dimensions>
        </field>
        <field name="rotation_angle" type="NX_FLOAT" units="NX_ANGLE">
          <dimensions rank="1">
            <dim index="1" value="np" />
          </dimensions>
        </field>
        <field name="polar_angle" type="NX_FLOAT" units="NX_ANGLE">
           <dimensions rank="1">
             <dim index="1" value="np" />
           </dimensions>
        </field>
        <field name="sgu" type="NX_FLOAT" units="NX_ANGLE">
           <dimensions rank="1">
             <dim index="1" value="np" />
           </dimensions>
        </field>
        <field name="sgl" type="NX_FLOAT" units="NX_ANGLE">
           <dimensions rank="1">
             <dim index="1" value="np" />
           </dimensions>
        </field>
        <field name="unit_cell" type="NX_FLOAT" units="NX_LENGTH">
          <dimensions rank="1">
            <dim index="1" value="6"/>
          </dimensions>
        </field>
        <field name="orientation_matrix" type="NX_FLOAT" units="NX_DIMENSIONLESS">
          <dimensions rank="1">
            <dim index="1" value="9"/>
          </dimensions>
        </field>
      </group>
      <group type="NXmonitor">
        <field name="mode">
          <doc>
            Count to a preset value based on either clock time (timer)
            or received monitor counts (monitor).
          </doc>
          <enumeration>
            <item value="monitor" />
            <item value="timer" />
          </enumeration>
        </field>
        <field name="preset" type="NX_FLOAT">
          <doc>preset value for time or monitor</doc>
        </field>
        <field name="data" type="NX_FLOAT" units="NX_ANY">
          <doc>Total integral monitor counts</doc>
          <dimensions rank="1">
            <dim index="1" value="np"></dim></dimensions>
        </field>
      </group>
      <group type="NXdata">
        <doc>One of the ei,ef,qh,qk,ql,en should get a primary=1 attribute to denote the main scan axis</doc>
        <link name="ei" target="/NXentry/NXinstrument/monochromator:NXcrystal/ei"/>
        <link name="ef" target="/NXentry/NXinstrument/analyzer:NXcrystal/ef"/>
        <link name="en" target="/NXentry/NXsample/en"/>
        <link name="qh" target="/NXentry/NXsample/qh"/>
        <link name="qk" target="/NXentry/NXsample/qk"/>
        <link name="ql" target="/NXentry/NXsample/ql"/>
        <link name="data" target="/NXentry/NXinstrument/NXdetector/data"/>
      </group>
    </group>
</definition><|MERGE_RESOLUTION|>--- conflicted
+++ resolved
@@ -27,17 +27,11 @@
     xmlns:xsi="http://www.w3.org/2001/XMLSchema-instance"
     xsi:schemaLocation="http://definition.nexusformat.org/nxdl/@NXDL_RELEASE@ ../nxdl.xsd"
     version="1.0b"
-<<<<<<< HEAD
-    svnid="$Id$">
+    >
   <doc>
     This is an application definition for a triple axis spectrometer. It is for the trademark
     scan of the TAS, the Q-E scan. For your alignment scans use the rules in NXscan.
   </doc>
-=======
-    >
-  <doc>This is an application definition for a triple axis spectrometer. It is for the trademark
-    scan of the TAS, the Q-E scan. For your alignment scans use the rules in NXscan.</doc>
->>>>>>> 79ba1b60
     <group type="NXentry" name="entry">
       <field name="title" type="NX_CHAR" />
       <field name="start_time" type="NX_DATE_TIME" />
