[build-system]
requires = ["setuptools>=64.0.1", "setuptools-scm[toml]>=6.2"]
build-backend = "setuptools.build_meta"

[project]
name = "nexusdefinitions"
dynamic = ["version"]
authors = [
    { name = "NIAC" }
]
description = "Nexus definitions"
readme = "README.md"
license = { file = "LGPL.txt" }
requires-python = ""
classifiers = [
    "Operating System :: OS Independent"
]
dependencies = [
    "lxml",
    "pyyaml",
    "sphinx>=5",
    "sphinx-tabs",
    "pytest",
    "black>=22.3",
    "flake8>=4",
    "isort>=5.10",
]

[project.urls]
"Homepage" = "https://nexusformat.org"

[project.scripts]
<<<<<<< HEAD
read_nexus = "dev_tools.utils.nexus:main"
nyaml2nxdl = "dev_tools.nyaml2nxdl.nyaml2nxdl:launch_tool"
=======
>>>>>>> f2cd2ac5

[tools.setuptools_scm]
version_scheme = "guess-next-dev"
local_scheme = "node-and-date"

[tool.setuptools]
packages = ["dev_tools"]<|MERGE_RESOLUTION|>--- conflicted
+++ resolved
@@ -18,6 +18,7 @@
 dependencies = [
     "lxml",
     "pyyaml",
+    "click>=7.1.2",
     "sphinx>=5",
     "sphinx-tabs",
     "pytest",
@@ -30,11 +31,7 @@
 "Homepage" = "https://nexusformat.org"
 
 [project.scripts]
-<<<<<<< HEAD
-read_nexus = "dev_tools.utils.nexus:main"
 nyaml2nxdl = "dev_tools.nyaml2nxdl.nyaml2nxdl:launch_tool"
-=======
->>>>>>> f2cd2ac5
 
 [tools.setuptools_scm]
 version_scheme = "guess-next-dev"
