#!/usr/bin/env python

'''
Read the NeXus NXDL class specification and describe it.
Write a restructured text (.rst) document for use in the NeXus manual in
the NeXus NXDL Classes chapter.
'''

# testing:  see file dev_nxdl2rst.py

from collections import OrderedDict
from html import parser as HTMLParser
import datetime
import json
import lxml.etree
import os
import pathlib
import pyRestTable
import re
import sys
import yaml
from local_utilities import replicate


INDENTATION_UNIT = '  '
listing_category = None
repo_root_path = pathlib.Path(__file__).parent.parent
WRITE_ANCHOR_REGISTRY = False
HTML_ROOT = 'https://github.com/nexusformat/definitions/blob/main'
MANUAL_ROOT = "https://manual.nexusformat.org/"
SUBDIR_MAP = {
    'base': 'base_classes',
    'application': 'applications',
    'contributed': 'contributed_definitions',
}


class AnchorRegistry:
    """Document the NXDL vocabulary."""

    def __init__(self) -> None:
        path = repo_root_path / "manual" / "source" / "_static"
        base = "nxdl_vocabulary"
        self.html_file = path / f"{base}.html"
        self.txt_file = path / f"{base}.txt"
        self.json_file = path / f"{base}.json"
        self.yaml_file = path / f"{base}.yml"
        self.registry = self._read()
        self.local_anchors = []  # anchors from current NXDL file
        self.nxdl_file = None
        self.category = None
    
    @property
    def all_anchors(self):
        result = []
        for v in self.registry.values():
            result += list(v.keys())
        return result

    def add(self, anchor):
        if anchor not in self.local_anchors:
            self.local_anchors.append(anchor)

        key = self.key_from_anchor(anchor)
        
        if key not in self.registry:
            self.registry[key] = {}
        
        reg = self.registry[key]
        if anchor not in reg:
            hanchor = self._html_anchor(anchor)
            fnxdl = "/".join(pathlib.Path(self.nxdl_file).parts[-2:]).split(".")[0]
            url = f"{MANUAL_ROOT}classes/{self.category}/{fnxdl}.html{hanchor}"
            reg[anchor] = dict(
                term=anchor,
                html=hanchor,
                url=url,
            )
    
    def key_from_anchor(self, anchor):
        key = anchor.lower().split("/")[-1].split("@")[-1].split("-")[0]
        if "@" in anchor:
            # restore preceding "@" symbol
            key = "@" + key
        return key

    def write(self):
        contents = dict(
            _metadata = dict(
                datetime=datetime.datetime.utcnow().isoformat(),
                title="NeXus NXDL vocabulary.",
                subtitle="Anchors for all NeXus fields, groups, attributes, and links.",
            ),
            terms = self.registry,
        )

        self._write_yaml(contents)
        self._write_json(contents)
        self._write_txt()
        self._write_html(contents)

    def _html_anchor(self, anchor):
        """
        Create (internal hyperlink target for) HTML anchor from reST anchor.

        Example:

        * reST anchor: /NXcanSAS/ENTRY/TRANSMISSION_SPECTRUM@timestamp-attribute
        * HTML anchor: #nxcansas-entry-transmission-spectrum-timestamp-attribute
        """
        html_anchor = (
            anchor
            .lower()
            .lstrip("/")
            .replace("_", "-")
            .replace("@", "-")
            .replace("/", "-")
        )
        return f"#{html_anchor}"

    def _read(self):
        """The YAML file will record anchors (terms) from all NXDL files."""
        registry = None
        if self.yaml_file.exists():
            contents = yaml.load(
                open(self.yaml_file, "r").read(),
                Loader=yaml.Loader
            )
            if contents is not None:
                registry = contents.get("terms")
        return registry or {}

    def _write_html(self, contents):
        """Write the anchors to an HTML file."""
        root = lxml.etree.Element("html")
        body = lxml.etree.SubElement(root, "body")
        title = lxml.etree.SubElement(body, "h1")
        subtitle = lxml.etree.SubElement(body, "em")

        title.text = contents["_metadata"]["title"].strip(".")
        subtitle.text = contents["_metadata"]["subtitle"].strip(".")
        vocab_list = lxml.etree.SubElement(body, "h2")
        vocab_list.text = "NXDL Vocabulary"

        p = lxml.etree.SubElement(body, "p")
        p.text = "This content is also available in these formats: "
        for ext in "json txt yml".split():
            a = lxml.etree.SubElement(p, "a")
            a.attrib["href"] = f"{MANUAL_ROOT}_static/{self.txt_file.stem}.{ext}"
            a.text = f" {ext}"

        dl = lxml.etree.SubElement(body, "dl")
        for term, termlist in sorted(contents["terms"].items()):
            dterm = lxml.etree.SubElement(dl, "dt")
            dterm.text = term
            for _, itemdict in sorted(termlist.items()):
                ddef = lxml.etree.SubElement(dterm, "dd")
                a = lxml.etree.SubElement(ddef, "a")
                a.attrib["href"] = itemdict["url"]
                a.text = itemdict["term"]

        lxml.etree.SubElement(body, "hr")

        foot = lxml.etree.SubElement(body, "p")
        foot_em = lxml.etree.SubElement(foot, "em")
        foot_em.text = f"written: {contents['_metadata']['datetime']}"

        html = lxml.etree.tostring(root, pretty_print=True).decode()
        with open(self.html_file, "w") as f:
            f.write(html)
            f.write("\n")

    def _write_json(self, contents):
        with open(self.json_file, "w") as f:
            json.dump(contents, f, indent=4)
            f.write("\n")

    def _write_txt(self):
        """Compendium (dump the list of all known anchors in raw form)."""
        terms = self.all_anchors
        with open(self.txt_file, "w") as f:
            f.write("\n".join(sorted(terms)))
            f.write("\n")
    
    def _write_yaml(self, contents):
        with open(self.yaml_file, "w") as f:
            yaml.dump(contents, f)


anchor_registry = AnchorRegistry()


def printAnchorList():
    """Print the list of hypertext anchors."""

    def sorter(key):
        return key.lower()

    if len(anchor_registry.local_anchors) > 0:
        if WRITE_ANCHOR_REGISTRY:
            # ONLY in the build directory
            anchor_registry.write()

        print("")
        print("Hypertext Anchors")
        print("-----------------\n")
        print(
            "List of hypertext anchors for all groups, fields,\n"
            "attributes, and links defined in this class.\n\n"
        )
<<<<<<< HEAD
        table = pyRestTable.Table()
        table.addLabel("documentation (reST source) anchor")
        table.addLabel("web page (HTML) anchor")
        for ref in sorted(anchor_registry.local_anchors, key=sorter):
            # fmt: off
            anchor = anchor_registry._html_anchor(ref)
            table.addRow(
                (
                    ":ref:`%s <%s>`" % (ref, ref),
                    ":ref:`%s <%s>`" % (anchor, ref),
                )
            )
            # fmt: on
        print(table)
=======
        # fmt: off
        rst = [
            f"* :ref:`{ref} <{ref}>`"
            for ref in sorted(anchor_list, key=sorter)
        ]
        # fmt: on
        print("\n".join(rst))
>>>>>>> 1979baf8


def fmtTyp( node ):
    typ = node.get('type', ':ref:`NX_CHAR <NX_CHAR>`') # per default
    if typ.startswith('NX_'):
        typ = ':ref:`%s <%s>`' % (typ, typ)
    return typ


def fmtUnits( node ):
    units = node.get('units', '')
    if not units:
        return ''
    if units.startswith('NX_'):
        units = '\ :ref:`%s <%s>`' % (units, units)
    return ' {units=%s}' % units


def getDocBlocks( ns, node ):
    docnodes = node.xpath('nx:doc', namespaces=ns)
    if docnodes is None or len(docnodes)==0:
        return ''
    if len(docnodes) > 1:
        raise Exception( 'Too many doc elements: line %d, %s' %
                         (node.sourceline, os.path.split(node.base)[1]) )
    docnode = docnodes[0]

    # be sure to grab _all_ content in the documentation
    # it might look like XML
    s = lxml.etree.tostring(docnode, pretty_print=True,
                            method='c14n', with_comments=False).decode('utf-8')
    m = re.search(r'^<doc[^>]*>\n?(.*)\n?</doc>$', s, re.DOTALL )
    if not m:
        raise Exception( 'unexpected docstring [%s] ' % s )
    text = m.group(1)

    # substitute HTML entities in markup: "<" for "&lt;"
    # thanks: http://stackoverflow.com/questions/2087370/decode-html-entities-in-python-string
    htmlparser = HTMLParser.HTMLParser()
    try:		# see #661
        import html
        text = html.unescape(text)
    except (ImportError, AttributeError):
        text = htmlparser.unescape(text)

    # Blocks are separated by whitelines
    blocks = re.split( '\n\s*\n', text )
    if len(blocks)==1 and len(blocks[0].splitlines())==1:
        return [ blocks[0].rstrip().lstrip() ]

    # Indentation must be given by first line
    m = re.match(r'(\s*)(\S+)', blocks[0])
    if not m:
        return [ '' ]
    indent = m.group(1)

    # Remove common indentation as determined from first line
    if indent=="":
        raise Exception( 'Missing initial indentation in <doc> of %s [%s]' %
                         ( node.get('name'), blocks[0] ) )

    out_blocks = []
    for block in blocks:
        lines = block.rstrip().splitlines()
        out_lines = []
        for line in lines:
            if line[:len(indent)]!=indent:
                raise Exception( 'Bad indentation in <doc> of %s [%s]: expected "%s" found "%s".' %
                                 ( node.get('name'), block,
                                   re.sub(r'\t',"\\\\t", indent ),
                                   re.sub(r'\t',"\\\\t", line ),
                            ) )
            out_lines.append( line[len(indent):] )
        out_blocks.append( "\n".join(out_lines) )
    return out_blocks


def getDocLine( ns, node ):
    blocks = getDocBlocks( ns, node )
    if len(blocks)==0:
        return ''
    if len(blocks)>1:
        raise Exception( 'Unexpected multi-paragraph doc [%s]' %
                         '|'.join(blocks) )
    return re.sub(r'\n', " ", blocks[0])


def get_minOccurs(node, use_application_defaults):
    '''
    get the value for the ``minOccurs`` attribute

    :param obj node: instance of lxml.etree._Element
    :param bool use_application_defaults: use special case value
    :returns str: value of the attribute (or its default)
    '''
    # TODO: can we improve on the default by examining nxdl.xsd?
    minOccurs_default = {True: '1', False: '0'}[use_application_defaults]
    minOccurs = node.get('minOccurs', minOccurs_default)
    return minOccurs


def get_required_or_optional_text(node, use_application_defaults):
    '''
    make clear if a reported item is required or optional

    :param obj node: instance of lxml.etree._Element
    :param bool use_application_defaults: use special case value
    :returns: formatted text
    '''
    tag = node.tag.split('}')[-1]
    nm = node.get('name')
    if tag in ('field', 'group'):
        optional_default = not use_application_defaults
        optional = node.get('optional', optional_default) in (True, 'true', '1', 1)
        recommended = node.get('recommended', None) in (True, 'true', '1', 1)
        minOccurs = get_minOccurs(node, use_application_defaults)
        if recommended:
            optional_text = '(recommended) '
        elif minOccurs in ('0', 0) or optional:
            optional_text = '(optional) '
        elif minOccurs in ('1', 1):
            optional_text = '(required) '
        else:
            # this is unexpected and remarkable
            # TODO: add a remark to the log
            optional_text = '(``minOccurs=%s``) ' % str(minOccurs)
    elif tag in ('attribute',):
        optional_default = not use_application_defaults
        optional = node.get('optional', optional_default) in (True, 'true', '1', 1)
        recommended = node.get('recommended', None) in (True, 'true', '1', 1)
        optional_text = {True: '(optional) ', False: '(required) '}[optional]
        if recommended:
            optional_text = '(recommended) '
    else:
        optional_text = '(unknown tag: ' + str(tag) + ') '
    return optional_text


def analyzeDimensions(ns, parent):
    """These are the different dimensions that can occur:

    1. Fixed rank

        <dimensions rank="dataRank">
          <dim index="1" value="a" />
          <dim index="2" value="b" />
          <dim index="3" value="c" />
        </dimensions>

    2. Variable rank because of optional dimensions

        <dimensions rank="dataRank">
          <dim index="1" value="a" />
          <dim index="2" value="b" />
          <dim index="3" value="c" />
          <dim index="4" value="d" required="false"/>
        </dimensions>

    3. Variable rank because no dimensions specified

        <dimensions rank="dataRank">
        </dimensions>

    The legacy way of doing this (still supported)

        <dimensions rank="dataRank">
          <dim index="0" value="n" />
        </dimensions>

    4. Rank and dimensions equal to that of another field called `field_name`

        <dimensions rank="dataRank">
          <dim index="1" ref="field_name" />
        </dimensions>
    """
    node_list = parent.xpath('nx:dimensions', namespaces=ns)
    if len(node_list) != 1:
        return ''
    node = node_list[0]
    node_list = node.xpath('nx:dim', namespaces=ns)

    dims = []
    optional = False
    for subnode in node_list:
        # Dimension index (starts from index 1)
        index = subnode.get('index', '')
        if not index.isdigit():
            raise RuntimeError("A dimension must have an index")
        index = int(index)
        if index == 0:
            # No longer needed: legacy way to specify that the
            # rank is variable
            continue

        # Expand dimensions when needed
        index -= 1
        nadd = max(index-len(dims)+1, 0)
        if nadd:
            dims += ["."] * nadd

        # Dimension symbol
        dim = subnode.get('value')  # integer or symbol from the table
        if not dim:
            ref = subnode.get('ref')
            if ref:
                return ' (Rank: same as field %s, Dimensions: same as field %s)' % (ref, ref)
            dim = "."  # dimension has no symbol

        # Dimension might be optional
        if subnode.get('required', 'true').lower() == "false":
            optional = True
        elif optional:
            raise RuntimeError("A required dimension cannot come after an optional dimension")
        if optional:
            dim = '[%s]' % dim

        dims[index] = dim

    # When the rank is missing, set to the number of dimensions when
    # there are dimensions specified and none of them are optional.
    ndims = len(dims)
    rank = node.get('rank', None)
    if rank is None and not optional and ndims:
        rank = str(ndims)

    # Validate rank and dimensions
    rank_is_fixed = rank and rank.isdigit()
    if optional and rank_is_fixed:
        raise RuntimeError("A fixed rank cannot have optional dimensions")
    if rank_is_fixed and ndims and int(rank) != ndims:
        raise RuntimeError("The rank and the number of dimensions do not correspond")

    # Omit rank and/or dimensions when not specified
    if rank and dims:
        dims = ', '.join(dims)
        return ' (Rank: %s, Dimensions: [%s])' % (rank, dims)
    elif rank:
        return ' (Rank: %s)' % rank
    elif dims:
        dims = ', '.join(dims)
        return ' (Dimensions: [%s])' % dims
    return ''


def hyperlinkTarget(parent_path, name, nxtype):
    """Return internal hyperlink target for HTML anchor."""
    if nxtype == "attribute":
        sep = "@"
    else:
        sep = "/"
    target = "%s%s%s-%s" % (
        parent_path, sep, name, nxtype
    )
    anchor_registry.add(target)
    return ".. _%s:\n" % target


def printEnumeration( indent, ns, parent ):
    node_list = parent.xpath('nx:item', namespaces=ns)
    if len(node_list) == 0:
        return ''

    if len(node_list) == 1:
        print(f'{indent}Obligatory value:', end='')
    else:
        print(f'{indent}Any of these values:', end='')

    docs = OrderedDict()
    for item in node_list:
        name = item.get('value')
        docs[name] = getDocLine(ns, item)

    ENUMERATION_INLINE_LENGTH = 60
    def show_as_typed_text(msg):
        return '``%s``' % msg
    oneliner = ' | '.join( map(show_as_typed_text, docs.keys()) )
    if ( any( doc for doc in docs.values() ) or
         len( oneliner ) > ENUMERATION_INLINE_LENGTH ):
        # print one item per line
        print("\n")
        for name, doc in docs.items():
            print(f'{indent}  * {show_as_typed_text(name)}', end='')
            if doc:
                print(f': {doc}', end='')
            print("\n")
    else:
        # print all items in one line
        print(f" {oneliner}")
    print("")


def printDoc( indent, ns, node, required=False):
    blocks = getDocBlocks(ns, node)
    if len(blocks)==0:
        if required:
            raise Exception( 'No documentation for: ' + node.get('name') )
        print("")
    else:
        for block in blocks:
            for line in block.splitlines():
                print(f"{indent}{line}")
            print()


def printAttribute( ns, kind, node, optional, indent, parent_path ):
    name = node.get('name')
    index_name = name
    print(
        f"{indent}"
        f"{hyperlinkTarget(parent_path, name, 'attribute')}"
    )
    print(f"{indent}.. index:: {index_name} ({kind} attribute)\n")
    print(f"{indent}**@{name}**: {optional}{fmtTyp(node)}{fmtUnits(node)}\n")
    printDoc(indent+INDENTATION_UNIT, ns, node)
    node_list = node.xpath('nx:enumeration', namespaces=ns)
    if len(node_list) == 1:
        printEnumeration( indent+INDENTATION_UNIT, ns, node_list[0] )


def printIfDeprecated( ns, node, indent ):
    deprecated = node.get('deprecated', None)
    if deprecated is not None:
        print(f"\n{indent}.. index:: deprecated\n")
        print(f"\n{indent}**DEPRECATED**: {deprecated}\n")


def printFullTree(ns, parent, name, indent, parent_path):
    '''
    recursively print the full tree structure

    :param dict ns: dictionary of namespaces for use in XPath expressions
    :param lxml_element_node parent: parent node to be documented
    :param str name: name of elements, such as NXentry/NXuser
    :param indent: to keep track of indentation level
    :param parent_path: NX class path of parent nodes
    '''
    global listing_category

    use_application_defaults = listing_category in (
        'application definition',
        'contributed definition')

    for node in parent.xpath('nx:field', namespaces=ns):
        name = node.get('name')
        index_name = name
        dims = analyzeDimensions(ns, node)

        optional_text = get_required_or_optional_text(node, use_application_defaults)
        print(f"{indent}{hyperlinkTarget(parent_path, name, 'field')}")
        print(f"{indent}.. index:: {index_name} (field)\n")
        print(
            f"{indent}**{name}**: "
            f"{optional_text}"
            f"{fmtTyp(node)}"
            f"{dims}"
            f"{fmtUnits(node)}"
            "\n"
        )

        printIfDeprecated( ns, node, indent+INDENTATION_UNIT )
        printDoc(indent+INDENTATION_UNIT, ns, node)

        node_list = node.xpath('nx:enumeration', namespaces=ns)
        if len(node_list) == 1:
            printEnumeration( indent+INDENTATION_UNIT, ns, node_list[0] )

        for subnode in node.xpath('nx:attribute', namespaces=ns):
            optional = get_required_or_optional_text(subnode, use_application_defaults)
            printAttribute( ns, 'field', subnode, optional, indent+INDENTATION_UNIT, parent_path+"/"+name )

    for node in parent.xpath('nx:group', namespaces=ns):
        name = node.get('name', '')
        typ = node.get('type', 'untyped (this is an error; please report)')

        optional_text = get_required_or_optional_text(node, use_application_defaults)
        if typ.startswith('NX'):
            if name == '':
                name = typ.lstrip('NX').upper()
            typ = ':ref:`%s`' % typ
        hTarget = hyperlinkTarget(parent_path, name, 'group')
        target = hTarget.replace(".. _", "").replace(":\n", "")
        # TODO: https://github.com/nexusformat/definitions/issues/1057
        print(f"{indent}{hTarget}")
        print(f"{indent}**{name}**: {optional_text}{typ}\n")

        printIfDeprecated(ns, node, indent+INDENTATION_UNIT)
        printDoc(indent+INDENTATION_UNIT, ns, node)

        for subnode in node.xpath('nx:attribute', namespaces=ns):
            optional = get_required_or_optional_text(subnode, use_application_defaults)
            printAttribute( ns, 'group', subnode, optional, indent+INDENTATION_UNIT, parent_path+"/"+name )

        nodename = '%s/%s' % (name, node.get('type'))
        printFullTree(ns, node, nodename, indent+INDENTATION_UNIT, parent_path+"/"+name)

    for node in parent.xpath('nx:link', namespaces=ns):
        name = node.get('name')
        print(f"{indent}{hyperlinkTarget(parent_path, name, 'link')}")
        print(
            f"{indent}**{name}**: "
            ":ref:`link<Design-Links>` "
            f"(suggested target: ``{node.get('target')}``"
            "\n"
        )
        printDoc(indent+INDENTATION_UNIT, ns, node)


def print_rst_from_nxdl(nxdl_file):
    '''
    print restructured text from the named .nxdl.xml file
    '''
    global listing_category

    # parse input file into tree
    tree = lxml.etree.parse(nxdl_file)

    # The following URL is outdated, but that doesn't matter;
    # it won't be accessed; it's just an arbitrary namespace name.
    # It only needs to match the xmlns attribute in the NXDL files.
    NAMESPACE = 'http://definition.nexusformat.org/nxdl/3.1'
    ns = {'nx': NAMESPACE}

    root = tree.getroot()
    name = root.get('name')
    title = name
    parent_path = "/"+name  # absolute path of parent nodes, no trailing /
    if len(name)<2 or name[0:2]!='NX':
        raise Exception( 'Unexpected class name "%s"; does not start with NX' %
                         ( name ) )
    lexical_name = name[2:] # without padding 'NX', for indexing

    # retrieve category from directory
    #subdir = os.path.split(os.path.split(tree.docinfo.URL)[0])[1]
    subdir = root.attrib["category"]

    # Pass these terms to construct the full URL
    anchor_registry.nxdl_file = nxdl_file
    anchor_registry.category = SUBDIR_MAP[subdir]

    # TODO: check for consistency with root.get('category')
    listing_category = {
                 'base': 'base class',
                 'application': 'application definition',
                 'contributed': 'contributed definition',
                 }[subdir]

    use_application_defaults = listing_category in (
        'application definition',
        'contributed definition')

    # print ReST comments and section header
    print(
        f".. auto-generated by script {sys.argv[0]} "
        f"from the NXDL source {sys.argv[1]}"
    )
    print("")
    print( '.. index::' )
    print(f"    ! {name} ({listing_category})")
    print(f"    ! {lexical_name} ({listing_category})")
    print(f"    see: {lexical_name} ({listing_category}); {name}")
    print("")
    print(f".. _{name}:\n")
    print( '='*len(title) )
    print( title )
    print( '='*len(title) )

    # print category & parent class
    extends = root.get('extends')
    if extends is None:
        extends = 'none'
    else:
        extends = ':ref:`%s`' % extends

    print("")
    print( '**Status**:\n' )
    print(f'  {listing_category.strip()}, extends {extends}')

    printIfDeprecated(ns, root, '')

    # print official description of this class
    print("")
    print( '**Description**:\n' )
    printDoc(INDENTATION_UNIT, ns, root, required=True)


    # print symbol list
    node_list = root.xpath('nx:symbols', namespaces=ns)
    print( '**Symbols**:\n' )
    if len(node_list) == 0:
        print( '  No symbol table\n' )
    elif len(node_list) > 1:
        raise Exception( 'Invalid symbol table in ' % root.get('name') )
    else:
        printDoc( INDENTATION_UNIT, ns, node_list[0] )
        for node in node_list[0].xpath('nx:symbol', namespaces=ns):
            doc = getDocLine(ns, node)
            print(f"  **{node.get('name')}**", end='')
            if doc:
                print(f': {doc}', end='')
            print("\n")

    # print group references
    print( '**Groups cited**:' )
    node_list = root.xpath('//nx:group', namespaces=ns)
    groups = []
    for node in node_list:
        g = node.get('type')
        if g.startswith('NX') and g not in groups:
            groups.append(g)
    if len(groups) == 0:
        print( '  none\n' )
    else:
        out = [ (':ref:`%s`' % g) for g in groups ]
        txt = ', '.join(sorted(out))
        print(f"  {txt}\n")
        out = [ ('%s (base class); used in %s' % (g, listing_category)) for g in groups ]
        txt = ', '.join(out)
        print(f'.. index:: {txt}\n')

    # TODO: change instances of \t to proper indentation

    # print full tree
    print( '**Structure**:\n' )
    for subnode in root.xpath('nx:attribute', namespaces=ns):
        optional = get_required_or_optional_text(subnode, use_application_defaults)
        printAttribute( ns, 'file', subnode, optional, INDENTATION_UNIT, parent_path) # FIXME: +"/"+name )
    printFullTree(ns, root, name, INDENTATION_UNIT, parent_path)

    printAnchorList()

    # print NXDL source location
    print("")
    print( '**NXDL Source**:' )
    print(f'  {HTML_ROOT}/{SUBDIR_MAP[subdir]}/{name}.nxdl.xml')


def main():
    '''
    standard command-line processing
    '''
    import argparse
    parser = argparse.ArgumentParser(description='test nxdl2rst code')
    parser.add_argument('nxdl_file', help='name of NXDL file')
    results = parser.parse_args()
    nxdl_file = results.nxdl_file

    if not os.path.exists(nxdl_file):
        print(f'Cannot find {nxdl_file}' )
        exit()

    print_rst_from_nxdl(nxdl_file)

    # if the NXDL has a subdirectory,
    # copy that subdirectory (quietly) to the pwd, such as:
    #  contributed/NXcanSAS.nxdl.xml: cp -a contributed/canSAS ./
    category = os.path.basename(os.getcwd())
    path = os.path.join('../../../../', category)
    basename = os.path.basename(nxdl_file)
    corename = basename[2:].split('.')[0]
    source = os.path.join(path, corename)
    if os.path.exists(source):
        target = os.path.join('.', corename)
        replicate(source, target)


if __name__ == '__main__':
    WRITE_ANCHOR_REGISTRY = True
    main()


# NeXus - Neutron and X-ray Common Data Format
#
# Copyright (C) 2008-2022 NeXus International Advisory Committee (NIAC)
#
# This library is free software; you can redistribute it and/or
# modify it under the terms of the GNU Lesser General Public
# License as published by the Free Software Foundation; either
# version 3 of the License, or (at your option) any later version.
#
# This library is distributed in the hope that it will be useful,
# but WITHOUT ANY WARRANTY; without even the implied warranty of
# MERCHANTABILITY or FITNESS FOR A PARTICULAR PURPOSE.  See the GNU
# Lesser General Public License for more details.
#
# You should have received a copy of the GNU Lesser General Public
# License along with this library; if not, write to the Free Software
# Foundation, Inc., 59 Temple Place, Suite 330, Boston, MA  02111-1307  USA
#
# For further information, see http://www.nexusformat.org<|MERGE_RESOLUTION|>--- conflicted
+++ resolved
@@ -208,30 +208,13 @@
             "List of hypertext anchors for all groups, fields,\n"
             "attributes, and links defined in this class.\n\n"
         )
-<<<<<<< HEAD
-        table = pyRestTable.Table()
-        table.addLabel("documentation (reST source) anchor")
-        table.addLabel("web page (HTML) anchor")
-        for ref in sorted(anchor_registry.local_anchors, key=sorter):
-            # fmt: off
-            anchor = anchor_registry._html_anchor(ref)
-            table.addRow(
-                (
-                    ":ref:`%s <%s>`" % (ref, ref),
-                    ":ref:`%s <%s>`" % (anchor, ref),
-                )
-            )
-            # fmt: on
-        print(table)
-=======
         # fmt: off
         rst = [
             f"* :ref:`{ref} <{ref}>`"
-            for ref in sorted(anchor_list, key=sorter)
+            for ref in sorted(anchor_registry.local_anchors, key=sorter)
         ]
         # fmt: on
         print("\n".join(rst))
->>>>>>> 1979baf8
 
 
 def fmtTyp( node ):
