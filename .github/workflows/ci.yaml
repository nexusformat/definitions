name: Documentation build

on:
  push:
    branches:
      - main
      - fairmat   # push commit to the fairmat branch
  pull_request:
    branches:
      - main
      - fairmat   # pull request to the fairmat branch
  workflow_dispatch:   # allow manual triggering
    inputs:
      deploy:
        description: 'Deploy documentation'
        type: boolean
        required: true
        default: false
      upload:
        description: 'Upload documentation (pdfs in _static/)'
        type: boolean
        required: true
        default: false

defaults:
  run:
    shell: bash

jobs:
  build-linux:
    name: CI py${{ matrix.python-version }}
    runs-on: ubuntu-latest
    strategy:
      matrix:
        python-version: ['3.12']
      max-parallel: 5
    env:
      python_version: ${{ matrix.python-version }}
<<<<<<< HEAD
      python_deploy_version: '3.12' # version to use for deployment
=======
      python_deploy_version: '3.8' # version to use for deployment
>>>>>>> c94f58d5

    steps:
      - name: Checkout Repository
        uses: actions/checkout@v4
        with:
          fetch-depth: 0

      - name: Set up Python ${{ matrix.python-version }}
        uses: actions/setup-python@v4
        with:
          python-version: ${{ matrix.python-version }}

      - name: Deploy Information
        if: ${{ github.event.inputs.deploy && env.python_version == env.python_deploy_version }}
        run: |
          echo "The HTML NeXus User Manual will be pushed to"
          echo " https://github.com/FAIRmat-NFDI/nexus_definitions/tree/gh-pages"
          echo "The HTML NeXus User Manual will be deployed on"
          echo " https://fairmat-nfdi.github.io/nexus_definitions//"

      - name: Install Requirements
        run: |
          python3 -m pip install --upgrade pip setuptools
          make install
          python3 -m pip list

      - name: Check Code Style
        run: |
          make style

      - name: Run Tests
        run: |
          make test

      - name: Install LaTeX
        run: |
          sudo apt-get update -y && \
          sudo apt-get install -y \
            latexmk \
            texlive-latex-recommended \
            texlive-latex-extra \
            texlive-fonts-recommended
          tex --version

      - name: Generate build files
        env:
          GH_TOKEN: ${{ (env.python_version == env.python_deploy_version && (github.event.inputs.deploy || github.event.inputs.upload)) && secrets.GITHUB_TOKEN  || 'NONE' }}
        run: |
          make prepare

      - name: Build Impatient Guide
        run: |
          make impatient-guide
          ls -lAFgh build/impatient-guide/build/html/index.html
          mkdir -p build/html
          mv build/impatient-guide/build/html build/html/impatient

      - name: Build User Manual
        run: |
          make pdf
          make html
          ls -lAFgh build/manual/build/html/index.html
          mkdir -p build/html
          mv build/manual/build/html/* build/html

      - name: Deploy both the User Manual and the Impatient Guide
        if: ${{ github.event.inputs.deploy && env.python_version == env.python_deploy_version }}
        uses: JamesIves/github-pages-deploy-action@v4
        with:
          token: ${{ secrets.GITHUB_TOKEN }}
          folder: build/html

      - name: Upload the User Manual and the Impatient Guide
        if: ${{ github.event.inputs.upload && env.python_version == env.python_deploy_version }}
<<<<<<< HEAD
        uses: actions/upload-artifact@v3
=======
        uses: actions/upload-artifact@v4
>>>>>>> c94f58d5
        with:
          name: nexus-definitions-docs
          path: build/html<|MERGE_RESOLUTION|>--- conflicted
+++ resolved
@@ -36,11 +36,7 @@
       max-parallel: 5
     env:
       python_version: ${{ matrix.python-version }}
-<<<<<<< HEAD
       python_deploy_version: '3.12' # version to use for deployment
-=======
-      python_deploy_version: '3.8' # version to use for deployment
->>>>>>> c94f58d5
 
     steps:
       - name: Checkout Repository
@@ -115,11 +111,7 @@
 
       - name: Upload the User Manual and the Impatient Guide
         if: ${{ github.event.inputs.upload && env.python_version == env.python_deploy_version }}
-<<<<<<< HEAD
-        uses: actions/upload-artifact@v3
-=======
         uses: actions/upload-artifact@v4
->>>>>>> c94f58d5
         with:
           name: nexus-definitions-docs
           path: build/html