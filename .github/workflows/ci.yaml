name: CI

on:
  push:
    branches:
      - main
      - fairmat   # push commit to the fairmat branch
  pull_request:
    branches:
      - main
      - fairmat   # pull request to the fairmat branch
  workflow_dispatch:   # allow manual triggering
    inputs:
      deploy:
        description: 'Deploy documentation'
        type: boolean
        required: true
        default: false
      upload:
        description: 'Upload documentation (pdfs in _static/)'
        type: boolean
        required: true
        default: false

defaults:
  run:
    shell: bash

jobs:
  build-linux:
    name: CI py${{ matrix.python-version }}
    runs-on: ubuntu-latest
    strategy:
      matrix:
<<<<<<< HEAD
        python-version: ['3.8', '3.9', '3.10', '3.11', '3.12']
=======
        python-version: ['3.8', '3.9', '3.10', '3.11']
>>>>>>> 9059815e
      max-parallel: 5
    env:
      python_version: ${{ matrix.python-version }}
      python_deploy_version: '3.8' # version to use for deployment

    steps:
      - name: Checkout Repository
        uses: actions/checkout@v4
        with:
          fetch-depth: 0

      - name: Set up Python ${{ matrix.python-version }}
        uses: actions/setup-python@v4
        with:
          python-version: ${{ matrix.python-version }}

      - name: Deploy Information
        if: ${{ github.event.inputs.deploy && env.python_version == env.python_deploy_version }}
        run: |
          echo "The HTML NeXus User Manual will be pushed to"
          echo " https://github.com/nexusformat/definitions/tree/gh-pages"
          echo "The HTML NeXus User Manual will be deployed on"
          echo " https://nexusformat.github.io/definitions/"

      - name: Install Requirements
        run: |
          python3 -m pip install --upgrade pip setuptools
          make install
          python3 -m pip list

      - name: Check Code Style
        run: |
          make style

      - name: Run Tests
        run: |
          make test

      - name: Install LaTeX
        run: |
          sudo apt-get update -y && \
          sudo apt-get install -y \
            latexmk \
            texlive-latex-recommended \
            texlive-latex-extra \
            texlive-fonts-recommended
          tex --version

      - name: Generate build files
        env:
          GH_TOKEN: ${{ (env.python_version == env.python_deploy_version && (github.event.inputs.deploy || github.event.inputs.upload)) && secrets.GITHUB_TOKEN  || 'NONE' }}
        run: |
          make prepare

      - name: Build Impatient Guide
        run: |
          make impatient-guide
          ls -lAFgh build/impatient-guide/build/html/index.html
          mkdir -p build/html
          mv build/impatient-guide/build/html build/html/impatient

      - name: Build User Manual
        run: |
          make pdf
          make html
          ls -lAFgh build/manual/build/html/index.html
          mkdir -p build/html
          mv build/manual/build/html/* build/html

      - name: Deploy both the User Manual and the Impatient Guide
        if: ${{ github.event.inputs.deploy && env.python_version == env.python_deploy_version }}
        uses: JamesIves/github-pages-deploy-action@v4
        with:
          token: ${{ secrets.GITHUB_TOKEN }}
          folder: build/html

      - name: Upload the User Manual and the Impatient Guide
        if: ${{ github.event.inputs.upload && env.python_version == env.python_deploy_version }}
        uses: actions/upload-artifact@v3
        with:
          name: nexus-definitions-docs
          path: build/html<|MERGE_RESOLUTION|>--- conflicted
+++ resolved
@@ -32,11 +32,7 @@
     runs-on: ubuntu-latest
     strategy:
       matrix:
-<<<<<<< HEAD
         python-version: ['3.8', '3.9', '3.10', '3.11', '3.12']
-=======
-        python-version: ['3.8', '3.9', '3.10', '3.11']
->>>>>>> 9059815e
       max-parallel: 5
     env:
       python_version: ${{ matrix.python-version }}
